--- conflicted
+++ resolved
@@ -584,10 +584,6 @@
         /* If the destination leaf node is virtual, add a session ref */
         QCC_DbgPrintf(("DaemonRouter::AddSessionRoute(): destEp is ENDPOINT_TYPE_VIRTUAL)"));
         if (destB2bEp->IsValid()) {
-<<<<<<< HEAD
-            QCC_DbgPrintf(("DaemonRouter::AddSessionRoute(): AddSessionRef(id=%d., destB2bEp=\"%s\")", id, destB2bEp->GetUniqueName().c_str()));
-            status = VirtualEndpoint::cast(destEp)->AddSessionRef(id, destB2bEp);
-=======
             QCC_DbgPrintf(("DaemonRouter::AddSessionRoute(): AddSessionRef(id=%d., destEp=%s, destB2bEp=\"%s\")", id, destEp->GetUniqueName().c_str(), destB2bEp->GetUniqueName().c_str()));
             status = vDestEp->AddSessionRef(id, destB2bEp);
             if (status == ER_OK) {
@@ -622,10 +618,6 @@
                     }
                 }
             }
-        } else if (optsHint) {
-            QCC_DbgPrintf(("DaemonRouter::AddSessionRoute(): AddSessionRef(id=%d., optsHint, destB2bEp=\"%s\")", id, destB2bEp->GetUniqueName().c_str()));
-            status = VirtualEndpoint::cast(destEp)->AddSessionRef(id, optsHint, destB2bEp);
->>>>>>> 9f4bd9e1
         } else {
             status = ER_BUS_NO_SESSION;
         }
@@ -640,11 +632,7 @@
      */
     if ((status == ER_OK) && srcB2bEp) {
         assert(srcEp->GetEndpointType() == ENDPOINT_TYPE_VIRTUAL);
-<<<<<<< HEAD
-        QCC_DbgPrintf(("DaemonRouter::AddSessionRoute(): AddSessionRef(id=%d., srcB2bEp=\"%s\")", id, (*srcB2bEp)->GetUniqueName().c_str()));
-=======
         QCC_DbgPrintf(("DaemonRouter::AddSessionRoute(): AddSessionRef(id=%d.,srcEp=%s, srcB2bEp=\"%s\")", id, srcEp->GetUniqueName().c_str(), (*srcB2bEp)->GetUniqueName().c_str()));
->>>>>>> 9f4bd9e1
         status = VirtualEndpoint::cast(srcEp)->AddSessionRef(id, *srcB2bEp);
         if (status == ER_OK) {
             /* AddSessionRef for the directly connected routing node. */

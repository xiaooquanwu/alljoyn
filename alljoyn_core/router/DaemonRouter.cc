/**
 * @file
 * Router is responsible for taking inbound messages and routing them
 * to an appropriate set of endpoints.
 */

/******************************************************************************
 * Copyright (c) 2009-2014, AllSeen Alliance. All rights reserved.
 *
 *    Permission to use, copy, modify, and/or distribute this software for any
 *    purpose with or without fee is hereby granted, provided that the above
 *    copyright notice and this permission notice appear in all copies.
 *
 *    THE SOFTWARE IS PROVIDED "AS IS" AND THE AUTHOR DISCLAIMS ALL WARRANTIES
 *    WITH REGARD TO THIS SOFTWARE INCLUDING ALL IMPLIED WARRANTIES OF
 *    MERCHANTABILITY AND FITNESS. IN NO EVENT SHALL THE AUTHOR BE LIABLE FOR
 *    ANY SPECIAL, DIRECT, INDIRECT, OR CONSEQUENTIAL DAMAGES OR ANY DAMAGES
 *    WHATSOEVER RESULTING FROM LOSS OF USE, DATA OR PROFITS, WHETHER IN AN
 *    ACTION OF CONTRACT, NEGLIGENCE OR OTHER TORTIOUS ACTION, ARISING OUT OF
 *    OR IN CONNECTION WITH THE USE OR PERFORMANCE OF THIS SOFTWARE.
 ******************************************************************************/

#include <qcc/platform.h>

#include <assert.h>

#include <qcc/Debug.h>
#include <qcc/Logger.h>
#include <qcc/String.h>
#include <qcc/Util.h>
#include <qcc/atomic.h>

#include <alljoyn/AllJoynStd.h>
#include <alljoyn/Status.h>

#include "BusController.h"
#include "BusEndpoint.h"
#include "ConfigDB.h"
#include "DaemonRouter.h"
#include "EndpointHelper.h"
#ifdef ENABLE_POLICYDB
#include "PolicyDB.h"
#endif

#define QCC_MODULE "ROUTER"

using namespace std;
using namespace qcc;


namespace ajn {


DaemonRouter::DaemonRouter() : ruleTable(), nameTable(), busController(NULL)
{
#ifdef ENABLE_POLICYDB
    AddBusNameListener(ConfigDB::GetConfigDB());
#endif
}

DaemonRouter::~DaemonRouter()
{
}

static inline QStatus SendThroughEndpoint(Message& msg, BusEndpoint& ep, SessionId sessionId)
{
    QCC_DbgTrace(("SendThroughEndpoint(): Routing \"%s\" (%d) through \"%s\"", msg->Description().c_str(), msg->GetCallSerial(), ep->GetUniqueName().c_str()));
    QStatus status;
    if ((sessionId != 0) && (ep->GetEndpointType() == ENDPOINT_TYPE_VIRTUAL)) {
        status = VirtualEndpoint::cast(ep)->PushMessage(msg, sessionId);
    } else {
        status = ep->PushMessage(msg);
    }
    // if the bus is stopping or the endpoint is closing we don't expect to be able to send
    if ((status != ER_OK) && (status != ER_BUS_ENDPOINT_CLOSING) && (status != ER_BUS_STOPPING)) {
        QCC_DbgPrintf(("SendThroughEndpoint(dest=%s, ep=%s, id=%u) failed: %s", msg->GetDestination(), ep->GetUniqueName().c_str(), sessionId, QCC_StatusText(status)));
    }
    return status;
}

QStatus DaemonRouter::PushMessage(Message& msg, BusEndpoint& origSender)
{
    QCC_DbgTrace(("DaemonRouter::PushMessage(): Routing \"%s\" (%d) from \"%s\"", msg->Description().c_str(), msg->GetCallSerial(), origSender->GetUniqueName().c_str()));
    /*
     * Reference count protects local endpoint from being deregistered while in use.
     */
    if (!localEndpoint->IsValid()) {
        return ER_BUS_ENDPOINT_CLOSING;
    }

    QStatus status = ER_OK;
    BusEndpoint sender = origSender;
    bool replyExpected = (msg->GetType() == MESSAGE_METHOD_CALL) && ((msg->GetFlags() & ALLJOYN_FLAG_NO_REPLY_EXPECTED) == 0);
    const char* destination = msg->GetDestination();
    SessionId sessionId = msg->GetSessionId();
    bool isSessionless = msg->GetFlags() & ALLJOYN_FLAG_SESSIONLESS;

#ifdef ENABLE_POLICYDB
    PolicyDB policyDB = ConfigDB::GetConfigDB()->GetPolicyDB();
    NormalizedMsgHdr nmh(msg, policyDB, origSender);

    if ((sender != localEndpoint) && !policyDB->OKToSend(nmh)) {
        /* The sender is not allowed to send this message. */
        return ER_BUS_POLICY_VIOLATION;
    }
#endif

    /*
     * Sessionless messages don't have a session id even though they have a dedicated
     * session to travel over. Therefore, get the sessionId from the endpoint if possible.
     */
    if (isSessionless && (sender->GetEndpointType() == ENDPOINT_TYPE_BUS2BUS)) {
        QCC_DbgPrintf(("DaemonRouter::PushMessage(): RouteSessionlessMessage(): ENDPOINT_TYPE_BUS2BUS. Sender sessionId=%d.",
                       RemoteEndpoint::cast(sender)->GetSessionId()));

        /*
         * The bus controller is responsible for "some" routing of sessionless signals.
         * Specifically, sessionless signals that are received solely to "catch-up" a
         * newly connected local client are routed directly to that client by the BusController.
         * If RouteSessionlessSignal returns true, then the BusController has successfully
         * routed the sessionless signal to its destination and no further action should be
         * taken here. If it returns false, then the normal routing procedure should
         * attempt to deliver the message.
         */
        if (busController->GetSessionlessObj().RouteSessionlessMessage(RemoteEndpoint::cast(sender)->GetSessionId(), msg)) {
            return ER_OK;
        }
        QCC_DbgPrintf(("DaemonRouter::PushMessage(): Unable to RouteSessionlessMessage()"));
    }

    /*
     * If the message originated at the local endpoint check if the serial number needs to be
     * updated before queuing the message on a remote endpoint.
     */
    if (origSender == localEndpoint) {
        QCC_DbgPrintf(("DaemonRouter::PushMessage(): UpdateSerialNumber()"));
        localEndpoint->UpdateSerialNumber(msg);
    }

    bool destinationEmpty = destination[0] == '\0';
    if (!destinationEmpty) {
        QCC_DbgPrintf(("DaemonRouter::PushMessage(): destinationEmpty=false"));
        nameTable.Lock();
        BusEndpoint destEndpoint = nameTable.FindEndpoint(destination);
        if (destEndpoint->IsValid()) {
            QCC_DbgPrintf(("DaemonRouter::PushMessage(): Valid destEndpoint"));
            /* If this message is coming from a bus-to-bus ep, make sure the receiver is willing to receive it */
            if (!((sender->GetEndpointType() == ENDPOINT_TYPE_BUS2BUS) && !destEndpoint->AllowRemoteMessages())) {
                QCC_DbgPrintf(("DaemonRouter::PushMessage(): destEndpoint allows remote messages"));
                /*
                 * If the sender doesn't allow remote messages reject method
                 * calls that go off device and require a reply because the
                 * reply will be blocked and this is most definitely not what
                 * the sender expects.
                 */
                if ((destEndpoint->GetEndpointType() == ENDPOINT_TYPE_VIRTUAL) && replyExpected && !sender->AllowRemoteMessages()) {
                    QCC_DbgPrintf(("DaemonRouter::PushMessage(): Blocked method call from \"%s\" to \"%s\" (serial=%d). Caller does not allow remote messages",
                                   msg->GetSender(), destEndpoint->GetUniqueName().c_str(), msg->GetCallSerial()));
                    msg->ErrorMsg(msg, "org.alljoyn.Bus.Blocked", "Method reply would be blocked because caller does not allow remote messages");
                    BusEndpoint busEndpoint = BusEndpoint::cast(localEndpoint);
                    PushMessage(msg, busEndpoint);
#ifdef ENABLE_POLICYDB
                } else if ((destEndpoint != localEndpoint) && !policyDB->OKToReceive(nmh, destEndpoint)) {
                    /*
                     * The destination is not allowed to recieve the message.
                     * If a reply is expected, return an error to the sender.
                     */
                    QCC_DbgPrintf(("DaemonRouter::PushMessage(): Blocked method call from \"%s\" to \"%s\" (serial=%d). Caller does not allow remote messages",
                                   msg->GetSender(), destEndpoint->GetUniqueName().c_str(), msg->GetCallSerial()));
                    if (replyExpected) {
                        msg->ErrorMsg(msg, "org.alljoyn.Bus.Blocked", "Destination not allowed to receive method call");
                        BusEndpoint busEndpoint = BusEndpoint::cast(localEndpoint);
                        PushMessage(msg, busEndpoint);
                    }
                    status = ER_BUS_POLICY_VIOLATION;
#endif
                } else {
                    nameTable.Unlock();
                    QCC_DbgPrintf(("DaemonRouter::PushMessage(): SendThroughEndpoint()"));
                    status = SendThroughEndpoint(msg, destEndpoint, sessionId);
                    nameTable.Lock();
                }
            } else {
                QCC_DbgPrintf(("Blocked message from \"%s\" to \"%s\" (serial=%d). Receiver does not allow remote messages",
                               msg->GetSender(), destEndpoint->GetUniqueName().c_str(), msg->GetCallSerial()));
                /* If caller is expecting a response return an error indicating the method call was blocked */
                if (replyExpected) {
                    qcc::String description("Remote method calls blocked for bus name: ");
                    description += destination;
                    msg->ErrorMsg(msg, "org.alljoyn.Bus.Blocked", description.c_str());
                    BusEndpoint busEndpoint = BusEndpoint::cast(localEndpoint);
                    PushMessage(msg, busEndpoint);
                }
            }
            // if the bus is stopping or the endpoint is closing we can't push the message
            if ((ER_OK != status) && (ER_BUS_ENDPOINT_CLOSING != status) && (status != ER_BUS_STOPPING)) {
<<<<<<< HEAD
                QCC_LogError(status, ("DaemonRouter::RouteMessage(): BusEndpoint::PushMessage() failed"));
=======
                QCC_DbgPrintf(("BusEndpoint::PushMessage failed: %s", QCC_StatusText(status)));
>>>>>>> c705a8ef
            }
            nameTable.Unlock();
        } else {
            nameTable.Unlock();
            if ((msg->GetFlags() & ALLJOYN_FLAG_AUTO_START) &&
                (sender->GetEndpointType() != ENDPOINT_TYPE_BUS2BUS) &&
                (sender->GetEndpointType() != ENDPOINT_TYPE_NULL)) {

                QCC_DbgPrintf(("DaemonRouter::PushMessage(): buscontroller->StartService()"));
                status = busController->StartService(msg, sender);
            } else {
                status = ER_BUS_NO_ROUTE;
            }
            if (status != ER_OK) {
                if (replyExpected) {
                    QCC_LogError(status, ("DaemonRouter::PushMessage(): Returning error \"%s\" no route to \"%s\"", msg->Description().c_str(), destination));
                    /* Need to let the sender know its reply message cannot be passed on. */
                    qcc::String description("Unknown bus name: ");
                    description += destination;
                    msg->ErrorMsg(msg, "org.freedesktop.DBus.Error.ServiceUnknown", description.c_str());
                    BusEndpoint busEndpoint = BusEndpoint::cast(localEndpoint);
                    PushMessage(msg, busEndpoint);
                } else {
                    /*
                     * The daemon may try and push a message when the program is
                     * shutting down this will result in a no route error. Although
                     * it is a valid error it is not a LogError. This is typically
                     * something like a NameLost signal because the program with the
                     * bundled router just shutdown.
                     */
                    if (ER_BUS_NO_ROUTE == status) {
                        QCC_DbgHLPrintf(("DaemonRouter::PushMessage(): Discarding \"%s\" no route to \"%s\"(%d): status=\"%s\"",
                                         msg->Description().c_str(), destination, sessionId, QCC_StatusText(status)));
                    } else {
                        QCC_LogError(status, ("DaemonRouter::PushMessage(): Discarding \"%s\" no route to \"%s\"(%d)",
                                              msg->Description().c_str(), destination, sessionId));
                    }
                }
            }
        }
    } else if (sessionId == 0) {
        /*
         * The message has an empty destination field and no session is specified so this is a
         * regular broadcast message.
         */
        QCC_DbgPrintf(("DaemonRouter::PushMessage(): broadcast messsage"));
        nameTable.Lock();
        ruleTable.Lock();
        RuleIterator it = ruleTable.Begin();
        while (it != ruleTable.End()) {
            if (it->second.IsMatch(msg)) {
                BusEndpoint dest = it->first;
                QCC_DbgPrintf(("DaemonRouter::PushMessage(): Routing \"%s\" (%d) to \"%s\"", msg->Description().c_str(), msg->GetCallSerial(), dest->GetUniqueName().c_str()));
                /*
                 * If the message originated locally or the destination allows remote messages
                 * forward the message, otherwise silently ignore it.
                 */
#ifdef ENABLE_POLICYDB
                if (!((sender->GetEndpointType() == ENDPOINT_TYPE_BUS2BUS) && !dest->AllowRemoteMessages()) &&
                    ((dest == localEndpoint) || policyDB->OKToReceive(nmh, dest))) {
#else
                if (!((sender->GetEndpointType() == ENDPOINT_TYPE_BUS2BUS) && !dest->AllowRemoteMessages())) {
#endif
                    ruleTable.Unlock();
                    nameTable.Unlock();
                    QCC_DbgPrintf(("DaemonRouter::PushMessage(): SendThroughEndpoint()"));
                    QStatus tStatus = SendThroughEndpoint(msg, dest, sessionId);
                    status = (status == ER_OK) ? tStatus : status;
                    nameTable.Lock();
                    ruleTable.Lock();
                }
                it = ruleTable.AdvanceToNextEndpoint(dest);
            } else {
                ++it;
            }
        }
        ruleTable.Unlock();
        nameTable.Unlock();

        if (msg->IsSessionless()) {
            /* Give "locally generated" sessionless message to SessionlessObj */
            if (sender->GetEndpointType() != ENDPOINT_TYPE_BUS2BUS) {
                status = busController->PushSessionlessMessage(msg);
            }
        } else if (msg->IsGlobalBroadcast()) {
            /*
             * A bit of explanation is needed here.  The AllJoyn daemon-to-daemon method
             * "DetachSession" is sent with session id == 0 (and NULL dest) rather than using the
             * session id being detached. This is because the receiver of the detach session message
             * is the bus controller of the session participant and is therefore not a member of the
             * session.  Unfortunately, because of the lack of a session id in this message, it was
             * discovered that the detach session message was capable of arriving at its destination
             * BEFORE the last user message(s) were received over the session. This caused
             * occasional loss of user data when there was more than one B2B endpoint that could
             * route to the receiving bus controller.
             *
             * The fix to this problem is unfortunately needed here. If the message is using
             * sessionId 0 and the message is a detach session message, then the session id in the
             * message body is used for selecting a B2B endpoint rather than the one that is in the
             * message header (0).
             */
            if ((sessionId == 0) && (::strcmp("DetachSession", msg->GetMemberName()) == 0) && (::strcmp(org::alljoyn::Daemon::InterfaceName, msg->GetInterface()) == 0)) {
                /* Clone the message since this message is unmarshalled by the LocalEndpoint too
                 * and the process of unmarshalling is not thread-safe.
                 */
                Message clone = Message(msg, true);
                QStatus status = clone->UnmarshalArgs("us");
                if (status == ER_OK) {
                    sessionId = clone->GetArg(0)->v_uint32;
                } else {
                    QCC_LogError(status, ("Failed to unmarshal args for DetachSession message"));
                }
            }

            /* Route global broadcast to all bus-to-bus endpoints that aren't the sender of the message */
            m_b2bEndpointsLock.Lock(MUTEX_CONTEXT);
            set<RemoteEndpoint>::iterator it = m_b2bEndpoints.begin();
            while (it != m_b2bEndpoints.end()) {
                RemoteEndpoint ep = *it;
                if ((ep != origSender) && ((sessionId == 0) || ep->GetSessionId() == sessionId)) {
                    BusEndpoint busEndpoint = BusEndpoint::cast(ep);
#ifdef ENABLE_POLICYDB
                    if ((busEndpoint == localEndpoint) || policyDB->OKToReceive(nmh, busEndpoint)) {
#else
                    {
#endif
                        m_b2bEndpointsLock.Unlock(MUTEX_CONTEXT);
                        QCC_DbgPrintf(("DaemonRouter::PushMessage(): SendThroughEndpoint()"));
                        QStatus tStatus = SendThroughEndpoint(msg, busEndpoint, sessionId);
                        status = (status == ER_OK) ? tStatus : status;
                        m_b2bEndpointsLock.Lock(MUTEX_CONTEXT);
                        it = m_b2bEndpoints.lower_bound(ep);
                    }
                }
                if (it != m_b2bEndpoints.end()) {
                    ++it;
                }
            }
            m_b2bEndpointsLock.Unlock(MUTEX_CONTEXT);
        }

    } else {
        /*
         * The message has an empty destination field and a session id was specified so this is a
         * session multicast message.
         */
        QCC_DbgPrintf(("DaemonRouter::PushMessage(): Session multicast message()"));
        sessionCastSetLock.Lock(MUTEX_CONTEXT);
        RemoteEndpoint lastB2b;
        /* We need to obtain the first entry in the sessionCastSet that has the id equal to 'sessionId'
         * and the src equal to 'msg->GetSender()'.
         * Note: sce.id has been set to sessionId - 1. Since the src is compared first, and session Ids
         * are integers, upper_bound will return the iterator to the first element with the desired or
         * greater src(if not present) and desired or greater id in most cases.
         */
        SessionCastEntry sce(sessionId - 1, msg->GetSender());
        set<SessionCastEntry>::iterator sit = sessionCastSet.upper_bound(sce);
        bool foundDest = false;
        bool okToReceive = true;

        /* In other cases, it may return the iterator to an element that has the desired src and
         * (sessionId - 1). In that case iterate, until the id is less than the desired one.
         */
        while ((sit != sessionCastSet.end()) && (sit->src == sce.src) && (sit->id < sessionId)) {
            sit++;
        }

        QCC_DbgPrintf(("DaemonRouter::PushMessage(): Sending to sessionCast subset"));
        while ((sit != sessionCastSet.end()) && (sit->id == sessionId) && (sit->src == sce.src)) {
            QCC_DbgPrintf(("DaemonRouter::PushMessage(): Trying \"%s\"", sit->destEp->GetUniqueName().c_str()));

            QCC_DbgPrintf(("DaemonRouter::PushMessage(): sit->b2bEp=\"%s\"", sit->b2bEp->GetUniqueName().c_str()));
            QCC_DbgPrintf(("DaemonRouter::PushMessage(): lastB2b=\"%s\"", lastB2b->GetUniqueName().c_str()));

            if (sit->b2bEp != lastB2b) {
                QCC_DbgPrintf(("DaemonRouter::PushMessage(): sit->b2bEp != lastB2b"));
                BusEndpoint ep = sit->destEp;

#ifdef ENABLE_POLICYDB
                okToReceive = (ep == localEndpoint) || policyDB->OKToReceive(nmh, ep);
#endif
                if (okToReceive) {
                    QCC_DbgPrintf(("DaemonRouter::PushMessage(): okToReceive"));
                    foundDest = true;
                    lastB2b = sit->b2bEp;
                    SessionCastEntry entry = *sit;
                    sessionCastSetLock.Unlock(MUTEX_CONTEXT);
                    QCC_DbgPrintf(("DaemonRouter::PushMessage(): SendThroughEndpoint(): ep=\"%s\", sessionId=%d", ep->GetUniqueName().c_str(), sessionId));
                    QStatus tStatus = SendThroughEndpoint(msg, ep, sessionId);
                    status = (status == ER_OK) ? tStatus : status;
                    sessionCastSetLock.Lock(MUTEX_CONTEXT);
                    sit = sessionCastSet.lower_bound(entry);
                }
            }
            if (sit != sessionCastSet.end()) {
                ++sit;
            }
        }
        if (!foundDest) {
            status = okToReceive ? ER_BUS_NO_ROUTE : ER_BUS_POLICY_VIOLATION;
        }
        sessionCastSetLock.Unlock(MUTEX_CONTEXT);
    }

    return status;
}

void DaemonRouter::GetBusNames(vector<qcc::String>& names) const
{
    nameTable.GetBusNames(names);
}

BusEndpoint DaemonRouter::FindEndpoint(const qcc::String& busName)
{
    BusEndpoint ep = nameTable.FindEndpoint(busName);
    if (!ep->IsValid()) {
        m_b2bEndpointsLock.Lock(MUTEX_CONTEXT);
        for (set<RemoteEndpoint>::const_iterator it = m_b2bEndpoints.begin(); it != m_b2bEndpoints.end(); ++it) {
            if ((*it)->GetUniqueName() == busName) {
                RemoteEndpoint rep = *it;
                ep = BusEndpoint::cast(rep);
                break;
            }
        }
        m_b2bEndpointsLock.Unlock(MUTEX_CONTEXT);
    }
    return ep;
}

QStatus DaemonRouter::AddRule(BusEndpoint& endpoint, Rule& rule)
{
    QStatus status = ruleTable.AddRule(endpoint, rule);

    /* Allow busController to examine this rule */
    if (status == ER_OK) {
        busController->AddRule(endpoint->GetUniqueName(), rule);
    }

    return status;
}

QStatus DaemonRouter::RemoveRule(BusEndpoint& endpoint, Rule& rule)
{
    QStatus status = ruleTable.RemoveRule(endpoint, rule);
    if (ER_OK == status) {
        /* Allow busController to examine rule being removed */
        busController->RemoveRule(endpoint->GetUniqueName(), rule);
    }
    return status;
}

QStatus DaemonRouter::RegisterEndpoint(BusEndpoint& endpoint)
{
    QCC_DbgTrace(("DaemonRouter::RegisterEndpoint(%s, %d)", endpoint->GetUniqueName().c_str(), endpoint->GetEndpointType()));
    QStatus status = ER_OK;

    /* Keep track of local endpoint */
    if (endpoint->GetEndpointType() == ENDPOINT_TYPE_LOCAL) {
        localEndpoint = LocalEndpoint::cast(endpoint);
    }

    if (endpoint->GetEndpointType() == ENDPOINT_TYPE_BUS2BUS) {
        /* AllJoynObj is in charge of managing bus-to-bus endpoints and their names */
        RemoteEndpoint busToBusEndpoint = RemoteEndpoint::cast(endpoint);
        status = busController->GetAllJoynObj().AddBusToBusEndpoint(busToBusEndpoint);

        /* Add to list of bus-to-bus endpoints */
        m_b2bEndpointsLock.Lock(MUTEX_CONTEXT);
        m_b2bEndpoints.insert(busToBusEndpoint);
        m_b2bEndpointsLock.Unlock(MUTEX_CONTEXT);
    } else {
        /* Bus-to-client endpoints appear directly on the bus */
        nameTable.AddUniqueName(endpoint);
    }

    /* Notify local endpoint that it is connected */
    if (endpoint == localEndpoint) {
        localEndpoint->OnBusConnected();
    }

    return status;
}

void DaemonRouter::UnregisterEndpoint(const qcc::String& epName, EndpointType epType)
{
    QCC_DbgTrace(("DaemonRouter::UnregisterEndpoint: %s", epName.c_str()));

    /* Attempt to get the endpoint */
    nameTable.Lock();
    BusEndpoint endpoint = FindEndpoint(epName);
    nameTable.Unlock();

    if (ENDPOINT_TYPE_BUS2BUS == endpoint->GetEndpointType()) {
        /* Inform bus controller of bus-to-bus endpoint removal */
        RemoteEndpoint busToBusEndpoint = RemoteEndpoint::cast(endpoint);

        busController->GetAllJoynObj().RemoveBusToBusEndpoint(busToBusEndpoint);

        /* Remove the bus2bus endpoint from the list */
        m_b2bEndpointsLock.Lock(MUTEX_CONTEXT);
        set<RemoteEndpoint>::iterator it = m_b2bEndpoints.begin();
        while (it != m_b2bEndpoints.end()) {
            RemoteEndpoint rep = *it;
            if (rep == busToBusEndpoint) {
                m_b2bEndpoints.erase(it);
                break;
            }
            ++it;
        }
        m_b2bEndpointsLock.Unlock(MUTEX_CONTEXT);

        /* Remove entries from sessionCastSet with same b2bEp */
        sessionCastSetLock.Lock(MUTEX_CONTEXT);
        set<SessionCastEntry>::iterator sit = sessionCastSet.begin();
        while (sit != sessionCastSet.end()) {
            set<SessionCastEntry>::iterator doomed = sit;
            ++sit;
            if (doomed->b2bEp == endpoint) {
                sessionCastSet.erase(doomed);
            }
        }
        sessionCastSetLock.Unlock(MUTEX_CONTEXT);
    } else {
        /* Remove any session routes */
        RemoveSessionRoutes(endpoint->GetUniqueName().c_str(), 0);
        /* Remove endpoint from names and rules */
        nameTable.RemoveUniqueName(endpoint->GetUniqueName());
        RemoveAllRules(endpoint);
        PermissionMgr::CleanPermissionCache(endpoint);
    }
    /*
     * If the local endpoint is being deregistered this indicates the router is being shut down.
     */
    if (endpoint == localEndpoint) {
        localEndpoint->Invalidate();
        localEndpoint = LocalEndpoint();
    }
}

QStatus DaemonRouter::AddSessionRoute(SessionId id, BusEndpoint& srcEp, RemoteEndpoint* srcB2bEp, BusEndpoint& destEp, RemoteEndpoint& destB2bEp, SessionOpts* optsHint)
{
    QCC_DbgTrace(("DaemonRouter::AddSessionRoute(%u, %s, %s, %s, %s, %s)", id, srcEp->GetUniqueName().c_str(), srcB2bEp ? (*srcB2bEp)->GetUniqueName().c_str() : "<none>", destEp->GetUniqueName().c_str(), destB2bEp->GetUniqueName().c_str(), optsHint ? "opts" : "NULL"));
    QStatus status = ER_OK;
    if (id == 0) {
        return ER_BUS_NO_SESSION;
    }
    if (destEp->GetEndpointType() == ENDPOINT_TYPE_VIRTUAL) {
        QCC_DbgPrintf(("DaemonRouter::AddSessionRoute(): destEp is ENDPOINT_TYPE_VIRTUAL)"));
        if (destB2bEp->IsValid()) {
            QCC_DbgPrintf(("DaemonRouter::AddSessionRoute(): AddSessionRef(id=%d., destB2bEp=\"%s\")", id, destB2bEp->GetUniqueName().c_str()));
            status = VirtualEndpoint::cast(destEp)->AddSessionRef(id, destB2bEp);
        } else if (optsHint) {
            QCC_DbgPrintf(("DaemonRouter::AddSessionRoute(): AddSessionRef(id=%d., optsHint, destB2bEp=\"%s\")", id, destB2bEp->GetUniqueName().c_str()));
            status = VirtualEndpoint::cast(destEp)->AddSessionRef(id, optsHint, destB2bEp);
        } else {
            status = ER_BUS_NO_SESSION;
        }
        if (status != ER_OK) {
            QCC_LogError(status, ("AddSessionRef(this=%s, %u, %s%s) failed", destEp->GetUniqueName().c_str(),
                                  id, destB2bEp->IsValid() ? "" : "opts, ", destB2bEp->GetUniqueName().c_str()));
        }
    }
    /*
     * srcB2bEp is only NULL when srcEP is non-virtual
     */
    if ((status == ER_OK) && srcB2bEp) {
        assert(srcEp->GetEndpointType() == ENDPOINT_TYPE_VIRTUAL);
        QCC_DbgPrintf(("DaemonRouter::AddSessionRoute(): AddSessionRef(id=%d., optsHint, srcB2bEp=\"%s\")", id, (*srcB2bEp)->GetUniqueName().c_str()));
        status = VirtualEndpoint::cast(srcEp)->AddSessionRef(id, *srcB2bEp);
        if (status != ER_OK) {
            assert(destEp->GetEndpointType() == ENDPOINT_TYPE_VIRTUAL);
            QCC_LogError(status, ("AddSessionRef(this=%s, %u, %s) failed", srcEp->GetUniqueName().c_str(), id, (*srcB2bEp)->GetUniqueName().c_str()));
            VirtualEndpoint::cast(destEp)->RemoveSessionRef(id);
        }
    }

    /* Set sessionId on B2B endpoints */
    if (status == ER_OK) {
        if (srcB2bEp) {
            QCC_DbgPrintf(("DaemonRouter::AddSessionRoute(): SetSessionId(%d.) on srcB2bEp \"%s\")", id, (*srcB2bEp)->GetUniqueName().c_str()));
            (*srcB2bEp)->SetSessionId(id);
        }
        QCC_DbgPrintf(("DaemonRouter::AddSessionRoute(): SetSessionId(%d.) on destB2bEp \"%s\")", id, destB2bEp->GetUniqueName().c_str()));
        destB2bEp->SetSessionId(id);
    }

    /* Add sessionCast entries */
    if (status == ER_OK) {
        sessionCastSetLock.Lock(MUTEX_CONTEXT);
        SessionCastEntry entry(id, srcEp->GetUniqueName(), destB2bEp, destEp);
        sessionCastSet.insert(entry);
        if (srcB2bEp) {
            QCC_DbgPrintf(("DaemonRouter::AddSessionRoute(): sessionCastSet.insert(%d., \"%s\", \"%s\", \"%s\")", id, destEp->GetUniqueName().c_str(),
                           (*srcB2bEp)->GetUniqueName().c_str(), srcEp->GetUniqueName().c_str()));
            sessionCastSet.insert(SessionCastEntry(id, destEp->GetUniqueName(), *srcB2bEp, srcEp));
        } else {
            RemoteEndpoint none;
            QCC_DbgPrintf(("DaemonRouter::AddSessionRoute(): sessionCastSet.insert(%d., \"%s\", \"none\", \"%s\")", id, destEp->GetUniqueName().c_str(),
                           srcB2bEp ? (*srcB2bEp)->GetUniqueName().c_str() : "none", srcEp->GetUniqueName().c_str()));
            sessionCastSet.insert(SessionCastEntry(id, destEp->GetUniqueName(), none, srcEp));
        }
        sessionCastSetLock.Unlock(MUTEX_CONTEXT);
    }
    return status;
}

QStatus DaemonRouter::RemoveSessionRoute(SessionId id, BusEndpoint& srcEp, BusEndpoint& destEp)
{
    QCC_DbgTrace(("DaemonRouter::RemoveSessionRoute(%u, \"%s\", \"%s\")", id, srcEp->GetUniqueName().c_str(), destEp->GetUniqueName().c_str()));
    QStatus status = ER_OK;
    RemoteEndpoint srcB2bEp;
    RemoteEndpoint destB2bEp;
    if (id == 0) {
        return ER_BUS_NO_SESSION;
    }

    /* Update virtual endpoint state */
    if (destEp->GetEndpointType() == ENDPOINT_TYPE_VIRTUAL) {
        VirtualEndpoint vDestEp = VirtualEndpoint::cast(destEp);
        destB2bEp = vDestEp->GetBusToBusEndpoint(id);
        vDestEp->RemoveSessionRef(id);
    }
    if (srcEp->GetEndpointType() == ENDPOINT_TYPE_VIRTUAL) {
        VirtualEndpoint vSrcEp = VirtualEndpoint::cast(srcEp);
        srcB2bEp = vSrcEp->GetBusToBusEndpoint(id);
        vSrcEp->RemoveSessionRef(id);
    }

    /* Remove entries from sessionCastSet */
    if (status == ER_OK) {
        sessionCastSetLock.Lock(MUTEX_CONTEXT);
        SessionCastEntry entry(id, srcEp->GetUniqueName(), destB2bEp, destEp);
        set<SessionCastEntry>::iterator it = sessionCastSet.find(entry);
        if (it != sessionCastSet.end()) {
            sessionCastSet.erase(it);
        }

        SessionCastEntry entry2(id, destEp->GetUniqueName(), srcB2bEp, srcEp);
        set<SessionCastEntry>::iterator it2 = sessionCastSet.find(entry2);
        if (it2 != sessionCastSet.end()) {
            sessionCastSet.erase(it2);
        }
        sessionCastSetLock.Unlock(MUTEX_CONTEXT);
    }
    return status;
}

void DaemonRouter::RemoveSessionRoutes(const char* src, SessionId id)
{
    QCC_DbgTrace(("DaemonRouter::RemoveSessionRoutes(\"%s\", %d.)", src, id));
    String srcStr = src;
    BusEndpoint ep = FindEndpoint(srcStr);

    sessionCastSetLock.Lock(MUTEX_CONTEXT);
    set<SessionCastEntry>::const_iterator it = sessionCastSet.begin();
    while (it != sessionCastSet.end()) {
        if (((it->id == id) || (id == 0)) && ((it->src == src) || (it->destEp == ep))) {
            if ((it->id != 0) && (it->destEp->GetEndpointType() == ENDPOINT_TYPE_VIRTUAL)) {
                BusEndpoint destEp = it->destEp;
                VirtualEndpoint::cast(destEp)->RemoveSessionRef(it->id);
            }
            sessionCastSet.erase(it++);
        } else {
            ++it;
        }
    }
    sessionCastSetLock.Unlock(MUTEX_CONTEXT);
}

}
<|MERGE_RESOLUTION|>--- conflicted
+++ resolved
@@ -194,11 +194,7 @@
             }
             // if the bus is stopping or the endpoint is closing we can't push the message
             if ((ER_OK != status) && (ER_BUS_ENDPOINT_CLOSING != status) && (status != ER_BUS_STOPPING)) {
-<<<<<<< HEAD
-                QCC_LogError(status, ("DaemonRouter::RouteMessage(): BusEndpoint::PushMessage() failed"));
-=======
                 QCC_DbgPrintf(("BusEndpoint::PushMessage failed: %s", QCC_StatusText(status)));
->>>>>>> c705a8ef
             }
             nameTable.Unlock();
         } else {

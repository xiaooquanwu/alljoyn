/**
 * @file
 * * This file implements the org.alljoyn.Bus and org.alljoyn.Daemon interfaces
 */

/******************************************************************************
 * Copyright (c) 2010-2014, AllSeen Alliance. All rights reserved.
 *
 *    Permission to use, copy, modify, and/or distribute this software for any
 *    purpose with or without fee is hereby granted, provided that the above
 *    copyright notice and this permission notice appear in all copies.
 *
 *    THE SOFTWARE IS PROVIDED "AS IS" AND THE AUTHOR DISCLAIMS ALL WARRANTIES
 *    WITH REGARD TO THIS SOFTWARE INCLUDING ALL IMPLIED WARRANTIES OF
 *    MERCHANTABILITY AND FITNESS. IN NO EVENT SHALL THE AUTHOR BE LIABLE FOR
 *    ANY SPECIAL, DIRECT, INDIRECT, OR CONSEQUENTIAL DAMAGES OR ANY DAMAGES
 *    WHATSOEVER RESULTING FROM LOSS OF USE, DATA OR PROFITS, WHETHER IN AN
 *    ACTION OF CONTRACT, NEGLIGENCE OR OTHER TORTIOUS ACTION, ARISING OUT OF
 *    OR IN CONNECTION WITH THE USE OR PERFORMANCE OF THIS SOFTWARE.
 ******************************************************************************/

#include <qcc/platform.h>

#include <algorithm>
#include <assert.h>
#include <limits>
#include <map>
#include <set>
#include <vector>
#include <errno.h>
#include <stdio.h>
#include <stdlib.h>

#include <qcc/Debug.h>
#include <qcc/Logger.h>
#include <qcc/ManagedObj.h>
#include <qcc/String.h>
#include <qcc/Thread.h>
#include <qcc/Util.h>
#include <qcc/SocketStream.h>
#include <qcc/StreamPump.h>
#include <qcc/STLContainer.h>

#include <alljoyn/BusAttachment.h>
#include <alljoyn/DBusStd.h>
#include <alljoyn/InterfaceDescription.h>
#include <alljoyn/AllJoynStd.h>
#include <alljoyn/Message.h>
#include <alljoyn/MessageReceiver.h>
#include <alljoyn/ProxyBusObject.h>
#include <BusEndpoint.h>

#include "DaemonRouter.h"
#include "AllJoynObj.h"
#include "TransportList.h"
#include "SessionInternal.h"
#include "BusController.h"
#include "VirtualEndpoint.h"
#include "EndpointHelper.h"
#include "ns/IpNameService.h"
#include "AllJoynPeerObj.h"
#include "ConfigDB.h"
#include "NameTable.h"

#define QCC_MODULE "ALLJOYN_OBJ"

using namespace std;
using namespace qcc;

namespace ajn {

void* AllJoynObj::NameMapEntry::truthiness = reinterpret_cast<void*>(true);
int AllJoynObj::JoinSessionThread::jstCount = 0;
<<<<<<< HEAD
struct PingContext {
=======
struct AllJoynObj::PingAlarmContext {
>>>>>>> ae4e2365
    enum Type {
        TRANSPORT_CONTEXT,
        REPLY_CONTEXT
    };
    Type type;
<<<<<<< HEAD
    TransportMask transport;
    String name;
    IPEndpoint ns4;

    Message* msg;
    Alarm alarm;
    PingContext(TransportMask transport, const qcc::String& name, const qcc::IPEndpoint& ns4)
        : type(TRANSPORT_CONTEXT), transport(transport), name(name), ns4(ns4), msg(NULL) { }
    PingContext(String name, Message* msg)
        : type(REPLY_CONTEXT), name(name), msg(msg)
    { }
    ~PingContext() {
        if (msg) {
            delete msg;
        }
    }
=======
>>>>>>> ae4e2365

    String name;
    String sender;
    PingAlarmContext(Type type, String name, String sender = "") : type(type), name(name), sender(sender) { };
};

void AllJoynObj::AcquireLocks()
{
    /*
     * Locks must be acquired in the following order since tha caller of
     * this method may already have the name table lock
     */
    router.LockNameTable();
}

void AllJoynObj::ReleaseLocks()
{
    router.UnlockNameTable();
}

AllJoynObj::AllJoynObj(Bus& bus, BusController* busController) :
    BusObject(org::alljoyn::Bus::ObjectPath, false),
    bus(bus),
    router(reinterpret_cast<DaemonRouter&>(bus.GetInternal().GetRouter())),
    foundNameSignal(NULL),
    lostAdvNameSignal(NULL),
    sessionLostSignal(NULL),
    mpSessionChangedSignal(NULL),
    mpSessionJoinedSignal(NULL),
    guid(bus.GetInternal().GetGlobalGUID()),
    exchangeNamesSignal(NULL),
    detachSessionSignal(NULL),
    timer("NameReaper"),
    isStopping(false),
    busController(busController)
{
}

AllJoynObj::~AllJoynObj()
{
    IpNameService::Instance().UnregisterListener(*this);
    bus.UnregisterBusObject(*this);
    router.RemoveBusNameListener(this);

    Stop();
    Join();
    outgoingPingMap.clear();
    incomingPingMap.clear();
}

QStatus AllJoynObj::Init()
{
    QStatus status;

    /* Make this object implement org.alljoyn.Bus */
    const InterfaceDescription* alljoynIntf = bus.GetInterface(org::alljoyn::Bus::InterfaceName);
    if (!alljoynIntf) {
        status = ER_BUS_NO_SUCH_INTERFACE;
        QCC_LogError(status, ("Failed to get %s interface", org::alljoyn::Bus::InterfaceName));
        return status;
    }

    /* Hook up the methods to their handlers */
    const MethodEntry methodEntries[] = {
        { alljoynIntf->GetMember("AdvertiseName"),            static_cast<MessageReceiver::MethodHandler>(&AllJoynObj::AdvertiseName) },
        { alljoynIntf->GetMember("CancelAdvertiseName"),      static_cast<MessageReceiver::MethodHandler>(&AllJoynObj::CancelAdvertiseName) },
        { alljoynIntf->GetMember("FindAdvertisedName"),       static_cast<MessageReceiver::MethodHandler>(&AllJoynObj::FindAdvertisedName) },
        { alljoynIntf->GetMember("FindAdvertisedNameByTransport"),       static_cast<MessageReceiver::MethodHandler>(&AllJoynObj::FindAdvertisedNameByTransport) },
        { alljoynIntf->GetMember("CancelFindAdvertisedName"), static_cast<MessageReceiver::MethodHandler>(&AllJoynObj::CancelFindAdvertisedName) },
        { alljoynIntf->GetMember("CancelFindAdvertisedNameByTransport"), static_cast<MessageReceiver::MethodHandler>(&AllJoynObj::CancelFindAdvertisedNameByTransport) },
        { alljoynIntf->GetMember("BindSessionPort"),          static_cast<MessageReceiver::MethodHandler>(&AllJoynObj::BindSessionPort) },
        { alljoynIntf->GetMember("UnbindSessionPort"),        static_cast<MessageReceiver::MethodHandler>(&AllJoynObj::UnbindSessionPort) },
        { alljoynIntf->GetMember("JoinSession"),              static_cast<MessageReceiver::MethodHandler>(&AllJoynObj::JoinSession) },
        { alljoynIntf->GetMember("LeaveSession"),             static_cast<MessageReceiver::MethodHandler>(&AllJoynObj::LeaveSession) },
        { alljoynIntf->GetMember("GetSessionFd"),             static_cast<MessageReceiver::MethodHandler>(&AllJoynObj::GetSessionFd) },
        { alljoynIntf->GetMember("SetLinkTimeout"),           static_cast<MessageReceiver::MethodHandler>(&AllJoynObj::SetLinkTimeout) },
        { alljoynIntf->GetMember("AliasUnixUser"),            static_cast<MessageReceiver::MethodHandler>(&AllJoynObj::AliasUnixUser) },
        { alljoynIntf->GetMember("OnAppSuspend"),             static_cast<MessageReceiver::MethodHandler>(&AllJoynObj::OnAppSuspend) },
        { alljoynIntf->GetMember("OnAppResume"),              static_cast<MessageReceiver::MethodHandler>(&AllJoynObj::OnAppResume) },
        { alljoynIntf->GetMember("CancelSessionlessMessage"), static_cast<MessageReceiver::MethodHandler>(&AllJoynObj::CancelSessionlessMessage) },
        { alljoynIntf->GetMember("RemoveSessionMember"),      static_cast<MessageReceiver::MethodHandler>(&AllJoynObj::RemoveSessionMember) },
        { alljoynIntf->GetMember("GetHostInfo"),              static_cast<MessageReceiver::MethodHandler>(&AllJoynObj::GetHostInfo) },
        { alljoynIntf->GetMember("ReloadConfig"),             static_cast<MessageReceiver::MethodHandler>(&AllJoynObj::ReloadConfig) },
        { alljoynIntf->GetMember("Ping"),                     static_cast<MessageReceiver::MethodHandler>(&AllJoynObj::Ping) },
        { alljoynIntf->GetMember("FindAdvertisementByTransport"),        static_cast<MessageReceiver::MethodHandler>(&AllJoynObj::FindAdvertisementByTransport) },
        { alljoynIntf->GetMember("CancelFindAdvertisementByTransport"),  static_cast<MessageReceiver::MethodHandler>(&AllJoynObj::CancelFindAdvertisementByTransport) }
    };

    AddInterface(*alljoynIntf);
    status = AddMethodHandlers(methodEntries, ArraySize(methodEntries));
    if (ER_OK != status) {
        QCC_LogError(status, ("AddMethods for %s failed", org::alljoyn::Bus::InterfaceName));
    }

    foundNameSignal = alljoynIntf->GetMember("FoundAdvertisedName");
    lostAdvNameSignal = alljoynIntf->GetMember("LostAdvertisedName");
    sessionLostSignal = alljoynIntf->GetMember("SessionLost");
    sessionLostWithReasonSignal = alljoynIntf->GetMember("SessionLostWithReason");
    mpSessionChangedSignal = alljoynIntf->GetMember("MPSessionChanged");

    const InterfaceDescription* busSessionIntf = bus.GetInterface(org::alljoyn::Bus::Peer::Session::InterfaceName);
    if (!busSessionIntf) {
        status = ER_BUS_NO_SUCH_INTERFACE;
        QCC_LogError(status, ("Failed to get %s interface", org::alljoyn::Bus::Peer::Session::InterfaceName));
        return status;
    }

    mpSessionJoinedSignal = busSessionIntf->GetMember("SessionJoined");

    /* Make this object implement org.alljoyn.Daemon */
    daemonIface = bus.GetInterface(org::alljoyn::Daemon::InterfaceName);
    if (!daemonIface) {
        status = ER_BUS_NO_SUCH_INTERFACE;
        QCC_LogError(status, ("Failed to get %s interface", org::alljoyn::Daemon::InterfaceName));
        return status;
    }

    /* Hook up the methods to their handlers */
    const MethodEntry daemonMethodEntries[] = {
        { daemonIface->GetMember("AttachSession"),     static_cast<MessageReceiver::MethodHandler>(&AllJoynObj::AttachSession) },
        { daemonIface->GetMember("GetSessionInfo"),    static_cast<MessageReceiver::MethodHandler>(&AllJoynObj::GetSessionInfo) }
    };
    AddInterface(*daemonIface);
    status = AddMethodHandlers(daemonMethodEntries, ArraySize(daemonMethodEntries));
    if (ER_OK != status) {
        QCC_LogError(status, ("AddMethods for %s failed", org::alljoyn::Daemon::InterfaceName));
    }

    exchangeNamesSignal = daemonIface->GetMember("ExchangeNames");
    assert(exchangeNamesSignal);
    detachSessionSignal = daemonIface->GetMember("DetachSession");
    assert(detachSessionSignal);

    /* Register a signal handler for ExchangeNames */
    if (ER_OK == status) {
        status = bus.RegisterSignalHandler(this,
                                           static_cast<MessageReceiver::SignalHandler>(&AllJoynObj::ExchangeNamesSignalHandler),
                                           daemonIface->GetMember("ExchangeNames"),
                                           NULL);
        if (status != ER_OK) {
            QCC_LogError(status, ("Failed to register ExchangeNamesSignalHandler"));
        }
    }

    /* Register a signal handler for NameChanged bus-to-bus signal */
    if (ER_OK == status) {
        status = bus.RegisterSignalHandler(this,
                                           static_cast<MessageReceiver::SignalHandler>(&AllJoynObj::NameChangedSignalHandler),
                                           daemonIface->GetMember("NameChanged"),
                                           NULL);
        if (status != ER_OK) {
            QCC_LogError(status, ("Failed to register NameChangedSignalHandler"));
        }
    }

    /* Register a signal handler for DetachSession bus-to-bus signal */
    if (ER_OK == status) {
        status = bus.RegisterSignalHandler(this,
                                           static_cast<MessageReceiver::SignalHandler>(&AllJoynObj::DetachSessionSignalHandler),
                                           daemonIface->GetMember("DetachSession"),
                                           NULL);
        if (status != ER_OK) {
            QCC_LogError(status, ("Failed to register DetachSessionSignalHandler"));
        }
    }


    /* Register a name table listener */
    router.AddBusNameListener(this);

    /* Register as a listener for all the remote transports */
    if (ER_OK == status) {
        TransportList& transList = bus.GetInternal().GetTransportList();
        status = transList.RegisterListener(this);
    }

    /* Start the name reaper */
    if (ER_OK == status) {
        status = timer.Start();
    }

    if (ER_OK == status) {
        status = bus.RegisterBusObject(*this);
    }

    IpNameService::Instance().RegisterListener(*this);

    return status;
}

QStatus AllJoynObj::Stop()
{
    /* Stop any outstanding JoinSessionThreads */
    joinSessionThreadsLock.Lock(MUTEX_CONTEXT);
    isStopping = true;
    vector<JoinSessionThread*>::iterator it = joinSessionThreads.begin();
    while (it != joinSessionThreads.end()) {
        (*it)->Stop();
        ++it;
    }
    joinSessionThreadsLock.Unlock(MUTEX_CONTEXT);
    return ER_OK;
}

QStatus AllJoynObj::Join()
{
    /* Wait for any outstanding JoinSessionThreads */
    joinSessionThreadsLock.Lock(MUTEX_CONTEXT);
    while (!joinSessionThreads.empty()) {
        joinSessionThreadsLock.Unlock(MUTEX_CONTEXT);
        qcc::Sleep(50);
        joinSessionThreadsLock.Lock(MUTEX_CONTEXT);
    }
    joinSessionThreadsLock.Unlock(MUTEX_CONTEXT);
    return ER_OK;
}

void AllJoynObj::ObjectRegistered(void)
{
    QStatus status;
    LocalEndpoint localEndpoint = bus.GetInternal().GetLocalEndpoint();


    /* Acquire org.alljoyn.Bus name */
    uint32_t disposition = DBUS_REQUEST_NAME_REPLY_EXISTS;
    status = router.AddAlias(org::alljoyn::Bus::WellKnownName,
                             localEndpoint->GetUniqueName(),
                             DBUS_NAME_FLAG_DO_NOT_QUEUE,
                             disposition,
                             NULL,
                             NULL);
    if ((ER_OK != status) || (DBUS_REQUEST_NAME_REPLY_PRIMARY_OWNER != disposition)) {
        status = (ER_OK == status) ? ER_FAIL : status;
        QCC_LogError(status, ("Failed to register well-known name \"%s\" (disposition=%d)", org::alljoyn::Bus::WellKnownName, disposition));
    }

    /* Acquire org.alljoyn.Daemon name */
    disposition = DBUS_REQUEST_NAME_REPLY_EXISTS;
    status = router.AddAlias(org::alljoyn::Daemon::WellKnownName,
                             localEndpoint->GetUniqueName(),
                             DBUS_NAME_FLAG_DO_NOT_QUEUE,
                             disposition,
                             NULL,
                             NULL);
    if ((ER_OK != status) || (DBUS_REQUEST_NAME_REPLY_PRIMARY_OWNER != disposition)) {
        status = (ER_OK == status) ? ER_FAIL : status;
        QCC_LogError(status, ("Failed to register well-known name \"%s\" (disposition=%d)", org::alljoyn::Daemon::WellKnownName, disposition));
    }

    /* Add a broadcast Rule rule to receive org.alljoyn.Daemon signals */
    if (status == ER_OK) {
        status = bus.AddMatch("type='signal',interface='org.alljoyn.Daemon'");
        if (status != ER_OK) {
            QCC_LogError(status, ("Failed to add match rule for org.alljoyn.Daemon"));
        }
    }

    if (status == ER_OK) {
        /* Must call base class */
        BusObject::ObjectRegistered();

        /* Notify parent */
        busController->ObjectRegistered(this);
    }
}

void AllJoynObj::BindSessionPort(const InterfaceDescription::Member* member, Message& msg)
{
    uint32_t replyCode = ALLJOYN_BINDSESSIONPORT_REPLY_SUCCESS;
    size_t numArgs;
    const MsgArg* args;
    SessionOpts opts;

    msg->GetArgs(numArgs, args);
    SessionPort sessionPort = args[0].v_uint16;
    QStatus status = GetSessionOpts(args[1], opts);

    /* Get the sender */
    String sender = msg->GetSender();

    if (status == ER_OK) {
        BusEndpoint srcEp = router.FindEndpoint(sender);
        if (srcEp->IsValid()) {
            status = TransportPermission::FilterTransports(srcEp, sender, opts.transports, "BindSessionPort");
            if (status == ER_OK) {
                if (PermissionMgr::GetDaemonBusCallPolicy(srcEp) == PermissionMgr::STDBUSCALL_SHOULD_REJECT) {
                    QCC_DbgPrintf(("The sender endpoint is not allowed to call BindSessionPort()"));
                    status = ER_BUS_NOT_ALLOWED;
                } else if (PermissionMgr::GetDaemonBusCallPolicy(srcEp) == PermissionMgr::STDBUSCALL_ALLOW_ACCESS_SERVICE_LOCAL) {
                    opts.transports &= TRANSPORT_LOCAL;
                    QCC_DbgPrintf(("The sender endpoint is only allowed to use local transport"));
                }
            }
        } else {
            status = ER_BUS_NO_ENDPOINT;
        }
    }

    if (status != ER_OK) {
        QCC_DbgTrace(("AllJoynObj::BindSessionPort(<bad args>) from %s", sender.c_str()));
        replyCode = ALLJOYN_BINDSESSIONPORT_REPLY_FAILED;
    } else {
        QCC_DbgTrace(("AllJoynObj::BindSession(%s, %d, %s, <%x, %x, %x>)", sender.c_str(), sessionPort,
                      opts.isMultipoint ? "true" : "false", opts.traffic, opts.proximity, opts.transports));

        /* Validate some Session options */
        if ((opts.traffic == SessionOpts::TRAFFIC_RAW_UNRELIABLE) ||
            ((opts.traffic == SessionOpts::TRAFFIC_RAW_RELIABLE) && opts.isMultipoint)) {
            replyCode = ALLJOYN_BINDSESSIONPORT_REPLY_INVALID_OPTS;
        }
    }

    if (replyCode == ALLJOYN_BINDSESSIONPORT_REPLY_SUCCESS) {
        /* Assign or check uniqueness of sessionPort */
        AcquireLocks();
        if (sessionPort == SESSION_PORT_ANY) {
            sessionPort = 9999;
            while (++sessionPort) {
                SessionMapType::iterator it = SessionMapLowerBound(sender, 0);
                while ((it != sessionMap.end()) && (it->first.first == sender)) {
                    if (it->second.sessionPort == sessionPort) {
                        break;
                    }
                    ++it;
                }
                /* If no existing sessionMapEntry for sessionPort, then we are done */
                if ((it == sessionMap.end()) || (it->first.first != sender)) {
                    break;
                }
            }
            if (sessionPort == 0) {
                replyCode = ALLJOYN_BINDSESSIONPORT_REPLY_FAILED;
            }
        } else {
            SessionMapType::iterator it = SessionMapLowerBound(sender, 0);
            while ((it != sessionMap.end()) && (it->first.first == sender) && (it->first.second == 0)) {
                if (it->second.sessionPort == sessionPort) {
                    replyCode = ALLJOYN_BINDSESSIONPORT_REPLY_ALREADY_EXISTS;
                    break;
                }
                ++it;
            }
        }

        if (replyCode == ALLJOYN_BINDSESSIONPORT_REPLY_SUCCESS) {
            /* Assign a session id and store the session information */
            SessionMapEntry entry;
            entry.sessionHost = sender;
            entry.sessionPort = sessionPort;
            entry.endpointName = sender;
            entry.fd = -1;
            entry.opts = opts;
            entry.id = 0;
            SessionMapInsert(entry);
        }
        ReleaseLocks();
    }

    /* Reply to request */
    MsgArg replyArgs[2];
    replyArgs[0].Set("u", replyCode);
    replyArgs[1].Set("q", sessionPort);
    status = MethodReply(msg, replyArgs, ArraySize(replyArgs));
    QCC_DbgPrintf(("AllJoynObj::BindSessionPort(%s, %d) returned %d (status=%s)", sender.c_str(), sessionPort, replyCode, QCC_StatusText(status)));

    /* Log error if reply could not be sent */
    if (ER_OK != status) {
        QCC_LogError(status, ("Failed to respond to org.alljoyn.Bus.BindSessionPort"));
    }
}

void AllJoynObj::UnbindSessionPort(const InterfaceDescription::Member* member, Message& msg)
{
    uint32_t replyCode = ALLJOYN_UNBINDSESSIONPORT_REPLY_FAILED;
    size_t numArgs;
    const MsgArg* args;
    SessionOpts opts;

    msg->GetArgs(numArgs, args);
    SessionPort sessionPort = args[0].v_uint16;

    QCC_DbgTrace(("AllJoynObj::UnbindSession(%d)", sessionPort));

    /* Remove session map entry */
    String sender = msg->GetSender();
    AcquireLocks();
    SessionMapType::iterator it = SessionMapLowerBound(sender, 0);
    while ((it != sessionMap.end()) && (it->first.first == sender) && (it->first.second == 0)) {
        if (it->second.sessionPort == sessionPort) {
            sessionMap.erase(it);
            replyCode = ALLJOYN_UNBINDSESSIONPORT_REPLY_SUCCESS;
            break;
        }
        ++it;
    }
    ReleaseLocks();

    /* Reply to request */
    MsgArg replyArgs[1];
    replyArgs[0].Set("u", replyCode);
    QStatus status = MethodReply(msg, replyArgs, ArraySize(replyArgs));
    QCC_DbgPrintf(("AllJoynObj::UnbindSessionPort(%s, %d) returned %d (status=%s)", sender.c_str(), sessionPort, replyCode, QCC_StatusText(status)));

    /* Log error if reply could not be sent */
    if (ER_OK != status) {
        QCC_LogError(status, ("Failed to respond to org.alljoyn.Bus.UnbindSessionPort"));
    }
}

ThreadReturn STDCALL AllJoynObj::JoinSessionThread::Run(void* arg)
{
    if (isJoin) {
        QCC_DbgTrace(("JoinSessionThread::RunJoin()"));
        return RunJoin();
    } else {
        QCC_DbgTrace(("JoinSessionThread::RunAttach()"));
        return RunAttach();
    }
}

ThreadReturn STDCALL AllJoynObj::JoinSessionThread::RunJoin()
{
    QCC_DbgTrace(("JoinSessionThread::RunJoin()"));

    uint32_t replyCode = ALLJOYN_JOINSESSION_REPLY_SUCCESS;
    SessionId id = 0;
    SessionOpts optsOut(SessionOpts::TRAFFIC_MESSAGES, false, SessionOpts::PROXIMITY_ANY, 0);
    size_t numArgs;
    const MsgArg* args;
    SessionMapEntry sme;
    String sender = msg->GetSender();
    RemoteEndpoint b2bEp;
    BusEndpoint joinerEp = ajObj.router.FindEndpoint(sender);

    QCC_DbgPrintf(("JoinSessionThread::RunJoin(): joinerEp=\"%s\"", joinerEp->GetUniqueName().c_str()));

    /* Parse the message args */
    msg->GetArgs(numArgs, args);
    const char* sessionHost = NULL;
    SessionPort sessionPort;
    SessionOpts optsIn;
    QStatus status = MsgArg::Get(args, 2, "sq", &sessionHost, &sessionPort);
    BusEndpoint rSessionEp;

    if (status == ER_OK) {
        status = GetSessionOpts(args[2], optsIn);
        QCC_DbgPrintf(("JoinSessionThread::RunJoin(): optsIn=\"%s\"", optsIn.ToString().c_str()));
    }

    if (status == ER_OK) {
        BusEndpoint srcEp = ajObj.router.FindEndpoint(sender);
        QCC_DbgPrintf(("JoinSessionThread::RunJoin(): srcEp=\"%s\"", srcEp->GetUniqueName().c_str()));
        if (srcEp->IsValid()) {
            status = TransportPermission::FilterTransports(srcEp, sender, optsIn.transports, "JoinSessionThread.Run");
        }
    }

    if (status == ER_OK) {
        PermissionMgr::DaemonBusCallPolicy policy = PermissionMgr::GetDaemonBusCallPolicy(joinerEp);
        bool rejectCall = false;
        if (policy == PermissionMgr::STDBUSCALL_SHOULD_REJECT) {
            rejectCall = true;
        } else if (policy == PermissionMgr::STDBUSCALL_ALLOW_ACCESS_SERVICE_LOCAL) {
            optsIn.transports &= TRANSPORT_LOCAL;
            QCC_DbgPrintf(("JoinSessionThread::RunJoin(): The sender endpoint is only allowed to use local transport."));
        }

        if (rejectCall) {
            QCC_DbgPrintf(("JoinSessionThread::RunJoin(): The sender endpoint is not allowed to call JoinSession()"));
            replyCode = ALLJOYN_JOINSESSION_REPLY_REJECTED;
            /* Reply to request */
            MsgArg replyArgs[3];
            replyArgs[0].Set("u", replyCode);
            replyArgs[1].Set("u", id);
            SetSessionOpts(optsOut, replyArgs[2]);
            status = ajObj.MethodReply(msg, replyArgs, ArraySize(replyArgs));
            QCC_DbgPrintf(("JoinSessionThread::RunJoin(): JoinSession(%d) returned (%d,%u) (status=%s)",
                           sessionPort, replyCode, id, QCC_StatusText(status)));
            return 0;
        }
    }

    ajObj.AcquireLocks();

    /* Do not let a session creator join itself */
    SessionMapType::iterator it = ajObj.SessionMapLowerBound(sender, 0);
    BusEndpoint hostEp = ajObj.router.FindEndpoint(sessionHost);
    if (hostEp->IsValid()) {
        while ((it != ajObj.sessionMap.end()) && (it->first.first == sender) && (it->first.second == 0)) {
            if (ajObj.router.FindEndpoint(it->second.sessionHost) == hostEp) {
                QCC_DbgPrintf(("JoinSessionThread::RunJoin(): cannot join your own session"));
                replyCode = ALLJOYN_JOINSESSION_REPLY_ALREADY_JOINED;
                break;
            }
            ++it;
        }
    }


    if (status != ER_OK) {
        if (replyCode != ALLJOYN_JOINSESSION_REPLY_SUCCESS) {
            replyCode = ALLJOYN_JOINSESSION_REPLY_FAILED;
            QCC_DbgPrintf(("JoinSessionThread::RunJoin(): bad args"));
        }
    } else if (replyCode == ALLJOYN_JOINSESSION_REPLY_SUCCESS) {
        QCC_DbgPrintf(("JoinSessionThread::RunJoin() sessionPort=%d, opts=<%u, 0x%x, 0x%x>)",
                       sessionPort, optsIn.traffic, optsIn.proximity, optsIn.transports));

        /* Decide how to proceed based on the session endpoint existence/type */
        VirtualEndpoint vSessionEp;

        if (sessionHost) {
            QCC_DbgPrintf(("JoinSessionThread::RunJoin(): sessionHost=\"%s\"", sessionHost));
            BusEndpoint ep = ajObj.router.FindEndpoint(sessionHost);
            if (ep->GetEndpointType() == ENDPOINT_TYPE_VIRTUAL) {
                vSessionEp = VirtualEndpoint::cast(ep);
                QCC_DbgPrintf(("JoinSessionThread::RunJoin(): vSessionEp=\"%s\"", sessionHost));
            } else if ((ep->GetEndpointType() == ENDPOINT_TYPE_REMOTE) || (ep->GetEndpointType() == ENDPOINT_TYPE_NULL) || (ep->GetEndpointType() == ENDPOINT_TYPE_LOCAL)) {
                rSessionEp = ep;
                QCC_DbgPrintf(("JoinSessionThread::RunJoin(): rSessionEp=\"%s\"", rSessionEp->GetUniqueName().c_str()));
            }
        }

        if (rSessionEp->IsValid()) {
            QCC_DbgPrintf(("JoinSessionThread::RunJoin(): session is with another locally connected attachment"));

            /* Find creator in session map */
            String creatorName = rSessionEp->GetUniqueName();
            QCC_DbgPrintf(("JoinSessionThread::RunJoin(): creatorName=\"%s\"", creatorName.c_str()));
            bool foundSessionMapEntry = false;
            SessionMapType::iterator sit = ajObj.SessionMapLowerBound(creatorName, 0);
            while ((sit != ajObj.sessionMap.end()) && (creatorName == sit->first.first)) {
                if ((sit->second.sessionHost == creatorName) && (sit->second.sessionPort == sessionPort)) {
                    QCC_DbgPrintf(("JoinSessionThread::RunJoin(): found \"%s\" in sessionMap with expected port %d.",
                                   creatorName.c_str(), sessionPort));
                    if (sit->first.second == 0) {
                        sme = sit->second;
                        foundSessionMapEntry = true;
                        if (!sme.opts.isMultipoint) {
                            break;
                        }
                    } else {
                        /* Check if this joiner has already joined and reject in that case */
                        vector<String>::iterator mit = sit->second.memberNames.begin();
                        while (mit != sit->second.memberNames.end()) {
                            if (*mit == sender) {
                                QCC_DbgPrintf(("JoinSessionThread::RunJoin(): joiner already joined"));
                                foundSessionMapEntry = false;
                                replyCode = ALLJOYN_JOINSESSION_REPLY_ALREADY_JOINED;
                                break;
                            }
                            ++mit;
                        }
                        sme = sit->second;
                    }
                }
                ++sit;
            }

            if (joinerEp->IsValid() && foundSessionMapEntry) {
                bool isAccepted = false;
                SessionId newSessionId = sme.id;
                if (!sme.opts.IsCompatible(optsIn)) {
                    replyCode = ALLJOYN_JOINSESSION_REPLY_BAD_SESSION_OPTS;
                } else {
                    /* Create a new sessionId if needed */
                    while (newSessionId == 0) {
                        newSessionId = qcc::Rand32();
                    }

                    QCC_DbgPrintf(("JoinSessionThread::RunJoin(): newsessinoId=%d.", newSessionId));

                    /* Add an entry to sessionMap here (before sending accept session) since accept session
                     * may trigger a call to GetSessionFd or LeaveSession which must be aware of the new session's
                     * existence in order to complete successfully.
                     */
                    bool hasSessionMapPlaceholder = false;
                    sme.id = newSessionId;

                    if (!ajObj.SessionMapFind(sme.endpointName, sme.id)) {
                        /* Set isInitializing to true, to ensure that this entry is not deleted
                         * while the join session is in progress
                         */
                        sme.isInitializing = true;
                        ajObj.SessionMapInsert(sme);
                        hasSessionMapPlaceholder = true;
                    }

                    /* Ask creator to accept session */
                    ajObj.ReleaseLocks();
                    QCC_DbgPrintf(("JoinSessionThread::RunJoin(): SendAcceptSession()"));
                    status = ajObj.SendAcceptSession(sme.sessionPort, newSessionId, sessionHost, sender.c_str(), optsIn, isAccepted);
                    if (status != ER_OK) {
                        QCC_LogError(status, ("SendAcceptSession failed"));
                        replyCode = ALLJOYN_JOINSESSION_REPLY_FAILED;
                    }
                    ajObj.AcquireLocks();

                    /* Check the session didn't go away during the join attempt */
                    if (!joinerEp->IsValid()) {
                        replyCode = ALLJOYN_JOINSESSION_REPLY_FAILED;
                        QCC_LogError(ER_FAIL, ("Joiner %s disappeared while joining", sender.c_str()));
                    }

                    /* Cleanup failed raw session entry in sessionMap */
                    if (hasSessionMapPlaceholder && ((status != ER_OK) || !isAccepted)) {
                        ajObj.SessionMapErase(sme);
                    }
                }
                if (replyCode == ALLJOYN_JOINSESSION_REPLY_SUCCESS) {
                    if (!isAccepted) {
                        QCC_DbgPrintf(("JoinSessionThread::RunJoin(): Join session request rejected"));
                        replyCode = ALLJOYN_JOINSESSION_REPLY_REJECTED;
                    } else if (sme.opts.traffic == SessionOpts::TRAFFIC_MESSAGES) {
                        QCC_DbgPrintf(("JoinSessionThread::RunJoin(): Join session request accepted"));
                        /* setup the forward and reverse routes through the local daemon */
                        RemoteEndpoint tEp;
                        status = ajObj.router.AddSessionRoute(newSessionId, joinerEp, NULL, rSessionEp, tEp);
                        if (status != ER_OK) {
                            replyCode = ALLJOYN_JOINSESSION_REPLY_FAILED;
                            QCC_LogError(status, ("AddSessionRoute(%u, %s, NULL, %s, tEp) failed", newSessionId, sender.c_str(), rSessionEp->GetUniqueName().c_str()));
                        }
                        if (status == ER_OK) {
                            QCC_DbgPrintf(("JoinSessionThread::RunJoin(): Add local joiner to member list"));
                            /* Add (local) joiner to list of session members since no AttachSession will be sent */
                            SessionMapEntry* smEntry = ajObj.SessionMapFind(sme.endpointName, newSessionId);
                            if (smEntry) {
                                smEntry->memberNames.push_back(sender);
                                smEntry->isInitializing = false;
                                sme = *smEntry;
                            } else {
                                replyCode = ALLJOYN_JOINSESSION_REPLY_FAILED;
                                status = ER_FAIL;
                                QCC_LogError(status, ("Failed to find sessionMap entry"));
                            }
                            /* Create a joiner side entry in sessionMap */
                            SessionMapEntry joinerSme = sme;
                            joinerSme.endpointName = sender;
                            joinerSme.id = newSessionId;
                            ajObj.SessionMapInsert(joinerSme);
                            id = joinerSme.id;
                            optsOut = sme.opts;
                            optsOut.transports &= optsIn.transports;
                            sme.id = newSessionId;
                        }
                    } else if ((sme.opts.traffic != SessionOpts::TRAFFIC_MESSAGES) && !sme.opts.isMultipoint) {
                        QCC_DbgPrintf(("JoinSessionThread::RunJoin(): Raw socket"));
                        /* Create a raw socket pair for the two local session participants */
                        SocketFd fds[2];
                        status = SocketPair(fds);
                        if (status == ER_OK) {
                            /* Update the creator-side entry in sessionMap */
                            SessionMapEntry* smEntry = ajObj.SessionMapFind(sme.endpointName, sme.id);
                            if (smEntry) {
                                smEntry->fd = fds[0];
                                smEntry->memberNames.push_back(sender);

                                /* Create a joiner side entry in sessionMap */
                                SessionMapEntry sme2 = sme;
                                sme2.memberNames.push_back(sender);
                                sme2.endpointName = sender;
                                sme2.fd = fds[1];
                                ajObj.SessionMapInsert(sme2);
                                id = sme2.id;
                                optsOut = sme.opts;
                                optsOut.transports &= optsIn.transports;
                            } else {
                                qcc::Close(fds[0]);
                                qcc::Close(fds[1]);
                                status = ER_FAIL;
                                QCC_LogError(status, ("Failed to find sessionMap entry"));
                                replyCode = ALLJOYN_JOINSESSION_REPLY_FAILED;
                            }
                        } else {
                            QCC_LogError(status, ("SocketPair failed"));
                            replyCode = ALLJOYN_JOINSESSION_REPLY_FAILED;
                        }
                    } else {
                        /* QosInfo::TRAFFIC_RAW_UNRELIABLE is not currently supported */
                        replyCode = ALLJOYN_JOINSESSION_REPLY_BAD_SESSION_OPTS;
                    }
                }
            } else {
                if (replyCode == ALLJOYN_JOINSESSION_REPLY_SUCCESS) {
                    replyCode = ALLJOYN_JOINSESSION_REPLY_NO_SESSION;
                }
            }
        } else {
            QCC_DbgPrintf(("JoinSessionThread::RunJoin(): session is with a remote attachment"));
            /* Session is with a connected or unconnected remote device */
            MsgArg membersArg;

            /* Check for existing multipoint session */
            if (vSessionEp->IsValid() && optsIn.isMultipoint) {
                QCC_DbgPrintf(("JoinSessionThread::RunJoin(): Existing virtual endpoint IsValid() and isMultipoint"));
                SessionMapType::iterator it = ajObj.sessionMap.begin();
                while (it != ajObj.sessionMap.end()) {
                    if ((it->second.sessionHost == vSessionEp->GetUniqueName()) && (it->second.sessionPort == sessionPort)) {
                        if (it->second.opts.IsCompatible(optsIn)) {
                            b2bEp = vSessionEp->GetBusToBusEndpoint(it->second.id);
                            if (b2bEp->IsValid()) {
                                QCC_DbgPrintf(("JoinSessionThread::RunJoin(): IncrementRef() on existing mp session"));
                                b2bEp->IncrementRef();
                                replyCode = ALLJOYN_JOINSESSION_REPLY_SUCCESS;
                            }
                        } else {
                            QCC_DbgPrintf(("JoinSessionThread::RunJoin(): Blocked multiple connections to same dest with same session ID"));
                            /* Cannot support more than one connection to the same destination with the same sessionId */
                            replyCode = ALLJOYN_JOINSESSION_REPLY_BAD_SESSION_OPTS;
                        }
                        break;
                    }
                    ++it;
                }
            }

            String busAddr;
            if (!b2bEp->IsValid()) {
                /* Step 1a: If there is a busAddr from advertisement use it to (possibly) create a physical connection */
                QCC_DbgPrintf(("JoinSessionThread::RunJoin(): Look for busaddr corresponding to sessionHost"));
                vector<String> busAddrs;
                multimap<String, NameMapEntry>::iterator nmit = ajObj.nameMap.lower_bound(sessionHost);
                while (nmit != ajObj.nameMap.end() && (nmit->first == sessionHost)) {
                    if (nmit->second.transport & optsIn.transports) {
                        QCC_DbgPrintf(("JoinSessionThread::RunJoin(): Found busaddr in name map: \"%s\"", nmit->second.busAddr.c_str()));
                        busAddrs.push_back(nmit->second.busAddr);
                    }
                    ++nmit;
                }

                /* Step 1b: If no busAddr, see if one exists in the adv alias map */
                if (busAddrs.empty() && (sessionHost[0] == ':')) {
                    QCC_DbgPrintf(("JoinSessionThread::RunJoin(): look for busaddr in adv alias map"));
                    String rguidStr = String(sessionHost).substr(1, GUID128::SHORT_SIZE);
                    multimap<String, pair<String, TransportMask> >::iterator ait = ajObj.advAliasMap.lower_bound(rguidStr);
                    while ((ait != ajObj.advAliasMap.end()) && (ait->first == rguidStr)) {
                        if ((ait->second.second & optsIn.transports) != 0) {
                            multimap<String, NameMapEntry>::iterator nmit2 = ajObj.nameMap.lower_bound(ait->second.first);
                            while (nmit2 != ajObj.nameMap.end() && (nmit2->first == ait->second.first)) {
                                if ((nmit2->second.transport & ait->second.second & optsIn.transports) != 0) {
                                    QCC_DbgPrintf(("JoinSessionThread::RunJoin(): Found busaddr in adv alias map: \"%s\"",
                                                   nmit2->second.busAddr.c_str()));
                                    busAddrs.push_back(nmit2->second.busAddr);
                                }
                                ++nmit2;
                            }
                        }
                        ++ait;
                    }
                }
                ajObj.ReleaseLocks();
                /*
                 * Step 1c: If still no advertisement (busAddr) and we are connected to the sesionHost, then ask it directly
                 * for the busAddr
                 */
                if (vSessionEp->IsValid() && busAddrs.empty()) {
                    QCC_DbgPrintf(("JoinSessionThread::RunJoin(): no busaddr.  SendGetSessionInfo() directly."));
                    status = ajObj.SendGetSessionInfo(sessionHost, sessionPort, optsIn, busAddrs);
                    if (status != ER_OK) {
                        busAddrs.clear();
                        QCC_LogError(status, ("GetSessionInfo failed"));
                    }
                }

                if (!busAddrs.empty()) {
                    QCC_DbgPrintf(("JoinSessionThread::RunJoin(): Have busaddrs to try."));
                    /* Try busAddrs in priority order until connect succeeds */
                    for (size_t i = 0; i < busAddrs.size(); ++i) {
                        QCC_DbgPrintf(("JoinSessionThread::RunJoin(): Trying busaddr=\"%s\"", busAddrs[i].c_str()));
                        /* Ask the transport that provided the advertisement for an endpoint */
                        TransportList& transList = ajObj.bus.GetInternal().GetTransportList();
                        Transport* trans = transList.GetTransport(busAddrs[i]);
                        if (trans != NULL) {
                            if ((optsIn.transports & trans->GetTransportMask()) == 0) {
                                QCC_DbgPrintf(("AllJoynObj:JoinSessionThread(): skip unpermitted transport(%s)", trans->GetTransportName()));
                                continue;
                            }

                            QCC_DbgPrintf(("JoinSessionThread::RunJoin(): Connect(\"%s\")", busAddrs[i].c_str()));

                            BusEndpoint newEp;
                            status = trans->Connect(busAddrs[i].c_str(), optsIn, newEp);
                            if (status == ER_OK) {
                                b2bEp = RemoteEndpoint::cast(newEp);
                                if (b2bEp->IsValid()) {
                                    b2bEp->IncrementRef();
                                }
                                busAddr = busAddrs[i];
                                replyCode = ALLJOYN_JOINSESSION_REPLY_SUCCESS;
                                optsIn.transports  = trans->GetTransportMask();
                                break;
                            } else {
                                QCC_LogError(status, ("trans->Connect(%s) failed", busAddrs[i].c_str()));
                                replyCode = ALLJOYN_JOINSESSION_REPLY_CONNECT_FAILED;
                            }
                        }
                    }
                } else {
                    QCC_DbgPrintf(("JoinSessionThread::RunJoin(): No advertisement. No existing route.  Nothing we can do."));
                    /* No advertisment or existing route to session creator */
                    replyCode = ALLJOYN_JOINSESSION_REPLY_NO_SESSION;
                }

                if (busAddr.empty()) {
                    QCC_DbgPrintf(("JoinSessionThread::RunJoin(): Tried to Connect() but failed.  Nothing we can do."));
                    replyCode = ALLJOYN_JOINSESSION_REPLY_UNREACHABLE;
                }
                ajObj.AcquireLocks();
            }

            /* Step 2: Wait for the new b2b endpoint to have a virtual ep for nextController */
            QCC_DbgPrintf(("JoinSessionThread::RunJoin(): Wait for virtual endpoint."));
            uint64_t startTime = GetTimestamp64();
            while (replyCode == ALLJOYN_JOINSESSION_REPLY_SUCCESS) {
                /* Do we route through b2bEp? If so, we're done */
                if (!b2bEp->IsValid()) {
                    QCC_LogError(ER_FAIL, ("B2B endpoint %s disappeared during JoinSession", b2bEp->GetUniqueName().c_str()));
                    replyCode = ALLJOYN_JOINSESSION_REPLY_FAILED;
                    break;
                }

                QCC_DbgPrintf(("JoinSessionThread::RunJoin(): Remote name of new b2b endpoint is \"%s\"", b2bEp->GetRemoteName().c_str()));
                VirtualEndpoint vep;
                if (ajObj.router.FindEndpoint(b2bEp->GetRemoteName(), vep) && vep->CanUseRoute(b2bEp)) {
                    QCC_DbgPrintf(("JoinSessionThread::RunJoin(): Found virtual endpoint for route"));
                    /* Got a virtual endpoint we can route through */
                    break;
                }
                /* Otherwise wait */
                uint64_t now = GetTimestamp64();
                if (now > (startTime + 30000LL)) {
                    replyCode = ALLJOYN_JOINSESSION_REPLY_FAILED;
                    QCC_DbgPrintf(("JoinSession timed out waiting for %s to appear on %s", sessionHost, b2bEp->GetUniqueName().c_str()));
                    break;
                }
                /* Give up the locks while waiting */
                ajObj.ReleaseLocks();
                QCC_DbgPrintf(("JoinSessionThread::RunJoin(): Sleep"));
                qcc::Sleep(10);
                ajObj.AcquireLocks();
            }

            QCC_DbgPrintf(("JoinSessionThread::RunJoin(): Done waiting for virtual endpoint."));

            /* Step 3: Send a session attach */
            if (replyCode == ALLJOYN_JOINSESSION_REPLY_SUCCESS) {
                const String nextControllerName = b2bEp->GetRemoteName();

                QCC_DbgPrintf(("JoinSessionThread::RunJoin(): SendAttachSession()"));
                ajObj.ReleaseLocks();
                status = ajObj.SendAttachSession(sessionPort, sender.c_str(), sessionHost, sessionHost, b2bEp,
                                                 nextControllerName.c_str(), 0, busAddr.c_str(), optsIn, replyCode,
                                                 id, optsOut, membersArg);
                if (status != ER_OK) {
                    QCC_LogError(status, ("AttachSession to %s failed", nextControllerName.c_str()));
                    replyCode = ALLJOYN_JOINSESSION_REPLY_FAILED;
                }
                /* Re-acquire locks */
                ajObj.AcquireLocks();
                QCC_DbgPrintf(("JoinSessionThread::RunJoin(): FindEndpoint(\"%s\")", sessionHost));
                ajObj.router.FindEndpoint(sessionHost, vSessionEp);
                if (!vSessionEp->IsValid()) {
                    replyCode = ALLJOYN_JOINSESSION_REPLY_FAILED;
                    QCC_LogError(ER_BUS_NO_ENDPOINT, ("SessionHost endpoint (%s) not found", sessionHost));
                }
            }

            /* If session was successful, Add two-way session routes to the table */
            if (replyCode == ALLJOYN_JOINSESSION_REPLY_SUCCESS) {
                QCC_DbgPrintf(("JoinSessionThread::RunJoin(): Attach session success(\"%s\")", sessionHost));
                if (joinerEp->IsValid()) {
                    BusEndpoint busEndpoint = BusEndpoint::cast(vSessionEp);
                    QCC_DbgPrintf(("JoinSessionThread::RunJoin(): AddSessionRoute() for session ID %d.", id));
                    status = ajObj.router.AddSessionRoute(id, joinerEp, NULL, busEndpoint, b2bEp, b2bEp->IsValid() ? NULL : &optsOut);
                    if (status != ER_OK) {
                        replyCode = ALLJOYN_JOINSESSION_REPLY_FAILED;
                        QCC_LogError(status, ("AddSessionRoute(%u, %s, NULL, %s, %s, %s) failed", id, sender.c_str(), vSessionEp->GetUniqueName().c_str(), b2bEp->GetUniqueName().c_str(), b2bEp->IsValid() ? "NULL" : "opts"));
                    }
                } else {
                    replyCode = ALLJOYN_JOINSESSION_REPLY_FAILED;
                    QCC_LogError(ER_BUS_NO_ENDPOINT, ("Cannot find joiner endpoint %s", sender.c_str()));
                }
            }

            /* Create session map entry */
            bool sessionMapEntryCreated = false;
            if (replyCode == ALLJOYN_JOINSESSION_REPLY_SUCCESS) {
                QCC_DbgPrintf(("JoinSessionThread::RunJoin(): Add session map entry for sender=\"%s\", id=%d., sessionHost=\"%s\", sessionPort=%d.",
                               sender.c_str(), id, vSessionEp->GetUniqueName().c_str(), sessionPort));
                const MsgArg* sessionMembers;
                size_t numSessionMembers = 0;
                membersArg.Get("as", &numSessionMembers, &sessionMembers);
                sme.endpointName = sender;
                sme.id = id;
                sme.sessionHost = vSessionEp->GetUniqueName();
                sme.sessionPort = sessionPort;
                sme.opts = optsOut;
                for (size_t i = 0; i < numSessionMembers; ++i) {
                    sme.memberNames.push_back(sessionMembers[i].v_string.str);
                }
                ajObj.SessionMapInsert(sme);
                sessionMapEntryCreated = true;
            }

            /* If a raw sesssion was requested, then teardown the new b2bEp to use it for a raw stream */
            if ((replyCode == ALLJOYN_JOINSESSION_REPLY_SUCCESS) && (optsOut.traffic != SessionOpts::TRAFFIC_MESSAGES)) {
                QCC_DbgPrintf(("JoinSessionThread::RunJoin(): Raw session.  Tear down new endpoint"));
                SessionMapEntry* smEntry = ajObj.SessionMapFind(sender, id);
                if (smEntry) {
                    ajObj.ReleaseLocks();
                    status = ajObj.ShutdownEndpoint(b2bEp, smEntry->fd);
                    ajObj.AcquireLocks();
                    smEntry = ajObj.SessionMapFind(sender, id);
                    if (smEntry) {
                        smEntry->isRawReady = true;
                    } else {
                        status = ER_FAIL;
                        QCC_LogError(status, ("Failed to find SessionMapEntry"));
                    }

                    if (status != ER_OK) {
                        QCC_LogError(status, ("Failed to shutdown remote endpoint for raw usage"));
                        replyCode = ALLJOYN_JOINSESSION_REPLY_FAILED;
                    }
                } else {
                    QCC_LogError(ER_FAIL, ("Failed to find session id=%u for %s, %d", id, sender.c_str(), id));
                    replyCode = ALLJOYN_JOINSESSION_REPLY_FAILED;
                }
            }
            /* If session was unsuccessful, cleanup sessionMap */
            if (sessionMapEntryCreated && (replyCode != ALLJOYN_JOINSESSION_REPLY_SUCCESS)) {
                ajObj.SessionMapErase(sme);
            }

            /* Cleanup b2bEp if its ref hasn't been incremented */
            if (b2bEp->IsValid()) {
                b2bEp->DecrementRef();
            }
        }
    }

    /* Send AttachSession to all other members of the multicast session */
    if ((replyCode == ALLJOYN_JOINSESSION_REPLY_SUCCESS) && sme.opts.isMultipoint) {
        QCC_DbgPrintf(("JoinSessionThread::RunJoin(): Multicast session joined."));
        for (size_t i = 0; i < sme.memberNames.size(); ++i) {
            const String& member = sme.memberNames[i];
            /* Skip this joiner since it is attached already */
            if (member == sender) {
                continue;
            }

            QCC_DbgPrintf(("JoinSessionThread::RunJoin(): Member \"%s\"", sme.memberNames[i].c_str()));

            BusEndpoint memberEp = ajObj.router.FindEndpoint(member);
            RemoteEndpoint memberB2BEp;
            if (memberEp->GetEndpointType() == ENDPOINT_TYPE_VIRTUAL) {
                QCC_DbgPrintf(("JoinSessionThread::RunJoin(): Member \"%s\" is virtual", sme.memberNames[i].c_str()));
                /* Endpoint is not served directly by this daemon so forward the attach using existing b2bEp connection with session creator */
                if (!b2bEp->IsValid()) {
                    VirtualEndpoint vMemberEp = VirtualEndpoint::cast(memberEp);
                    /* Local session creator */
                    memberB2BEp = vMemberEp->GetBusToBusEndpoint(id);
                } else {
                    /* Remote session creator */
                    memberB2BEp = b2bEp;
                }
                if (memberB2BEp->IsValid()) {
                    MsgArg tMembersArg;
                    SessionId tId;
                    SessionOpts tOpts;
                    const String nextControllerName = memberB2BEp->GetRemoteName();
                    uint32_t tReplyCode;
                    ajObj.ReleaseLocks();
                    QCC_DbgPrintf(("JoinSessionThread::RunJoin(): SendAttachSession()"));
                    status = ajObj.SendAttachSession(sessionPort,
                                                     sender.c_str(),
                                                     sessionHost,
                                                     member.c_str(),
                                                     memberB2BEp,
                                                     nextControllerName.c_str(),
                                                     id,
                                                     "",
                                                     sme.opts,
                                                     tReplyCode,
                                                     tId,
                                                     tOpts,
                                                     tMembersArg);
                    ajObj.AcquireLocks();
                    if (status != ER_OK) {
                        QCC_LogError(status, ("Failed to attach session %u to %s", id, member.c_str()));
                    } else if (tReplyCode != ALLJOYN_JOINSESSION_REPLY_SUCCESS) {
                        status = ER_FAIL;
                        QCC_LogError(status, ("Failed to attach session %u to %s (reply=%d)", id, member.c_str(), tReplyCode));
                    } else if (id != tId) {
                        status = ER_FAIL;
                        QCC_LogError(status, ("Session id mismatch (expected=%u, actual=%u)", id, tId));
                    } else if (!joinerEp->IsValid() || !memberB2BEp->IsValid() || !memberB2BEp->IsValid()) {
                        status = ER_FAIL;
                        QCC_LogError(status, ("joiner, memberEp or memberB2BEp disappeared during join"));
                    }
                } else {
                    status = ER_BUS_BAD_SESSION_OPTS;
                    QCC_LogError(status, ("Unable to add existing member %s to session %u", memberEp->GetUniqueName().c_str(), id));
                }
            } else if (memberEp->IsValid()) {
                QCC_DbgPrintf(("JoinSessionThread::RunJoin(): Local (non-virtual) endpoint"));
                /* Add joiner to any local member's sessionMap entry  since no AttachSession is sent */
                SessionMapEntry* smEntry = ajObj.SessionMapFind(member, id);
                if (smEntry) {
                    smEntry->memberNames.push_back(sender);
                }
                /* Multipoint session member is local to this daemon. Send MPSessionChanged */
                if (optsOut.isMultipoint) {
                    QCC_DbgPrintf(("JoinSessionThread::RunJoin(): Local (non-virtual) MPSessionChanged"));
                    ajObj.ReleaseLocks();
                    ajObj.SendMPSessionChanged(id, sender.c_str(), true, member.c_str());
                    ajObj.AcquireLocks();
                }
            }
            /* Add session routing */
            if (memberEp->IsValid() && joinerEp->IsValid() && (status == ER_OK)) {
                QCC_DbgPrintf(("JoinSessionThread::RunJoin(): AddSessionRoute()"));
                status = ajObj.router.AddSessionRoute(id, joinerEp, NULL, memberEp, memberB2BEp);
                if (status != ER_OK) {
                    QCC_LogError(status, ("AddSessionRoute(%u, %s, NULL, %s, %s) failed", id, sender.c_str(), memberEp->GetUniqueName().c_str(), memberB2BEp->GetUniqueName().c_str()));
                }
            }
        }
    }
    ajObj.ReleaseLocks();

    QCC_DbgPrintf(("JoinSessionThread::RunJoin(): Reply to request"));

    /* Reply to request */
    MsgArg replyArgs[3];
    replyArgs[0].Set("u", replyCode);
    replyArgs[1].Set("u", id);
    SetSessionOpts(optsOut, replyArgs[2]);
    status = ajObj.MethodReply(msg, replyArgs, ArraySize(replyArgs));
    QCC_DbgPrintf(("AllJoynObj::JoinSession(%d) returned (%d,%u) (status=%s)", sessionPort, replyCode, id, QCC_StatusText(status)));

    /* Log error if reply could not be sent */
    if (ER_OK != status) {
        QCC_LogError(status, ("Failed to respond to org.alljoyn.Bus.JoinSession"));
    }

    /* Send SessionJoined to creator if creator is local since RunAttach does not run in this case */
    if ((status == ER_OK) && (replyCode == ALLJOYN_JOINSESSION_REPLY_SUCCESS) && rSessionEp->IsValid()) {
        QCC_DbgPrintf(("JoinSessionThread::RunJoin(): SendSessionJoined() to local endpoint"));
        ajObj.SendSessionJoined(sme.sessionPort, sme.id, sender.c_str(), sme.endpointName.c_str());
        /* If session is multipoint, send MPSessionChanged to sessionHost */
        if (sme.opts.isMultipoint) {
            ajObj.SendMPSessionChanged(sme.id, sender.c_str(), true, sme.endpointName.c_str());
        }
    }

    /* Send a series of MPSessionChanged to "catch up" the new joiner */
    if ((replyCode == ALLJOYN_JOINSESSION_REPLY_SUCCESS) && optsOut.isMultipoint) {
        QCC_DbgPrintf(("JoinSessionThread::RunJoin(): SendMPSessionChanged() series to local endpoint"));
        ajObj.AcquireLocks();
        SessionMapEntry* smEntry = ajObj.SessionMapFind(sender, id);
        if (smEntry) {
            String sessionHost = smEntry->sessionHost;
            vector<String> memberVector = smEntry->memberNames;
            ajObj.ReleaseLocks();
            ajObj.SendMPSessionChanged(id, sessionHost.c_str(), true, sender.c_str());
            vector<String>::const_iterator mit = memberVector.begin();
            while (mit != memberVector.end()) {
                if (sender != *mit) {
                    ajObj.SendMPSessionChanged(id, mit->c_str(), true, sender.c_str());
                }
                mit++;
            }
        } else {
            ajObj.ReleaseLocks();
        }
    }

    return 0;
}

void AllJoynObj::JoinSessionThread::ThreadExit(Thread* thread)
{
    ajObj.joinSessionThreadsLock.Lock(MUTEX_CONTEXT);
    vector<JoinSessionThread*>::iterator it = ajObj.joinSessionThreads.begin();
    JoinSessionThread* deleteMe = NULL;
    while (it != ajObj.joinSessionThreads.end()) {
        if (*it == thread) {
            deleteMe = *it;
            ajObj.joinSessionThreads.erase(it);
            break;
        }
        ++it;
    }
    ajObj.joinSessionThreadsLock.Unlock(MUTEX_CONTEXT);
    if (deleteMe) {
        deleteMe->Join();
        delete deleteMe;
    } else {
        QCC_LogError(ER_FAIL, ("Internal error: JoinSessionThread not found on list"));
    }
}

void AllJoynObj::JoinSession(const InterfaceDescription::Member* member, Message& msg)
{
    /* Handle JoinSession on another thread since JoinThread can block waiting for NameOwnerChanged */
    joinSessionThreadsLock.Lock(MUTEX_CONTEXT);
    if (!isStopping) {
        JoinSessionThread* jst = new JoinSessionThread(*this, msg, true);
        QStatus status = jst->Start(NULL, jst);
        if (status == ER_OK) {
            joinSessionThreads.push_back(jst);
        } else {
            QCC_LogError(status, ("Join: Failed to start JoinSessionThread"));
        }
    }
    joinSessionThreadsLock.Unlock(MUTEX_CONTEXT);
}

void AllJoynObj::AttachSession(const InterfaceDescription::Member* member, Message& msg)
{
    /* Handle AttachSession on another thread since AttachSession can block when connecting through an intermediate node */
    joinSessionThreadsLock.Lock(MUTEX_CONTEXT);
    if (!isStopping) {
        JoinSessionThread* jst = new JoinSessionThread(*this, msg, false);
        QStatus status = jst->Start(NULL, jst);
        if (status == ER_OK) {
            joinSessionThreads.push_back(jst);
        } else {
            QCC_LogError(status, ("Attach: Failed to start JoinSessionThread"));
        }
    }
    joinSessionThreadsLock.Unlock(MUTEX_CONTEXT);
}

void AllJoynObj::LeaveSession(const InterfaceDescription::Member* member, Message& msg)
{
    uint32_t replyCode = ALLJOYN_LEAVESESSION_REPLY_SUCCESS;

    size_t numArgs;
    const MsgArg* args;

    /* Parse the message args */
    msg->GetArgs(numArgs, args);
    assert(numArgs == 1);
    SessionId id = static_cast<SessionId>(args[0].v_uint32);

    QCC_DbgTrace(("AllJoynObj::LeaveSession(%u)", id));

    /* Find the session with that id */
    AcquireLocks();
    SessionMapEntry* smEntry = SessionMapFind(msg->GetSender(), id);
    if (!smEntry || (id == 0)) {
        replyCode = ALLJOYN_LEAVESESSION_REPLY_NO_SESSION;
        ReleaseLocks();
    } else {
        /* Send DetachSession signal to daemons of all session participants */
        MsgArg detachSessionArgs[2];
        detachSessionArgs[0].Set("u", id);
        detachSessionArgs[1].Set("s", msg->GetSender());

        QStatus status = Signal(NULL, 0, *detachSessionSignal, detachSessionArgs, ArraySize(detachSessionArgs), 0, ALLJOYN_FLAG_GLOBAL_BROADCAST);
        if (status != ER_OK) {
            QCC_LogError(status, ("Error sending org.alljoyn.Daemon.DetachSession signal"));
        }

        /* Close any open fd for this session */
        if (smEntry->fd != -1) {
            qcc::Shutdown(smEntry->fd);
            qcc::Close(smEntry->fd);
        }

        /* Locks must be released before calling RemoveSessionRefs since that method calls out to user (SessionLost) */
        ReleaseLocks();

        /* Remove entries from sessionMap, but dont send a SessionLost back to the caller of this method. */
        RemoveSessionRefs(msg->GetSender(), id, false);

        /* Remove session routes */
        router.RemoveSessionRoutes(msg->GetSender(), id);
    }

    /* Reply to request */
    MsgArg replyArgs[1];
    replyArgs[0].Set("u", replyCode);
    QStatus status = MethodReply(msg, replyArgs, ArraySize(replyArgs));

    /* Log error if reply could not be sent */
    if (ER_OK != status) {
        QCC_LogError(status, ("Failed to respond to org.alljoyn.Bus.LeaveSession"));
    }
}

void AllJoynObj::RemoveSessionMember(const InterfaceDescription::Member* member, Message& msg)
{
    uint32_t replyCode = ALLJOYN_REMOVESESSIONMEMBER_REPLY_SUCCESS;

    size_t numArgs;
    const MsgArg* args;
    /* Parse the message args */
    msg->GetArgs(numArgs, args);
    assert(numArgs == 2);

    SessionId id;
    const char* sessionMemberName;

    QStatus status = MsgArg::Get(args, numArgs, "us", &id, &sessionMemberName);
    if (status != ER_OK || (::strcmp(sessionMemberName, msg->GetSender()) == 0)) {
        replyCode = ALLJOYN_REMOVESESSIONMEMBER_REPLY_FAILED;
    }

    QCC_DbgPrintf(("AllJoynObj::RemoveSessionMember(%u, %s)", id, sessionMemberName));

    AcquireLocks();
    if (replyCode == ALLJOYN_REMOVESESSIONMEMBER_REPLY_SUCCESS) {
        /* Find the session with the sender and specified session id */
        SessionMapEntry* smEntry = SessionMapFind(msg->GetSender(), id);
        if (!smEntry || (id == 0)) {
            replyCode = ALLJOYN_REMOVESESSIONMEMBER_REPLY_NO_SESSION;
        } else if (!smEntry->opts.isMultipoint) {
            replyCode = ALLJOYN_REMOVESESSIONMEMBER_REPLY_NOT_MULTIPOINT;
        } else if (smEntry->sessionHost != msg->GetSender()) {
            replyCode = ALLJOYN_REMOVESESSIONMEMBER_REPLY_NOT_BINDER;
        } else {
            /* Search for this member in the member names. */
            vector<String>::iterator mit = smEntry->memberNames.begin();
            bool found = false;
            String srcStr = sessionMemberName;
            while (mit != smEntry->memberNames.end()) {
                if (*mit == srcStr) {
                    found = true;
                    break;
                }
                mit++;
            }

            if (!found) {
                replyCode = ALLJOYN_REMOVESESSIONMEMBER_REPLY_NOT_FOUND;
            } else {
                /* Find the virtual endpoint associated with the remote daemon
                 * for the session member we want to remove.
                 * If a virtual endpoint was not found, the destination is local
                 * to this daemon.
                 */
                VirtualEndpoint vep;
                router.FindEndpoint(sessionMemberName, vep);
                if (vep->IsValid()) {
                    RemoteEndpoint rep = vep->GetBusToBusEndpoint(id);
                    /* Check the Remote daemon version */
                    if (rep->GetRemoteProtocolVersion() < 7) {
                        /* Lower versions of the daemon do not support the RemoveSessionMember
                         * feature. So, if the remote daemon is older, then do not allow this
                         * method call.
                         */
                        replyCode = ALLJOYN_REMOVESESSIONMEMBER_REPLY_INCOMPATIBLE_REMOTE_DAEMON;
                    }
                }
            }
        }
    }
    if (replyCode == ALLJOYN_REMOVESESSIONMEMBER_REPLY_SUCCESS) {

        /* Send DetachSession signal to daemons of all session participants.
         * Send a detachSessionSignal to be sent with the
         * member name we want to remove and the session ID to remove from. */
        MsgArg detachSessionArgs[2];
        detachSessionArgs[0].Set("u", id);
        detachSessionArgs[1].Set("s", sessionMemberName);

        QStatus status = Signal(NULL, 0, *detachSessionSignal, detachSessionArgs, ArraySize(detachSessionArgs), 0, ALLJOYN_FLAG_GLOBAL_BROADCAST);
        if (status != ER_OK) {
            QCC_LogError(status, ("Error sending org.alljoyn.Daemon.DetachSession signal"));
        }

        /* Locks must be released before calling RemoveSessionRefs since that method calls out to user (SessionLost) */
        ReleaseLocks();

        /* Remove entries from sessionMap, send a SessionLost to the session member being removed. */
        RemoveSessionRefs(sessionMemberName, id, true);

        /* Remove session routes */
        router.RemoveSessionRoutes(sessionMemberName, id);

    } else {
        ReleaseLocks();
    }

    /* Reply to request */
    MsgArg replyArgs[1];
    replyArgs[0].Set("u", replyCode);
    status = MethodReply(msg, replyArgs, ArraySize(replyArgs));

    /* Log error if reply could not be sent */
    if (ER_OK != status) {
        QCC_LogError(status, ("Failed to respond to org.alljoyn.Bus.RemoveSessionMember"));
    }
}

void AllJoynObj::GetHostInfo(const InterfaceDescription::Member* member, Message& msg)
{
    uint32_t replyCode = ALLJOYN_GETHOSTINFO_REPLY_SUCCESS;

    size_t numArgs;
    const MsgArg* args;

    /* Parse the message args */
    msg->GetArgs(numArgs, args);
    assert(numArgs == 1);
    SessionId id = static_cast<SessionId>(args[0].v_uint32);

    QCC_DbgPrintf(("AllJoynObj::GetHostInfo(%u)", id));

    String remoteIpAddrStr = "";
    String localIpAddrStr = "";
    /* Find the session with that id */
    AcquireLocks();
    SessionMapEntry* smEntry = SessionMapFind(msg->GetSender(), id);
    if (!smEntry || (id == 0)) {
        replyCode = ALLJOYN_GETHOSTINFO_REPLY_NO_SESSION;
        ReleaseLocks();
    } else if (smEntry->sessionHost == msg->GetSender()) {
        replyCode = ALLJOYN_GETHOSTINFO_REPLY_IS_BINDER;
        ReleaseLocks();
    } else {
        /* get the vep to the sessionhost.
         */
        VirtualEndpoint vep;
        router.FindEndpoint(smEntry->sessionHost, vep);
        if (vep->IsValid()) {
            RemoteEndpoint rep = vep->GetBusToBusEndpoint(id);
            QStatus status = rep->GetRemoteIp(remoteIpAddrStr);
            if (status != ER_OK) {
                replyCode = ALLJOYN_GETHOSTINFO_REPLY_NOT_SUPPORTED_ON_TRANSPORT;
            }
            status = rep->GetLocalIp(localIpAddrStr);
            if (status != ER_OK) {
                replyCode = ALLJOYN_GETHOSTINFO_REPLY_NOT_SUPPORTED_ON_TRANSPORT;
            }
        } else {
            replyCode = ALLJOYN_GETHOSTINFO_REPLY_FAILED;
        }

        ReleaseLocks();
    }

    const char* remoteIpAddr = remoteIpAddrStr.c_str();
    const char* localIpAddr = localIpAddrStr.c_str();

    /* Reply to request */
    MsgArg replyArgs[3];
    replyArgs[0].Set("u", replyCode);
    replyArgs[1].Set("s", localIpAddr);
    replyArgs[2].Set("s", remoteIpAddr);
    QStatus status = MethodReply(msg, replyArgs, ArraySize(replyArgs));

    /* Log error if reply could not be sent */
    if (ER_OK != status) {
        QCC_LogError(status, ("Failed to respond to org.alljoyn.Bus.GetHostInfo"));
    }
}

void AllJoynObj::ReloadConfig(const InterfaceDescription::Member* member, Message& msg)
{
    ConfigDB* config = ConfigDB::GetConfigDB();
    bool loaded = config->LoadConfig(&bus);
    MsgArg replyArg;

    replyArg.Set("b", loaded);

    QStatus status = MethodReply(msg, &replyArg, 1);

    /* Log error if reply could not be sent */
    if (status != ER_OK) {
        QCC_LogError(status, ("Failed to respond to org.alljoyn.Bus.ReloadConfig"));
    }
}

qcc::ThreadReturn STDCALL AllJoynObj::JoinSessionThread::RunAttach()
{
    QCC_DbgTrace(("JoinSessionThread::RunAttach()"));

    SessionId id = 0;
    String creatorName;
    MsgArg replyArgs[4];
    SessionOpts optsOut;
    uint32_t replyCode = ALLJOYN_JOINSESSION_REPLY_FAILED;
    bool destIsLocal = false;

    /* Default member list to empty */
    replyArgs[3].Set("as", 0, NULL);

    /* Received a daemon request to establish a session route */

    /* Parse message args */
    SessionPort sessionPort;
    const char* src;
    const char* sessionHost;
    const char* dest;
    const char* srcB2B;
    const char* busAddr;
    SessionOpts optsIn;
    RemoteEndpoint srcB2BEp;
    RemoteEndpoint b2bEp;
    String srcStr;
    String destStr;
    bool newSME = false;
    SessionMapEntry sme;

    size_t na;
    const MsgArg* args;
    msg->GetArgs(na, args);
    QStatus status = MsgArg::Get(args, 6, "qsssss", &sessionPort, &src, &sessionHost, &dest, &srcB2B, &busAddr);
    const String srcB2BStr = srcB2B;

    QCC_DbgPrintf(("JoinSessionThread::RunAttach(): sessionPort=%d, src=\"%s\", sessionHost=\"%s\", dest=\"%s\", srcB2B=\"%s\", busAddr=\"%s\"",
                   sessionPort, src, sessionHost, dest, srcB2B, busAddr));

    bool sendSessionJoined = false;
    if (status == ER_OK) {
        status = GetSessionOpts(args[6], optsIn);

        QCC_DbgPrintf(("AllJoynObj::RunAttach(): optsIn.traffic=0x%x, optisIn.proximity=0x%x, optsIn.transports=0x%x",
                       optsIn.traffic, optsIn.proximity, optsIn.transports));
    }

    if (status != ER_OK) {
        QCC_DbgPrintf(("AllJoynObj::RunAttach(): Bad args"));
        replyCode = ALLJOYN_JOINSESSION_REPLY_FAILED;
        ajObj.AcquireLocks();
    } else {
        QCC_DbgPrintf(("AllJoynObj::RunAttach(): Good request.  Starting."));
        srcStr = src;
        destStr = dest;

        ajObj.AcquireLocks();
        /*
         * If there is an outstanding join involving (sessionHost,port), then destEp may not be valid yet.
         * Essentially, someone else might know we are a multipoint session member before we do.
         */
        BusEndpoint destEp = ajObj.router.FindEndpoint(destStr);
        if ((destEp->GetEndpointType() != ENDPOINT_TYPE_REMOTE) && (destEp->GetEndpointType() != ENDPOINT_TYPE_NULL) && (destEp->GetEndpointType() != ENDPOINT_TYPE_LOCAL)) {
            /* Release locks while waiting */
            ajObj.ReleaseLocks();
            QCC_DbgPrintf(("AllJoynObj::RunAttach(): Endpoint for destStr=\"%s\" exists but is invalid.  Sleeping.", destStr.c_str()));
            qcc::Sleep(500);
            ajObj.AcquireLocks();
            destEp = ajObj.router.FindEndpoint(destStr);
        }

        /* Determine if the dest is local to this daemon */
        if ((destEp->GetEndpointType() == ENDPOINT_TYPE_REMOTE) || (destEp->GetEndpointType() == ENDPOINT_TYPE_NULL) || (destEp->GetEndpointType() == ENDPOINT_TYPE_LOCAL)) {

            QCC_DbgPrintf(("AllJoynObj::RunAttach(): destStr=\"%s\" served directly.", destStr.c_str()));

            /* This daemon serves dest directly */
            /* Check for a session in the session map */
            bool foundSessionMapEntry = false;
            String destUniqueName = destEp->GetUniqueName();
            BusEndpoint sessionHostEp = ajObj.router.FindEndpoint(sessionHost);
            SessionMapType::iterator sit = ajObj.SessionMapLowerBound(destUniqueName, 0);
            replyCode = ALLJOYN_JOINSESSION_REPLY_SUCCESS;
            while ((sit != ajObj.sessionMap.end()) && (sit->first.first == destUniqueName)) {
                QCC_DbgPrintf(("AllJoynObj::RunAttach(): Found destUniqueName=\"%s\" in session map.", destUniqueName.c_str()));
                BusEndpoint creatorEp = ajObj.router.FindEndpoint(sit->second.sessionHost);
                sme = sit->second;
                if ((sme.sessionPort == sessionPort) && sessionHostEp->IsValid() && (creatorEp == sessionHostEp)) {

                    QCC_DbgPrintf(("AllJoynObj::RunAttach(): Valid session map entry for sessionPort=%d", sessionPort));

                    if (sit->second.opts.isMultipoint && (sit->first.second == 0)) {
                        QCC_DbgPrintf(("AllJoynObj::RunAttach(): Session is multipoint"));

                        /* Session is multipoint. Look for an existing (already joined) session */
                        while ((sit != ajObj.sessionMap.end()) && (sit->first.first == destUniqueName)) {
                            creatorEp = ajObj.router.FindEndpoint(sit->second.sessionHost);
                            if ((sit->first.second != 0) && (sit->second.sessionPort == sessionPort) && (creatorEp == sessionHostEp)) {
                                sme = sit->second;
                                foundSessionMapEntry = true;
                                QCC_DbgPrintf(("AllJoynObj::RunAttach(): Found session map entry"));
                                /* make sure session is not already joined by this joiner */
                                vector<String>::const_iterator mit = sit->second.memberNames.begin();
                                while (mit != sit->second.memberNames.end()) {
                                    if (*mit++ == srcStr) {
                                        replyCode = ALLJOYN_JOINSESSION_REPLY_ALREADY_JOINED;
                                        foundSessionMapEntry = false;
                                        QCC_DbgPrintf(("AllJoynObj::RunAttach(): Already joined"));
                                        break;
                                    }
                                }
                                break;
                            }
                            ++sit;
                        }
                    } else if (sme.opts.isMultipoint && (sit->first.second == msg->GetSessionId())) {
                        /* joiner to joiner multipoint attach message */
                        QCC_DbgPrintf(("AllJoynObj::RunAttach(): Joiner to Joiner multipoint attach message"));
                        foundSessionMapEntry = true;
                    } else if (!sme.opts.isMultipoint && (sit->first.second != 0)) {
                        /* Cannot join a non-multipoint session more than once */
                        QCC_DbgPrintf(("AllJoynObj::RunAttach(): Multiple joins to non-multipoint session detected"));
                        replyCode = ALLJOYN_JOINSESSION_REPLY_FAILED;
                    }
                    if ((replyCode == ALLJOYN_JOINSESSION_REPLY_SUCCESS) && !foundSessionMapEntry) {
                        /* Assign a session id and insert entry */
                        while (sme.id == 0) {
                            sme.id = qcc::Rand32();
                        }
                        sme.isInitializing = true;
                        foundSessionMapEntry = true;
                        ajObj.SessionMapInsert(sme);
                        newSME = true;
                        QCC_DbgPrintf(("AllJoynObj::RunAttach(): Allocate new session id: %d", sme.id));
                    }
                    break;
                }
                ++sit;
            }
            if (!foundSessionMapEntry) {
                QCC_DbgPrintf(("AllJoynObj::RunAttach(): Unable to find a session map entry"));
                if (replyCode == ALLJOYN_JOINSESSION_REPLY_SUCCESS) {
                    replyCode = ALLJOYN_JOINSESSION_REPLY_NO_SESSION;
                }
            } else if (!sme.opts.IsCompatible(optsIn)) {
                QCC_DbgPrintf(("AllJoynObj::RunAttach(): Incompatible options"));
                replyCode = ALLJOYN_JOINSESSION_REPLY_BAD_SESSION_OPTS;
                optsOut = sme.opts;
            } else {
                QCC_DbgPrintf(("AllJoynObj::RunAttach(): Valid session map entry"));

                optsOut = sme.opts;
                optsOut.transports &= optsIn.transports;

                /* Add virtual endpoint (AddVirtualEndpoint cannot be called with locks) */
                ajObj.ReleaseLocks();
                QCC_DbgPrintf(("AllJoynObj::RunAttach(): AddVirtualEndpoint(srcStr=\"%s\", srcB2BStr=\"%s\")", srcStr.c_str(), srcB2BStr.c_str()));
                ajObj.AddVirtualEndpoint(srcStr, srcB2BStr);
                ajObj.AcquireLocks();
                BusEndpoint tempEp = ajObj.router.FindEndpoint(srcStr);
                VirtualEndpoint srcEp = VirtualEndpoint::cast(tempEp);
                tempEp = ajObj.router.FindEndpoint(srcB2BStr);
                srcB2BEp = RemoteEndpoint::cast(tempEp);
                if (srcB2BEp->IsValid() && srcEp->IsValid()) {
                    QCC_DbgPrintf(("AllJoynObj::RunAttach(): srcB2BEp IsValid(), srcEp IsValid()"));
                    uint32_t protoVer = srcB2BEp->GetFeatures().protocolVersion;
                    QCC_DbgPrintf(("AllJoynObj::RunAttach(): protoVer=%d.", protoVer));
                    if (protoVer < 9) {
                        srcB2BEp->GetFeatures().nameTransfer = sme.opts.nameTransfer;
                    }

                    /* Store ep for raw sessions (for future close and fd extract) */
                    if (optsOut.traffic != SessionOpts::TRAFFIC_MESSAGES) {
                        QCC_DbgPrintf(("AllJoynObj::RunAttach(): traffic != TRAFFIC_MESSAGES"));
                        SessionMapEntry* smEntry = ajObj.SessionMapFind(sme.endpointName, sme.id);
                        if (smEntry) {
                            smEntry->streamingEp = srcB2BEp;
                        }
                    }

                    /* If this node is the session creator, give it a chance to accept or reject the new member */
                    bool isAccepted = true;
                    BusEndpoint creatorEp = ajObj.router.FindEndpoint(sme.sessionHost);

                    if (creatorEp->IsValid() && (destEp == creatorEp)) {
                        QCC_DbgPrintf(("AllJoynObj::RunAttach(): SendAcceptSession()"));
                        ajObj.ReleaseLocks();
                        status = ajObj.SendAcceptSession(sme.sessionPort, sme.id, dest, src, optsIn, isAccepted);

                        if (ER_OK != status) {
                            replyCode = ALLJOYN_JOINSESSION_REPLY_FAILED;
                            QCC_LogError(status, ("SendAcceptSession failed"));
                        }
                        /* Add the virtual endpoint */
                        QCC_DbgPrintf(("AllJoynObj::RunAttach(): AddVirtualEndpoint(srcStr=\"%s\", srcB2BStr=\"%s\")",
                                       srcStr.c_str(), srcB2BStr.c_str()));
                        ajObj.AddVirtualEndpoint(srcStr, srcB2BStr);

                        /* Re-lock and re-acquire */
                        ajObj.AcquireLocks();
                        if (!destEp->IsValid() || !srcEp->IsValid()) {
                            QCC_LogError(ER_FAIL, ("%s (%s) disappeared during JoinSession", !destEp->IsValid() ? "destEp" : "srcB2BEp", !destEp->IsValid() ? destStr.c_str() : srcB2BStr.c_str()));
                            replyCode = ALLJOYN_JOINSESSION_REPLY_FAILED;
                        }
                    }

                    /* Add new joiner to members */
                    if (isAccepted && creatorEp->IsValid() && (replyCode == ALLJOYN_JOINSESSION_REPLY_SUCCESS)) {

                        QCC_DbgPrintf(("AllJoynObj::RunAttach(): Joinee accepted.  Adding joiner"));

                        SessionMapEntry* smEntry = ajObj.SessionMapFind(sme.endpointName, sme.id);
                        /* Update sessionMap */
                        if (smEntry) {
                            QCC_DbgPrintf(("AllJoynObj::RunAttach(): Adding srcStr=\"%s\" to session map entry", srcStr.c_str()));
                            smEntry->memberNames.push_back(srcStr);
                            id = smEntry->id;
                            destIsLocal = true;
                            creatorName = creatorEp->GetUniqueName();
                            replyArgs[3].Set("a$", smEntry->memberNames.size(), &smEntry->memberNames.front());
                        } else {
                            replyCode = ALLJOYN_JOINSESSION_REPLY_FAILED;
                        }

                        /* Add routes for new session */
                        if (replyCode == ALLJOYN_JOINSESSION_REPLY_SUCCESS) {
                            if (optsOut.traffic == SessionOpts::TRAFFIC_MESSAGES) {
                                BusEndpoint busEndpoint = BusEndpoint::cast(srcEp);
                                QCC_DbgPrintf(("AllJoynObj::RunAttach(): AddSessionRoute() for id=%d.", id));
                                status = ajObj.router.AddSessionRoute(id, destEp, NULL, busEndpoint, srcB2BEp);
                                if (ER_OK != status) {
                                    QCC_LogError(status, ("AddSessionRoute(%u, %s, NULL, %s, %s) failed", id, dest, srcEp->GetUniqueName().c_str(), srcB2BEp->GetUniqueName().c_str()));
                                }
                            }

                            /* Send SessionJoined to creator */
                            if (ER_OK == status && creatorEp->IsValid() && (destEp == creatorEp)) {
                                sendSessionJoined = true;
                            }
                        }
                    } else {
                        replyCode =  ALLJOYN_JOINSESSION_REPLY_REJECTED;
                    }
                } else {
                    status = ER_FAIL;
                    replyCode = ALLJOYN_JOINSESSION_REPLY_FAILED;
                    if (!srcB2BEp->IsValid()) {
                        QCC_LogError(status, ("Cannot locate srcB2BEp(%s)", srcB2BStr.c_str()));
                    }
                    if (!srcEp->IsValid()) {
                        QCC_LogError(status, ("Cannot locate srcEp(%s)", srcStr.c_str()));
                    }
                }
            }
        } else {
            QCC_DbgPrintf(("AllJoynObj::RunAttach(): destStr=\"%s\" routes indirectly", destStr.c_str()));
            /* This daemon will attempt to route indirectly to dest */
            if ((busAddr[0] == '\0') && (msg->GetSessionId() != 0) && (destEp->GetEndpointType() == ENDPOINT_TYPE_VIRTUAL)) {
                QCC_DbgPrintf(("AllJoynObj::RunAttach(): Secondary (multipoint) attach.  Increment reference"));
                /* This is a secondary (multipoint) attach.
                 * Forward the attach to the dest over the existing session id's B2BEp */
                VirtualEndpoint vep = VirtualEndpoint::cast(destEp);
                b2bEp = vep->GetBusToBusEndpoint(msg->GetSessionId());
                if (b2bEp->IsValid()) {
                    b2bEp->IncrementRef();
                }
            } else if (busAddr[0] != '\0') {
                QCC_DbgPrintf(("AllJoynObj::RunAttach(): Indirect route.  Find transport for busAddr=\"%s\"", busAddr));
                /* Ask the transport for an endpoint */
                TransportList& transList = ajObj.bus.GetInternal().GetTransportList();
                Transport* trans = transList.GetTransport(busAddr);
                if (trans == NULL) {
                    replyCode = ALLJOYN_JOINSESSION_REPLY_UNREACHABLE;
                } else {
                    ajObj.ReleaseLocks();
                    BusEndpoint ep;
                    QCC_DbgPrintf(("AllJoynObj::RunAttach(): Indirect route. Connect() to  busAddr=\"%s\"", busAddr));
                    status = trans->Connect(busAddr, optsIn, ep);
                    ajObj.AcquireLocks();
                    if (status == ER_OK) {
                        b2bEp = RemoteEndpoint::cast(ep);
                        if (b2bEp->IsValid()) {
                            b2bEp->IncrementRef();
                        }
                    } else {
                        QCC_LogError(status, ("trans->Connect(%s) failed", busAddr));
                        replyCode = ALLJOYN_JOINSESSION_REPLY_CONNECT_FAILED;
                    }
                }
            }

            if (!b2bEp->IsValid()) {
                replyCode = ALLJOYN_JOINSESSION_REPLY_NO_SESSION;
            } else {
                /* Forward AttachSession to next hop */
                SessionId tempId;
                SessionOpts tempOpts;
                const String nextControllerName = b2bEp->GetRemoteName();

                QCC_DbgPrintf(("AllJoynObj::RunAttach(): Forward AttachSession to  busAddr=\"%s\" at nextControllerName=\"%s\"",
                               busAddr, nextControllerName.c_str()));

                /* Send AttachSession */
                ajObj.ReleaseLocks();
                status = ajObj.SendAttachSession(sessionPort, src, sessionHost, dest, b2bEp, nextControllerName.c_str(),
                                                 msg->GetSessionId(), busAddr, optsIn, replyCode, tempId, tempOpts, replyArgs[3]);
                ajObj.AcquireLocks();

                /* If successful, add bi-directional session routes */
                if ((status == ER_OK) && (replyCode == ALLJOYN_JOINSESSION_REPLY_SUCCESS)) {

                    QCC_DbgPrintf(("AllJoynObj::RunAttach(): SendAttachSession() success"));

                    /* Wait for dest to appear with a route through b2bEp */
                    uint64_t startTime = GetTimestamp64();
                    VirtualEndpoint vDestEp;
                    while (replyCode == ALLJOYN_JOINSESSION_REPLY_SUCCESS) {
                        /* Does vSessionEp route through b2bEp? If so, we're done */
                        if (!b2bEp->IsValid()) {
                            QCC_LogError(ER_FAIL, ("B2B endpoint disappeared during AttachSession"));
                            replyCode = ALLJOYN_JOINSESSION_REPLY_FAILED;
                            break;
                        }
                        if (ajObj.router.FindEndpoint(destStr, vDestEp) && vDestEp->CanUseRoute(b2bEp)) {
                            QCC_DbgPrintf(("AllJoynObj::RunAttach(): Indirect route appeared"));
                            break;
                        }
                        /* Otherwise wait */
                        uint64_t now = GetTimestamp64();
                        if (now > (startTime + 30000LL)) {
                            replyCode = ALLJOYN_JOINSESSION_REPLY_FAILED;
                            QCC_LogError(ER_FAIL, ("AttachSession timed out waiting for destination to appear"));
                            break;
                        } else {
                            /* Give up the locks while waiting */
                            ajObj.ReleaseLocks();
                            qcc::Sleep(10);
                            ajObj.AcquireLocks();
                        }
                    }

                    /* Add virtual endpoint */
                    ajObj.ReleaseLocks();
                    QCC_DbgPrintf(("AllJoynObj::RunAttach(): Indirect route. AddVirtualEndpoint(srcStr=\"%s\", srcB2BStr=\"%s\")",
                                   srcStr.c_str(), srcB2BStr.c_str()));
                    ajObj.AddVirtualEndpoint(srcStr, srcB2BStr);

                    /* Relock and reacquire */
                    ajObj.AcquireLocks();
                    BusEndpoint tempEp = ajObj.router.FindEndpoint(srcStr);
                    VirtualEndpoint srcEp = VirtualEndpoint::cast(tempEp);
                    tempEp = ajObj.router.FindEndpoint(srcB2BStr);
                    srcB2BEp = RemoteEndpoint::cast(tempEp);
                    /* Add bi-directional session routes */
                    if (srcB2BEp->IsValid() && srcEp->IsValid() && vDestEp->IsValid() && b2bEp->IsValid()) {
                        id = tempId;
                        optsOut = tempOpts;
                        BusEndpoint busEndpointDest = BusEndpoint::cast(vDestEp);
                        BusEndpoint busEndpointSrc = BusEndpoint::cast(srcEp);
                        status = ajObj.router.AddSessionRoute(id, busEndpointDest, &b2bEp, busEndpointSrc, srcB2BEp);
                        if (status != ER_OK) {
                            QCC_LogError(status, ("AddSessionRoute(%u, %s, %s, %s) failed",
                                                  id, dest, b2bEp->GetUniqueName().c_str(), srcEp->GetUniqueName().c_str(), srcB2BEp->GetUniqueName().c_str()));
                        }
                    } else {
                        replyCode = ALLJOYN_JOINSESSION_REPLY_FAILED;
                    }
                } else {
                    QCC_LogError(status, ("AttachSession failed (reply=%d)", replyCode));
                    if (status == ER_OK) {
                        status = ER_BUS_REPLY_IS_ERROR_MESSAGE;
                    }
                    if (replyCode == ALLJOYN_JOINSESSION_REPLY_SUCCESS) {
                        replyCode = ALLJOYN_JOINSESSION_REPLY_FAILED;
                    }
                }
            }
            if (b2bEp->IsValid()) {
                b2bEp->DecrementRef();
            }
        }
    }

    /* Reply to request */
    QCC_DbgPrintf(("AllJoynObj::RunAttach(): Reply to request"));
    replyArgs[0].Set("u", replyCode);
    replyArgs[1].Set("u", id);
    SetSessionOpts(optsOut, replyArgs[2]);

    /*
     * On success, ensure that reply goes over the new b2b connection. Otherwise a race condition
     * related to shutting down endpoints that are to become raw will occur.
     */
    /* Obtain the srcB2BEp */
    BusEndpoint tempEp = ajObj.router.FindEndpoint(srcB2BStr);
    srcB2BEp = RemoteEndpoint::cast(tempEp);
    if (srcB2BEp->IsValid()) {
        ajObj.ReleaseLocks();
        status = msg->ReplyMsg(msg, replyArgs, ArraySize(replyArgs));
        if (status == ER_OK) {
            status = srcB2BEp->PushMessage(msg);
        }
    } else {
        ajObj.ReleaseLocks();
        status = ajObj.MethodReply(msg, replyArgs, ArraySize(replyArgs));
    }

    /* Send SessionJoined to creator */
    if (sendSessionJoined) {
        QCC_DbgPrintf(("AllJoynObj::RunAttach(): SendSessionJoined(port=%d., id=%d, source=\"%s\", endpoint=\"%s\")",
                       sme.sessionPort, sme.id, srcStr.c_str(), sme.endpointName.c_str()));
        ajObj.SendSessionJoined(sme.sessionPort, sme.id, srcStr.c_str(), sme.endpointName.c_str());
    }
    ajObj.AcquireLocks();

    /* Log error if reply could not be sent */
    if (ER_OK != status) {
        QCC_LogError(status, ("Failed to respond to org.alljoyn.Daemon.AttachSession."));
    }

    /* Special handling for successful raw session creation. (Must occur after reply is sent) */
    if (srcB2BEp->IsValid() && (optsOut.traffic != SessionOpts::TRAFFIC_MESSAGES)) {
        QCC_DbgPrintf(("AllJoynObj::RunAttach(): Direct raw session handling"));
        if (!b2bEp->IsValid()) {
            if (!creatorName.empty()) {
                /* Destination for raw session. Shutdown endpoint and preserve the fd for future call to GetSessionFd */
                SessionMapEntry* smEntry = ajObj.SessionMapFind(creatorName, id);
                if (smEntry) {
                    if (smEntry->streamingEp->IsValid()) {
                        ajObj.ReleaseLocks();
                        QCC_DbgPrintf(("AllJoynObj::RunAttach(): Direct raw session handling.  ShutdownEndpoint()"));
                        status = ajObj.ShutdownEndpoint(smEntry->streamingEp, smEntry->fd);

                        ajObj.AcquireLocks();
                        smEntry = ajObj.SessionMapFind(creatorName, id);
                        if (smEntry) {
                            if (status != ER_OK) {
                                QCC_LogError(status, ("Failed to shutdown raw endpoint"));
                            }
                            smEntry->streamingEp->Invalidate();
                            smEntry->isRawReady = true;
                        }
                    }
                }
                if (!smEntry) {
                    QCC_LogError(ER_FAIL, ("Failed to find SessionMapEntry \"%s\",%08x", creatorName.c_str(), id));
                }
            }
        } else {
            QCC_DbgPrintf(("AllJoynObj::RunAttach(): indirect raw session handling"));
            /* Indirect raw route (middle-man). Create a pump to copy raw data between endpoints */
            QStatus tStatus;
            SocketFd srcB2bFd, b2bFd;
            ajObj.ReleaseLocks();
            status = ajObj.ShutdownEndpoint(srcB2BEp, srcB2bFd);
            tStatus = ajObj.ShutdownEndpoint(b2bEp, b2bFd);

            ajObj.AcquireLocks();
            status = (status == ER_OK) ? tStatus : status;
            if (status == ER_OK) {
                QCC_DbgPrintf(("AllJoynObj::RunAttach(): indirect raw session handling. Create message pump."));
                SocketStream* ss1 = new SocketStream(srcB2bFd);
                SocketStream* ss2 = new SocketStream(b2bFd);
                size_t chunkSize = 4096;
                String threadNameStr = id;
                threadNameStr.append("-pump");
                const char* threadName = threadNameStr.c_str();
                bool isManaged = true;
                ManagedObj<StreamPump> pump(ss1, ss2, chunkSize, threadName, isManaged);
                status = pump->Start();
            }
            if (status != ER_OK) {
                QCC_LogError(status, ("Raw relay creation failed"));
            }
        }
    }

    /* Clear the initializing state (or cleanup) any initializing sessionMap entry */
    if (newSME) {
        QCC_DbgPrintf(("AllJoynObj::RunAttach(): Cleanup"));
        SessionMapEntry* smEntry = ajObj.SessionMapFind(sme.endpointName, sme.id);
        if (smEntry) {
            if (replyCode == ALLJOYN_JOINSESSION_REPLY_SUCCESS) {
                smEntry->isInitializing = false;
            } else {
                ajObj.SessionMapErase(sme);
            }
        } else {
            QCC_LogError(ER_BUS_NO_SESSION, ("Error clearing initializing entry in sessionMap"));
        }
    }

    ajObj.ReleaseLocks();

    /* Send SessionChanged if multipoint */
    if ((replyCode == ALLJOYN_JOINSESSION_REPLY_SUCCESS) && optsOut.isMultipoint && (id != 0) && destIsLocal) {
        QCC_DbgPrintf(("AllJoynObj::RunAttach(): SendMPSessionChanged(id=%d, source=\"%s, true, dest)", id, srcStr.c_str(), destStr.c_str()));
        ajObj.SendMPSessionChanged(id, srcStr.c_str(), true, destStr.c_str());
    }

    QCC_DbgPrintf(("AllJoynObj::RunAttach(%d) returned (%d,%u) (status=%s)", sessionPort, replyCode, id, QCC_StatusText(status)));

    return 0;
}

void AllJoynObj::SetAdvNameAlias(const String& guid, const TransportMask mask, const String& advName)
{
    QCC_DbgTrace(("AllJoynObj::SetAdvNameAlias(%s, 0x%x, %s)", guid.c_str(), mask, advName.c_str()));

    AcquireLocks();
    advAliasMap.insert(pair<String, pair<String, TransportMask> >(guid, pair<String, TransportMask>(advName, mask)));
    ReleaseLocks();
}

void AllJoynObj::RemoveSessionRefs(const char* epName, SessionId id, bool sendSessionLost)
{
    QCC_DbgTrace(("AllJoynObj::RemoveSessionRefs(%s, %u, %u)", epName, id, sendSessionLost));

    AcquireLocks();

    BusEndpoint endpoint = router.FindEndpoint(epName);

    if (!endpoint->IsValid()) {
        ReleaseLocks();
        return;
    }

    String epNameStr = endpoint->GetUniqueName();
    vector<pair<String, SessionId> > changedSessionMembers;
    vector<SessionMapEntry> sessionsLost;
    vector<String> epChangedSessionMembers;
    SessionMapEntry smeRemoved;
    bool foundSME = false;

    SessionMapType::iterator it = sessionMap.begin();
    /* Look through sessionMap for entries matching id */
    while (it != sessionMap.end()) {
        if (it->first.second == id) {
            if (it->first.first == epNameStr) {
                /* Exact key matches are removed */

                if (sendSessionLost) {
                    smeRemoved = it->second;
                    pair<String, SessionId> key = it->first;

                    epChangedSessionMembers.push_back(smeRemoved.sessionHost);
                    vector<String>::iterator mit = smeRemoved.memberNames.begin();
                    while (mit != smeRemoved.memberNames.end()) {
                        if (epNameStr != *mit) {
                            epChangedSessionMembers.push_back(*mit++);
                        } else {
                            ++mit;
                        }
                    }
                    sessionMap.erase(it++);
                    foundSME = true;
                } else {
                    sessionMap.erase(it++);
                }
            } else {
                if (endpoint == router.FindEndpoint(it->second.sessionHost)) {
                    /* Modify entry to remove matching sessionHost */
                    it->second.sessionHost.clear();
                    if (it->second.opts.isMultipoint) {
                        changedSessionMembers.push_back(it->first);
                    }
                } else {
                    /* Remove matching session members */
                    vector<String>::iterator mit = it->second.memberNames.begin();
                    while (mit != it->second.memberNames.end()) {
                        if (epNameStr == *mit) {
                            mit = it->second.memberNames.erase(mit);
                            if (it->second.opts.isMultipoint) {
                                changedSessionMembers.push_back(it->first);
                            }
                        } else {
                            ++mit;
                        }
                    }
                }
                /* Session is lost when members + sessionHost together contain only one entry */
                if ((it->second.fd == -1) && (it->second.memberNames.empty() || ((it->second.memberNames.size() == 1) && it->second.sessionHost.empty()))) {
                    SessionMapEntry tsme = it->second;
                    pair<String, SessionId> key = it->first;
                    if (!it->second.isInitializing) {
                        sessionMap.erase(it++);
                    } else {
                        ++it;
                    }
                    sessionsLost.push_back(tsme);
                } else {
                    ++it;
                }
            }
        } else {
            ++it;
        }
    }
    ReleaseLocks();

    /* Send MPSessionChanged for each changed session involving alias */
    vector<pair<String, SessionId> >::const_iterator csit = changedSessionMembers.begin();
    while (csit != changedSessionMembers.end()) {
        SendMPSessionChanged(csit->second, epNameStr.c_str(), false, csit->first.c_str());
        csit++;
    }
    /* Send MPSessionChanged to the member being removed by the binder */
    vector<String>::const_iterator csitEp = epChangedSessionMembers.begin();
    while (csitEp != epChangedSessionMembers.end()) {
        SendMPSessionChanged(id, (*csitEp).c_str(), false, epNameStr.c_str());
        csitEp++;
    }
    /* Send session lost signals */
    vector<SessionMapEntry>::iterator slit = sessionsLost.begin();
    while (slit != sessionsLost.end()) {
        SendSessionLost(*slit++, ER_OK);
    }
    if (foundSME && sendSessionLost) {
        SendSessionLost(smeRemoved, ER_BUS_REMOVED_BY_BINDER);
    }
}

void AllJoynObj::RemoveSessionRefs(const String& vepName, const String& b2bEpName)
{
    QCC_DbgTrace(("AllJoynObj::RemoveSessionRefs(%s, %s)",  vepName.c_str(), b2bEpName.c_str()));

    VirtualEndpoint vep;
    RemoteEndpoint b2bEp;

    AcquireLocks();

    if (!router.FindEndpoint(vepName, vep)) {
        QCC_LogError(ER_FAIL, ("Virtual endpoint %s disappeared during RemoveSessionRefs", vepName.c_str()));
        ReleaseLocks();
        return;
    }
    if (!router.FindEndpoint(b2bEpName, b2bEp)) {
        QCC_LogError(ER_FAIL, ("B2B endpoint %s disappeared during RemoveSessionRefs", b2bEpName.c_str()));
        ReleaseLocks();
        return;
    }

    QStatus disconnectReason = b2bEp->GetDisconnectStatus();

    vector<pair<String, SessionId> > changedSessionMembers;
    vector<SessionMapEntry> sessionsLost;
    SessionMapType::iterator it = sessionMap.begin();
    while (it != sessionMap.end()) {
        int count;
        /* Skip binding reservations */
        if (it->first.second == 0) {
            ++it;
            continue;
        }
        /* Examine sessions with ids that are affected by removal of vep through b2bep */
        /* Only sessions that route through a single (matching) b2bEp are affected */
        if ((vep->GetBusToBusEndpoint(it->first.second, &count) == b2bEp) && (count == 1)) {
            if (it->first.first == vepName) {
                /* Key matches can be removed from sessionMap */
                sessionMap.erase(it++);
            } else {
                if (BusEndpoint::cast(vep) == router.FindEndpoint(it->second.sessionHost)) {
                    /* If the session's sessionHost is vep, then clear it out of the session */
                    it->second.sessionHost.clear();
                    if (it->second.opts.isMultipoint) {
                        changedSessionMembers.push_back(it->first);
                    }
                } else {
                    /* Clear vep from any session members */
                    vector<String>::iterator mit = it->second.memberNames.begin();
                    while (mit != it->second.memberNames.end()) {
                        if (vepName == *mit) {
                            mit = it->second.memberNames.erase(mit);
                            if (it->second.opts.isMultipoint) {
                                changedSessionMembers.push_back(it->first);
                            }
                        } else {
                            ++mit;
                        }
                    }
                }
                /* A session with only one member and no sessionHost or only a sessionHost are "lost" */
                if ((it->second.fd == -1) && (it->second.memberNames.empty() || ((it->second.memberNames.size() == 1) && it->second.sessionHost.empty()))) {
                    SessionMapEntry tsme = it->second;
                    pair<String, SessionId> key = it->first;
                    if (!it->second.isInitializing) {
                        sessionMap.erase(it++);
                    } else {
                        ++it;
                    }
                    sessionsLost.push_back(tsme);
                } else {
                    ++it;
                }
            }
        } else {
            ++it;
        }
    }
    ReleaseLocks();

    /* Send MPSessionChanged for each changed session involving alias */
    vector<pair<String, SessionId> >::const_iterator csit = changedSessionMembers.begin();
    while (csit != changedSessionMembers.end()) {
        SendMPSessionChanged(csit->second, vepName.c_str(), false, csit->first.c_str());
        csit++;
    }
    /* Send session lost signals */
    vector<SessionMapEntry>::iterator slit = sessionsLost.begin();
    while (slit != sessionsLost.end()) {
        SendSessionLost(*slit++, disconnectReason);
    }
}

void AllJoynObj::GetSessionInfo(const InterfaceDescription::Member* member, Message& msg)
{
    /* Received a daemon request for session info */

    /* Parse message args */
    const char* creatorName;
    SessionPort sessionPort;
    SessionOpts optsIn;
    vector<String> busAddrs;

    size_t na;
    const MsgArg* args;
    msg->GetArgs(na, args);
    QStatus status = MsgArg::Get(args, 2, "sq", &creatorName, &sessionPort);
    if (status == ER_OK) {
        status = GetSessionOpts(args[2], optsIn);
    }

    if (status == ER_OK) {
        QCC_DbgTrace(("AllJoynObj::GetSessionInfo(%s, %u, <%x, %x, %x>)", creatorName, sessionPort, optsIn.traffic, optsIn.proximity, optsIn.transports));

        /* Ask the appropriate transport for the listening busAddr */
        TransportList& transList = bus.GetInternal().GetTransportList();
        for (size_t i = 0; i < transList.GetNumTransports(); ++i) {
            Transport* trans = transList.GetTransport(i);
            if (trans && (trans->GetTransportMask() & optsIn.transports)) {
                trans->GetListenAddresses(optsIn, busAddrs);
            } else if (!trans) {
                QCC_LogError(ER_BUS_TRANSPORT_NOT_AVAILABLE, ("NULL transport pointer found in transportList"));
            }
        }
    } else {
        QCC_LogError(status, ("AllJoynObj::GetSessionInfo cannot parse args"));
    }

    if (busAddrs.empty()) {
        status = MethodReply(msg, ER_BUS_NO_SESSION);
    } else {
        MsgArg replyArg("a$", busAddrs.size(), &busAddrs[0]);
        status = MethodReply(msg, &replyArg, 1);
    }

    if (status != ER_OK) {
        QCC_LogError(status, ("GetSessionInfo failed"));
    }
}

QStatus AllJoynObj::SendAttachSession(SessionPort sessionPort,
                                      const char* src,
                                      const char* sessionHost,
                                      const char* dest,
                                      RemoteEndpoint& b2bEp,
                                      const char* remoteControllerName,
                                      SessionId outgoingSessionId,
                                      const char* busAddr,
                                      const SessionOpts& optsIn,
                                      uint32_t& replyCode,
                                      SessionId& id,
                                      SessionOpts& optsOut,
                                      MsgArg& members)
{
    QStatus status = ER_OK;
    Message reply(bus);
    MsgArg attachArgs[7];
    attachArgs[0].Set("q", sessionPort);
    attachArgs[1].Set("s", src);
    attachArgs[2].Set("s", sessionHost);
    attachArgs[3].Set("s", dest);
    attachArgs[4].Set("s", b2bEp->GetUniqueName().c_str());
    attachArgs[5].Set("s", busAddr);
    SetSessionOpts(optsIn, attachArgs[6]);
    ProxyBusObject controllerObj(bus, remoteControllerName, org::alljoyn::Daemon::ObjectPath, outgoingSessionId);
    controllerObj.AddInterface(*daemonIface);

    /* If the new session is raw, then arm the endpoint's RX thread to stop after reading one more message */
    if ((status == ER_OK) && (optsIn.traffic != SessionOpts::TRAFFIC_MESSAGES)) {
        status = b2bEp->PauseAfterRxReply();
    }

    /* Make the method call */
    if (status == ER_OK) {
        QCC_DbgPrintf(("Sending AttachSession(%u, %s, %s, %s, %s, %s, <%x, %x, %x>) to %s",
                       attachArgs[0].v_uint16,
                       attachArgs[1].v_string.str,
                       attachArgs[2].v_string.str,
                       attachArgs[3].v_string.str,
                       attachArgs[4].v_string.str,
                       attachArgs[5].v_string.str,
                       optsIn.proximity, optsIn.traffic, optsIn.transports,
                       remoteControllerName));

        controllerObj.SetB2BEndpoint(b2bEp);
        status = controllerObj.MethodCall(org::alljoyn::Daemon::InterfaceName,
                                          "AttachSession",
                                          attachArgs,
                                          ArraySize(attachArgs),
                                          reply,
                                          30000);
    }

    if (status != ER_OK) {
        replyCode = ALLJOYN_JOINSESSION_REPLY_FAILED;
        QCC_LogError(status, ("SendAttachSession failed"));
    } else {
        const MsgArg* replyArgs;
        size_t numReplyArgs;
        reply->GetArgs(numReplyArgs, replyArgs);
        replyCode = replyArgs[0].v_uint32;
        id = replyArgs[1].v_uint32;
        status = GetSessionOpts(replyArgs[2], optsOut);
        if (status == ER_OK) {
            members = *reply->GetArg(3);
            QCC_DbgPrintf(("Received AttachSession response: replyCode=%d, sessionId=%u, opts=<%x, %x, %x>",
                           replyCode, id, optsOut.proximity, optsOut.traffic, optsOut.transports));
        } else {
            QCC_DbgPrintf(("Received AttachSession response: <bad_args>"));
        }
    }

    return status;
}

QStatus AllJoynObj::SendSessionJoined(SessionPort sessionPort,
                                      SessionId sessionId,
                                      const char* joinerName,
                                      const char* creatorName)
{
    MsgArg args[3];
    args[0].Set("q", sessionPort);
    args[1].Set("u", sessionId);
    args[2].Set("s", joinerName);

    QCC_DbgPrintf(("SendSessionJoined(%u, %u, %s) to %s",
                   args[0].v_uint16,
                   args[1].v_uint32,
                   args[2].v_string.str,
                   creatorName));

    AllJoynPeerObj* peerObj = bus.GetInternal().GetLocalEndpoint()->GetPeerObj();
    QStatus status = peerObj->Signal(creatorName, sessionId, *mpSessionJoinedSignal, args, ArraySize(args));
    if (status != ER_OK) {
        QCC_LogError(status, ("Failed to send SessionJoined to %s", creatorName));
    }

    return status;
}

QStatus AllJoynObj::SendAcceptSession(SessionPort sessionPort,
                                      SessionId sessionId,
                                      const char* creatorName,
                                      const char* joinerName,
                                      const SessionOpts& inOpts,
                                      bool& isAccepted)
{
    /* Give the receiver a chance to accept or reject the new member */
    Message reply(bus);
    MsgArg acceptArgs[4];
    acceptArgs[0].Set("q", sessionPort);
    acceptArgs[1].Set("u", sessionId);
    acceptArgs[2].Set("s", joinerName);
    SetSessionOpts(inOpts, acceptArgs[3]);
    ProxyBusObject peerObj(bus, creatorName, org::alljoyn::Bus::Peer::ObjectPath, 0);
    const InterfaceDescription* sessionIntf = bus.GetInterface(org::alljoyn::Bus::Peer::Session::InterfaceName);
    assert(sessionIntf);
    peerObj.AddInterface(*sessionIntf);

    QCC_DbgPrintf(("Calling AcceptSession(%d, %u, %s, <%x, %x, %x> to %s",
                   acceptArgs[0].v_uint16,
                   acceptArgs[1].v_uint32,
                   acceptArgs[2].v_string.str,
                   inOpts.proximity, inOpts.traffic, inOpts.transports,
                   creatorName));

    QStatus status = peerObj.MethodCall(org::alljoyn::Bus::Peer::Session::InterfaceName,
                                        "AcceptSession",
                                        acceptArgs,
                                        ArraySize(acceptArgs),
                                        reply);
    if (status == ER_OK) {
        size_t na;
        const MsgArg* replyArgs;
        reply->GetArgs(na, replyArgs);
        replyArgs[0].Get("b", &isAccepted);
    } else {
        isAccepted = false;
    }
    return status;
}

void AllJoynObj::SendSessionLost(const SessionMapEntry& sme, QStatus reason)
{
    /* Send SessionLost to the endpoint mentioned in sme */
    Message sigMsg(bus);

    AcquireLocks();
    BusEndpoint ep = router.FindEndpoint(sme.endpointName);


    if (ep->GetEndpointType() == ENDPOINT_TYPE_REMOTE && RemoteEndpoint::cast(ep)->GetRemoteProtocolVersion() < 7) {
        ReleaseLocks();
        /* For older clients i.e. protocol version < 7, emit SessionLost(u) signal */
        MsgArg args[1];
        args[0].Set("u", sme.id);
        QCC_DbgPrintf(("Sending SessionLost(%u) to %s", sme.id, sme.endpointName.c_str()));
        QStatus status = Signal(sme.endpointName.c_str(), sme.id, *sessionLostSignal, args, ArraySize(args));
        if (ER_OK != status) {
            QCC_LogError(status, ("Failed to send SessionLost(%d) to %s", sme.id, sme.endpointName.c_str()));
        }
    } else {
        ReleaseLocks();
        /* For newer clients i.e. protocol version >= 7, emit SessionLostWithReason(uu) signal */
        MsgArg args[2];
        args[0].Set("u", sme.id);
        SessionListener::SessionLostReason replyCode;
        switch (reason) {
        case ER_OK:
            replyCode = SessionListener::ALLJOYN_SESSIONLOST_REMOTE_END_LEFT_SESSION;
            break;

        case ER_SOCK_OTHER_END_CLOSED:
        case ER_BUS_ENDPOINT_CLOSING:
            replyCode = SessionListener::ALLJOYN_SESSIONLOST_REMOTE_END_CLOSED_ABRUPTLY;
            break;

        case ER_BUS_REMOVED_BY_BINDER:
            replyCode = SessionListener::ALLJOYN_SESSIONLOST_REMOVED_BY_BINDER;
            break;

        case ER_TIMEOUT:
            replyCode = SessionListener::ALLJOYN_SESSIONLOST_LINK_TIMEOUT;
            break;

        default:
            replyCode = SessionListener::ALLJOYN_SESSIONLOST_REASON_OTHER;
            break;
        }

        args[1].Set("u", replyCode);
        QCC_DbgPrintf(("Sending sessionLostWithReason(%u, %s) to %s", sme.id, QCC_StatusText(reason), sme.endpointName.c_str()));

        QStatus status = Signal(sme.endpointName.c_str(), sme.id, *sessionLostWithReasonSignal, args, ArraySize(args));

        if (ER_OK != status) {
            QCC_LogError(status, ("Failed to send sessionLostWithReason(%u, %s) to %s", sme.id, QCC_StatusText(reason), sme.endpointName.c_str()));
        }
    }
}

void AllJoynObj::SendMPSessionChanged(SessionId sessionId, const char* name, bool isAdd, const char* dest)
{
    Message msg(bus);
    MsgArg args[3];
    args[0].Set("u", sessionId);
    args[1].Set("s", name);
    args[2].Set("b", isAdd);
    QCC_DbgPrintf(("Sending MPSessionChanged(%u, %s, %s) to %s", sessionId, name, isAdd ? "true" : "false", dest));
    QStatus status = Signal(dest, sessionId, *mpSessionChangedSignal, args, ArraySize(args));
    if (status != ER_OK) {
        QCC_LogError(status, ("Failed to send MPSessionChanged to %s", dest));
    }
}

QStatus AllJoynObj::SendGetSessionInfo(const char* creatorName,
                                       SessionPort sessionPort,
                                       const SessionOpts& opts,
                                       vector<String>& busAddrs)
{
    QStatus status = ER_BUS_NO_ENDPOINT;

    /* Send GetSessionInfo to creatorName */
    Message reply(bus);
    MsgArg sendArgs[3];
    sendArgs[0].Set("s", creatorName);
    sendArgs[1].Set("q", sessionPort);
    SetSessionOpts(opts, sendArgs[2]);

    BusEndpoint creatorEp = router.FindEndpoint(creatorName);
    if (creatorEp->IsValid()) {
        String controllerName = creatorEp->GetControllerUniqueName();
        ProxyBusObject rObj(bus, controllerName.c_str(), org::alljoyn::Daemon::ObjectPath, 0);
        const InterfaceDescription* intf = bus.GetInterface(org::alljoyn::Daemon::InterfaceName);
        assert(intf);
        rObj.AddInterface(*intf);
        QCC_DbgPrintf(("Calling GetSessionInfo(%s, %u, <%x, %x, %x>) on %s",
                       sendArgs[0].v_string.str,
                       sendArgs[1].v_uint16,
                       opts.proximity, opts.traffic, opts.transports,
                       controllerName.c_str()));

        status = rObj.MethodCall(org::alljoyn::Daemon::InterfaceName,
                                 "GetSessionInfo",
                                 sendArgs,
                                 ArraySize(sendArgs),
                                 reply);
        if (status == ER_OK) {
            size_t na;
            const MsgArg* replyArgs;
            const MsgArg* busAddrArgs;
            size_t numBusAddrs;
            reply->GetArgs(na, replyArgs);
            replyArgs[0].Get("as", &numBusAddrs, &busAddrArgs);
            for (size_t i = numBusAddrs; i > 0; --i) {
                busAddrs.push_back(busAddrArgs[i - 1].v_string.str);
            }
        }
    }
    return status;
}

QStatus AllJoynObj::ShutdownEndpoint(RemoteEndpoint& b2bEp, SocketFd& sockFd)
{
    SocketStream& ss = static_cast<SocketStream&>(b2bEp->GetStream());
    /* Grab the file descriptor for the B2B endpoint and close the endpoint */
    ss.DetachSocketFd();
    SocketFd epSockFd = ss.GetSocketFd();
    if (!epSockFd) {
        return ER_BUS_NOT_CONNECTED;
    }
    QStatus status = SocketDup(epSockFd, sockFd);
    if (status == ER_OK) {
        status = b2bEp->StopAfterTxEmpty();
        if (status == ER_OK) {
            status = b2bEp->Join();
            if (status != ER_OK) {
                QCC_LogError(status, ("Failed to join RemoteEndpoint used for streaming"));
                sockFd = -1;
            }
        } else {
            QCC_LogError(status, ("Failed to stop RemoteEndpoint used for streaming"));
            sockFd = -1;
        }
    } else {
        QCC_LogError(status, ("Failed to dup remote endpoint's socket"));
        sockFd = -1;
    }
    return status;
}

void AllJoynObj::DetachSessionSignalHandler(const InterfaceDescription::Member* member, const char* sourcePath, Message& msg)
{
    size_t numArgs;
    const MsgArg* args;

    /* Parse message args */
    msg->GetArgs(numArgs, args);
    SessionId id = args[0].v_uint32;
    const char* src = args[1].v_string.str;

    QCC_DbgTrace(("AllJoynObj::DetachSessionSignalHandler(src=%s, id=%u)", src, id));

    /* Do not process our own detach message signals */
    if (::strncmp(guid.ToShortString().c_str(), msg->GetSender() + 1, qcc::GUID128::SHORT_SIZE) == 0) {
        return;
    }

    /* Remove session info from sessionmapentry, send a SessionLost to the member being removed. */
    RemoveSessionRefs(src, id, true);

    /* Remove session info from router */
    router.RemoveSessionRoutes(src, id);
}

void AllJoynObj::GetSessionFd(const InterfaceDescription::Member* member, Message& msg)
{
    /* Parse args */
    size_t numArgs;
    const MsgArg* args;
    msg->GetArgs(numArgs, args);
    SessionId id = args[0].v_uint32;
    QStatus status;
    SocketFd sockFd = -1;

    QCC_DbgTrace(("AllJoynObj::GetSessionFd(%u)", id));

    /* Wait for any join related operations to complete before returning fd */
    AcquireLocks();
    SessionMapEntry* smEntry = SessionMapFind(msg->GetSender(), id);
    if (smEntry && (smEntry->opts.traffic != SessionOpts::TRAFFIC_MESSAGES)) {
        uint64_t ts = GetTimestamp64();
        while (smEntry && !smEntry->isRawReady && ((ts + 5000LL) > GetTimestamp64())) {
            ReleaseLocks();
            qcc::Sleep(5);
            AcquireLocks();
            smEntry = SessionMapFind(msg->GetSender(), id);
        }
        /* sessionMap entry removal was delayed waiting for sockFd to become available. Delete it now. */
        if (smEntry) {
            sockFd = smEntry->fd;
            SessionMapErase(*smEntry);
        }
    }
    ReleaseLocks();

    if (sockFd != -1) {
        /* Send the fd and transfer ownership */
        MsgArg replyArg;
        replyArg.Set("h", sockFd);
        status = MethodReply(msg, &replyArg, 1);
        qcc::Close(sockFd);
    } else {
        /* Send an error */
        status = MethodReply(msg, ER_BUS_NO_SESSION);
    }

    if (status != ER_OK) {
        QCC_LogError(status, ("Failed to respond to org.alljoyn.Bus.GetSessionFd"));
    }
}

AllJoynObj::SessionMapEntry* AllJoynObj::SessionMapFind(const qcc::String& name, SessionId session)
{
    pair<String, SessionId> key(name, session);
    AllJoynObj::SessionMapType::iterator it = sessionMap.find(key);
    if (it == sessionMap.end()) {
        return NULL;
    } else {
        return &(it->second);
    }
}

AllJoynObj::SessionMapType::iterator AllJoynObj::SessionMapLowerBound(const qcc::String& name, SessionId session)
{
    pair<String, SessionId> key(name, session);
    return sessionMap.lower_bound(key);
}

AllJoynObj::SessionMapType::iterator AllJoynObj::SessionMapUpperBound(const qcc::String& name, SessionId session)
{
    pair<String, SessionId> key(name, session);
    return sessionMap.upper_bound(key);
}

void AllJoynObj::SessionMapInsert(SessionMapEntry& sme)
{
    pair<String, SessionId> key(sme.endpointName, sme.id);
    sessionMap.insert(pair<pair<String, SessionId>, SessionMapEntry>(key, sme));
}

void AllJoynObj::SessionMapErase(SessionMapEntry& sme)
{
    pair<String, SessionId> key(sme.endpointName, sme.id);
    sessionMap.erase(key);
}

void AllJoynObj::SetLinkTimeout(const InterfaceDescription::Member* member, Message& msg)
{
    /* Parse args */
    size_t numArgs;
    const MsgArg* args;
    msg->GetArgs(numArgs, args);
    SessionId id = args[0].v_uint32;
    uint32_t reqLinkTimeout = args[1].v_uint32;
    uint32_t actLinkTimeout = reqLinkTimeout;
    bool foundEp = false;
    uint32_t disposition;
    QStatus status = ER_OK;

    /* Set the link timeout on all endpoints that are involved in this session */
    AcquireLocks();
    SessionMapType::iterator it = SessionMapLowerBound(msg->GetSender(), id);

    while ((it != sessionMap.end()) && (it->first.first == msg->GetSender()) && (it->first.second == id)) {
        SessionMapEntry& entry = it->second;
        if (entry.opts.traffic == SessionOpts::TRAFFIC_MESSAGES) {
            vector<String> memberNames = entry.memberNames;
            memberNames.push_back(entry.sessionHost);
            for (size_t i = 0; i < memberNames.size(); ++i) {
                BusEndpoint memberEp = router.FindEndpoint(memberNames[i]);
                if (memberEp->IsValid() && (memberEp->GetEndpointType() == ENDPOINT_TYPE_VIRTUAL)) {
                    VirtualEndpoint vMemberEp = VirtualEndpoint::cast(memberEp);
                    RemoteEndpoint b2bEp = vMemberEp->GetBusToBusEndpoint(id);
                    if (b2bEp->IsValid()) {
                        uint32_t tTimeout = reqLinkTimeout;
                        QStatus tStatus = b2bEp->SetLinkTimeout(tTimeout);
                        status = (status == ER_OK) ? tStatus : status;
                        actLinkTimeout = ((tTimeout == 0) || (actLinkTimeout == 0)) ? 0 : max(actLinkTimeout, tTimeout);
                        foundEp = true;
                    }
                } else if ((memberEp->GetEndpointType() == ENDPOINT_TYPE_REMOTE) || (memberEp->GetEndpointType() == ENDPOINT_TYPE_NULL)) {
                    /*
                     * This is a locally connected client. These clients do not have per-session connecions
                     * therefore we silently allow this as if we had granted the user's request
                     */
                    foundEp = true;
                }
            }
        }
        ++it;
    }
    ReleaseLocks();

    /* Set disposition */
    if (status == ER_ALLJOYN_SETLINKTIMEOUT_REPLY_NO_DEST_SUPPORT) {
        disposition = ALLJOYN_SETLINKTIMEOUT_REPLY_NO_DEST_SUPPORT;
    } else if (!foundEp) {
        disposition = ALLJOYN_SETLINKTIMEOUT_REPLY_NO_SESSION;
        actLinkTimeout = 0;
    } else if (status != ER_OK) {
        disposition = ALLJOYN_SETLINKTIMEOUT_REPLY_FAILED;
        actLinkTimeout = 0;
    } else {
        disposition = ALLJOYN_SETLINKTIMEOUT_REPLY_SUCCESS;
    }

    /* Send response */
    MsgArg replyArgs[2];
    replyArgs[0].Set("u", disposition);
    replyArgs[1].Set("u", actLinkTimeout);
    status = MethodReply(msg, replyArgs, ArraySize(replyArgs));
    if (status != ER_OK) {
        QCC_LogError(status, ("Failed to respond to org.alljoyn.Bus.SetLinkTimeout"));
    }
    QCC_DbgTrace(("AllJoynObj::SetLinkTimeout(%u, %d) (status=%s, disp=%d, lto=%d)", id, reqLinkTimeout,
                  QCC_StatusText(status), disposition, actLinkTimeout));
}

void AllJoynObj::AliasUnixUser(const InterfaceDescription::Member* member, Message& msg)
{
    uint32_t replyCode = ALLJOYN_ALIASUNIXUSER_REPLY_SUCCESS;
    /* Parse args */
    size_t numArgs;
    const MsgArg* args;
    msg->GetArgs(numArgs, args);
    uint32_t aliasUID = args[0].v_uint32;
    uint32_t origUID = 0;
    qcc::String sender = msg->GetSender();
    BusEndpoint srcEp = router.FindEndpoint(sender);
    replyCode = PermissionMgr::AddAliasUnixUser(srcEp, sender, origUID, aliasUID);

    /* Send response */
    MsgArg replyArg;
    replyArg.Set("u", replyCode);
    MethodReply(msg, &replyArg, 1);
    QCC_DbgPrintf(("AllJoynObj::AliasUnixUser(%d) returned %d", aliasUID, replyCode));
}

void AllJoynObj::OnAppSuspend(const InterfaceDescription::Member* member, Message& msg)
{
    uint32_t replyCode = ALLJOYN_ONAPPSUSPEND_REPLY_SUCCESS;
    qcc::String sender = msg->GetSender();
    BusEndpoint srcEp = router.FindEndpoint(sender);
    if (srcEp->IsValid()) {
        // Only allow NullEndpoint to make this call
        if (srcEp->GetEndpointType() == ENDPOINT_TYPE_NULL) {
            if (ER_OK != IpNameService::Instance().OnProcSuspend()) {
                replyCode = ALLJOYN_ONAPPSUSPEND_REPLY_FAILED;
            }
        } else {
            QCC_DbgPrintf(("OnAppSuspend() is only supported for bundled daemon"));
            replyCode = ALLJOYN_ONAPPSUSPEND_REPLY_NO_SUPPORT;
        }
    } else {
        QCC_LogError(ER_BUS_NO_ENDPOINT, ("AllJoynObj::OnAppSuspend() sender endpoint is invalid"));
        replyCode = ALLJOYN_ONAPPSUSPEND_REPLY_FAILED;
    }

    /* Reply to request */
    MsgArg replyArg;
    replyArg.Set("u", replyCode);
    QStatus status = MethodReply(msg, &replyArg, 1);
    if (ER_OK != status) {
        QCC_LogError(status, ("AllJoynObj::OnAppSuspend() failed to send reply message"));
    }
}

void AllJoynObj::OnAppResume(const InterfaceDescription::Member* member, Message& msg)
{
    uint32_t replyCode = ALLJOYN_ONAPPRESUME_REPLY_SUCCESS;
    qcc::String sender = msg->GetSender();
    BusEndpoint srcEp = router.FindEndpoint(sender);
    if (srcEp->IsValid()) {
        // Only allow NullEndpoint to make this call
        if (srcEp->GetEndpointType() == ENDPOINT_TYPE_NULL) {
            if (ER_OK != IpNameService::Instance().OnProcResume()) {
                replyCode = ALLJOYN_ONAPPRESUME_REPLY_FAILED;
            }
        } else {
            QCC_DbgPrintf(("OnAppResume() is only supported for bundled daemon"));
            replyCode = ALLJOYN_ONAPPRESUME_REPLY_NO_SUPPORT;
        }
    } else {
        QCC_LogError(ER_BUS_NO_ENDPOINT, ("AllJoynObj::OnAppResume() sender endpoint is invalid"));
        replyCode = ALLJOYN_ONAPPRESUME_REPLY_FAILED;
    }

    /* Reply to request */
    MsgArg replyArg;
    replyArg.Set("u", replyCode);
    QStatus status = MethodReply(msg, &replyArg, 1);
    if (ER_OK != status) {
        QCC_LogError(status, ("AllJoynObj::OnAppResume() failed to send reply message"));
    }
}

TransportMask AllJoynObj::GetCompleteTransportMaskFilter() {
    TransportList& transList = bus.GetInternal().GetTransportList();
    Transport* tcpTransport = transList.GetTransport("tcp:");
    Transport* udpTransport = transList.GetTransport("udp:");
    TransportMask filterComplete = (tcpTransport && tcpTransport->IsRunning()) ? TRANSPORT_TCP : 0;
    filterComplete |= (udpTransport && udpTransport->IsRunning()) ? TRANSPORT_UDP : 0;
    return filterComplete;
}
void AllJoynObj::AdvertiseName(const InterfaceDescription::Member* member, Message& msg)
{
    uint32_t replyCode = ALLJOYN_ADVERTISENAME_REPLY_SUCCESS;
    size_t numArgs;
    const MsgArg* args;
    MsgArg replyArg;
    const char* advertiseName;
    TransportMask transports = 0;
    bool quietly = false;

    /* Get AdvertiseName args */
    msg->GetArgs(numArgs, args);
    QStatus status = MsgArg::Get(args, numArgs, "sq", &advertiseName, &transports);
    QCC_DbgTrace(("AllJoynObj::AdvertiseName(%s, %x)", (status == ER_OK) ? advertiseName : "", transports));



    if (ER_OK != status) {
        QCC_LogError(status, ("Fail to parse msg parameters"));
        replyCode = ALLJOYN_FINDADVERTISEDNAME_REPLY_FAILED;
    }

    /* Get the sender name */
    qcc::String sender = msg->GetSender();
    BusEndpoint srcEp = router.FindEndpoint(sender);

    if (ALLJOYN_ADVERTISENAME_REPLY_SUCCESS == replyCode) {
        if (PermissionMgr::GetDaemonBusCallPolicy(srcEp) == PermissionMgr::STDBUSCALL_SHOULD_REJECT) {
            QCC_DbgPrintf(("The sender endpoint is not allowed to call AdvertiseName()"));
            replyCode = ALLJOYN_ADVERTISENAME_REPLY_FAILED;
        } else if (PermissionMgr::GetDaemonBusCallPolicy(srcEp) == PermissionMgr::STDBUSCALL_ALLOW_ACCESS_SERVICE_LOCAL) {
            transports &= TRANSPORT_LOCAL;
            QCC_DbgPrintf(("The sender endpoint is only allowed to use local transport"));
        }
    }

    if (ALLJOYN_ADVERTISENAME_REPLY_SUCCESS == replyCode) {
        status = TransportPermission::FilterTransports(srcEp, sender, transports, "AdvertiseName");
        if (ER_OK != status) {
            QCC_LogError(status, ("Filter transports failed"));
        }
    }

    if (ALLJOYN_ADVERTISENAME_REPLY_SUCCESS == replyCode) {
        qcc::String adNameStr = advertiseName;
        // If this is a quiet advertisement, the name has a prefix of "quiet@".
        size_t pos = adNameStr.find_first_of('@');
        if (pos != qcc::String::npos && (0 == adNameStr.compare(0, pos, "quiet"))) {
            quietly = true;
            advertiseName += (pos + 1);
        }

        /* Check to see if the advertise name is valid and well formed */
        if (IsLegalBusName(advertiseName)) {

            /* Check to see if advertiseName is already being advertised */
            AcquireLocks();
            String advertiseNameStr = advertiseName;
            multimap<qcc::String, pair<TransportMask, qcc::String> >::iterator it = advertiseMap.lower_bound(advertiseNameStr);

            bool foundEntry = false;
            while ((it != advertiseMap.end()) && (it->first == advertiseNameStr)) {
                if (it->second.second == sender) {
                    if ((it->second.first & transports) != 0) {
                        replyCode = ALLJOYN_ADVERTISENAME_REPLY_ALREADY_ADVERTISING;
                    }
                    foundEntry = true;
                    break;
                }
                ++it;
            }

            if (ALLJOYN_ADVERTISENAME_REPLY_SUCCESS == replyCode) {
                /* Add to advertise map */
                if (!foundEntry) {
                    advertiseMap.insert(pair<qcc::String, pair<TransportMask, qcc::String> >(advertiseNameStr, pair<TransportMask, String>(transports, sender)));
                } else {
                    it->second.first |= transports;
                }
                stateLock.Lock(MUTEX_CONTEXT);
                ReleaseLocks();

                /* Advertise on transports specified */
                TransportList& transList = bus.GetInternal().GetTransportList();
                status = ER_BUS_BAD_SESSION_OPTS;
                for (size_t i = 0; i < transList.GetNumTransports(); ++i) {
                    Transport* trans = transList.GetTransport(i);
                    if (trans && trans->IsBusToBus() && (trans->GetTransportMask() & transports)) {
                        status = trans->EnableAdvertisement(advertiseNameStr, quietly, transports & GetCompleteTransportMaskFilter());
                        if ((status != ER_OK) && (status != ER_NOT_IMPLEMENTED)) {
                            QCC_LogError(status, ("EnableAdvertisment failed for transport %s - mask=0x%x", trans->GetTransportName(), transports));
                        }
                    } else if (!trans) {
                        QCC_LogError(ER_BUS_TRANSPORT_NOT_AVAILABLE, ("NULL transport pointer found in transportList"));
                    }
                }
                stateLock.Unlock(MUTEX_CONTEXT);

            } else {
                ReleaseLocks();
            }
        } else {
            replyCode = ALLJOYN_ADVERTISENAME_REPLY_FAILED;
        }
    }

    /* Reply to request */
    String advNameStr = advertiseName;   /* Needed since advertiseName will be corrupt after MethodReply */
    replyArg.Set("u", replyCode);
    status = MethodReply(msg, &replyArg, 1);

    QCC_DbgPrintf(("AllJoynObj::Advertise(%s) returned %d (status=%s)", advNameStr.c_str(), replyCode, QCC_StatusText(status)));

    /* Add advertisement to local nameMap so local discoverers can see this advertisement */
    if ((replyCode == ALLJOYN_ADVERTISENAME_REPLY_SUCCESS) && (transports & TRANSPORT_LOCAL)) {
        vector<String> names;
        names.push_back(advNameStr);
        FoundNames("local:", bus.GetGlobalGUIDString(), TRANSPORT_LOCAL, &names, numeric_limits<uint8_t>::max());
    }

    /* Log error if reply could not be sent */
    if (ER_OK != status) {
        QCC_LogError(status, ("Failed to respond to org.alljoyn.Bus.Advertise"));
    }
}

void AllJoynObj::CancelAdvertiseName(const InterfaceDescription::Member* member, Message& msg)
{
    const MsgArg* args;
    size_t numArgs;

    /* Get the name being advertised */
    msg->GetArgs(numArgs, args);
    const char* advertiseName;
    TransportMask transports = 0;
    QStatus status = MsgArg::Get(args, numArgs, "sq", &advertiseName, &transports);
    if (status != ER_OK) {
        QCC_LogError(status, ("CancelAdvertiseName: bad arg types"));
        return;
    }

    // Strip off name prefix "quiet@" if exists
    qcc::String adNameStr = advertiseName;
    size_t pos = adNameStr.find_first_of('@');
    if (pos != qcc::String::npos && (0 == adNameStr.compare(0, pos, "quiet"))) {
        advertiseName += (pos + 1);
    }

    QCC_DbgTrace(("AllJoynObj::CancelAdvertiseName(%s, 0x%x)", advertiseName, transports));

    /* Cancel advertisement */
    status = ProcCancelAdvertise(msg->GetSender(), advertiseName, transports);
    uint32_t replyCode = (ER_OK == status) ? ALLJOYN_CANCELADVERTISENAME_REPLY_SUCCESS : ALLJOYN_CANCELADVERTISENAME_REPLY_FAILED;

    /* Reply to request */
    String advNameStr = advertiseName;   /* Needed since advertiseName will be corrupt after MethodReply */
    MsgArg replyArg("u", replyCode);
    status = MethodReply(msg, &replyArg, 1);


    /* Log error if reply could not be sent */
    if (ER_OK != status) {
        QCC_LogError(status, ("Failed to respond to org.alljoyn.Bus.CancelAdvertise"));
    }
}

QStatus AllJoynObj::ProcCancelAdvertise(const qcc::String& sender, const qcc::String& advertiseName, TransportMask transports)
{
    QCC_DbgTrace(("AllJoynObj::ProcCancelAdvertise(%s, %s, %x)",
                  sender.c_str(),
                  advertiseName.c_str(),
                  transports));

    QStatus status = ER_OK;

    /* Check to see if this advertised name exists and delete it */
    bool foundAdvert = false;
    TransportMask refMask = 0;
    TransportMask cancelMask = 0;
    TransportMask origMask = 0;

    AcquireLocks();
    multimap<qcc::String, pair<TransportMask, qcc::String> >::iterator it = advertiseMap.find(advertiseName);
    while ((it != advertiseMap.end()) && (it->first == advertiseName)) {
        if (it->second.second == sender) {
            foundAdvert = true;
            origMask = it->second.first;
            it->second.first &= ~transports;
            if (it->second.first == 0) {
                advertiseMap.erase(it++);
                continue;
            }
        }
        refMask |= it->second.first;
        ++it;
    }

    cancelMask = transports & ~refMask;
    if (foundAdvert) {
        cancelMask &= origMask;
    }

    stateLock.Lock(MUTEX_CONTEXT);
    ReleaseLocks();

    /* Cancel transport advertisement if no other refs exist */
    if (foundAdvert && cancelMask) {
        TransportList& transList = bus.GetInternal().GetTransportList();
        for (size_t i = 0; i < transList.GetNumTransports(); ++i) {
            Transport* trans = transList.GetTransport(i);
            if (trans && (trans->GetTransportMask() & cancelMask)) {
                trans->DisableAdvertisement(advertiseName, cancelMask & GetCompleteTransportMaskFilter());
            } else if (!trans) {
                QCC_LogError(ER_BUS_TRANSPORT_NOT_AVAILABLE, ("NULL transport pointer found in transportList"));
            }
        }

    } else if (!foundAdvert) {
        status = ER_FAIL;
    }
    stateLock.Unlock(MUTEX_CONTEXT);

    /* Remove advertisement from local nameMap so local discoverers are notified of advertisement going away */
    if ((status == ER_OK) && (transports & TRANSPORT_LOCAL)) {
        vector<String> names;
        names.push_back(advertiseName);
        FoundNames("local:", bus.GetGlobalGUIDString(), TRANSPORT_LOCAL, &names, 0);
    }

    return status;
}

void AllJoynObj::FindAdvertisedName(const InterfaceDescription::Member* member, Message& msg)
{
    size_t numArgs;
    const MsgArg* args;
    msg->GetArgs(numArgs, args);

    qcc::String matchingStr;
    const char* str;
    QStatus status = MsgArg::Get(args, numArgs, "s", &str);
    if (status == ER_OK) {
        /*
         * When a bus name is advertised, the source may append a string that
         * identifies a specific instance of advertised name.  For example, one
         * might advertise something like
         *
         *   com.mycompany.myproduct.0123456789ABCDEF
         *
         * as a specific instance of the bus name,
         *
         *   com.mycompany.myproduct
         *
         * Clients of the system will want to be able to discover all specific
         * instances, so they need to do a wildcard search for bus name strings
         * that match the non-specific name, for example,
         *
         *   com.mycompany.myproduct*
         *
         * We automatically append the name service wildcard character to the end
         * of the provided string (which we call the namePrefix) before sending it
         * to the name service which forwards the request out over the net.
         */
        matchingStr = String("name='") + str + "*'";
    }

    ProcFindAdvertisement(status, msg, matchingStr, TRANSPORT_ALL);
}

void AllJoynObj::FindAdvertisedNameByTransport(const InterfaceDescription::Member* member, Message& msg)
{
    size_t numArgs;
    const MsgArg* args;
    msg->GetArgs(numArgs, args);

    qcc::String matchingStr;
    const char* str;
    TransportMask transports;
    QStatus status = MsgArg::Get(args, numArgs, "sq", &str, &transports);
    if (status == ER_OK) {
        matchingStr = String("name='") + str + "*'";
    }

    ProcFindAdvertisement(status, msg, matchingStr, transports);
}

void AllJoynObj::FindAdvertisementByTransport(const InterfaceDescription::Member* member, Message& msg)
{
    size_t numArgs;
    const MsgArg* args;
    msg->GetArgs(numArgs, args);

    qcc::String matchingStr;
    const char* str;
    TransportMask transports;
    QStatus status = MsgArg::Get(args, numArgs, "sq", &str, &transports);
    if (status == ER_OK) {
        matchingStr = str;
    }

    ProcFindAdvertisement(status, msg, matchingStr, transports);
}

void AllJoynObj::ProcFindAdvertisement(QStatus status, Message& msg, const qcc::String& matchingStr, TransportMask transports)
{
    uint32_t replyCode = ALLJOYN_FINDADVERTISEDNAME_REPLY_SUCCESS;
    TransportMask enableMask = 0;
    TransportMask origMask = 0;

    QCC_DbgTrace(("AllJoynObj::FindAdvertiseNameProc(%s)", matchingStr.c_str()));
    if (ER_OK != status) {
        QCC_LogError(status, ("Fail to parse msg parameters"));
        replyCode = ALLJOYN_FINDADVERTISEDNAME_REPLY_FAILED;
    }

    MatchMap matching;
    if (ALLJOYN_FINDADVERTISEDNAME_REPLY_SUCCESS == replyCode) {
        status = ParseMatchRule(matchingStr, matching);
        if (ER_OK != status) {
            QCC_LogError(status, ("Fail to parse matching paramter"));
            replyCode = ALLJOYN_FINDADVERTISEDNAME_REPLY_FAILED;
        }
    }

    qcc::String sender = msg->GetSender();

    AcquireLocks();
    BusEndpoint srcEp = router.FindEndpoint(sender);

    if (ALLJOYN_FINDADVERTISEDNAME_REPLY_SUCCESS == replyCode) {
        if (PermissionMgr::GetDaemonBusCallPolicy(srcEp) == PermissionMgr::STDBUSCALL_SHOULD_REJECT) {
            QCC_DbgPrintf(("The sender endpoint is not allowed to call FindAdvertisedName()"));
            replyCode = ER_ALLJOYN_FINDADVERTISEDNAME_REPLY_FAILED;
        } else if (PermissionMgr::GetDaemonBusCallPolicy(srcEp) == PermissionMgr::STDBUSCALL_ALLOW_ACCESS_SERVICE_LOCAL) {
            QCC_DbgPrintf(("The sender endpoint is only allowed to use local transport."));
            transports &= TRANSPORT_LOCAL;
        }
    }

    if (ALLJOYN_FINDADVERTISEDNAME_REPLY_SUCCESS == replyCode) {
        status = TransportPermission::FilterTransports(srcEp, sender, transports, "AllJoynObj::FindAdvertisedName");
    }

    if (ALLJOYN_FINDADVERTISEDNAME_REPLY_SUCCESS == replyCode) {
        /* Check to see if this endpoint is already discovering this prefix */
        bool foundEntry = false;
        DiscoverMapType::iterator it = discoverMap.lower_bound(matchingStr);
        while ((it != discoverMap.end()) && (it->first == matchingStr)) {
            /* This is the transportMask of the transports that this name was being discovered prior to this FindAdvertisedName call. */
            origMask |= it->second.transportMask;
            if (it->second.sender == sender) {
                if ((it->second.transportMask & transports) != 0) {
                    replyCode = ALLJOYN_FINDADVERTISEDNAME_REPLY_ALREADY_DISCOVERING;
                } else {
                    it->second.transportMask = it->second.transportMask | transports;
                }
                foundEntry = true;
            }
            ++it;
        }

        if (!foundEntry) {
            discoverMap.insert(std::make_pair(matchingStr, DiscoverMapEntry(transports, sender, matching)));
        }
    }
    /* Find out the transports on which discovery needs to be enabled for this name.
     * i.e. The ones that are set in the requested transport mask and not set in the origMask.
     */
    stateLock.Lock(MUTEX_CONTEXT);
    ReleaseLocks();
    enableMask = transports & ~origMask;
    if (ALLJOYN_FINDADVERTISEDNAME_REPLY_SUCCESS == replyCode) {
        /* Find name on all remote transports */
        TransportList& transList = bus.GetInternal().GetTransportList();
        for (size_t i = 0; i < transList.GetNumTransports(); ++i) {
            Transport* trans = transList.GetTransport(i);
            if (trans && (trans->GetTransportMask() & enableMask)) {
                trans->EnableDiscovery(matchingStr.c_str(), enableMask & GetCompleteTransportMaskFilter());
            } else if (!trans) {
                QCC_LogError(ER_BUS_TRANSPORT_NOT_AVAILABLE, ("NULL transport pointer found in transportList"));
            }
        }
    }
    stateLock.Unlock(MUTEX_CONTEXT);

    /* Reply to request */
    MsgArg replyArg("u", replyCode);
    status = MethodReply(msg, &replyArg, 1);
    QCC_DbgPrintf(("AllJoynObj::FindAdvertisedName(%s) returned %d (status=%s)", matchingStr.c_str(), replyCode, QCC_StatusText(status)));

    /* Log error if reply could not be sent */
    if (ER_OK != status) {
        QCC_LogError(status, ("Failed to respond to org.alljoyn.Bus.Discover"));
    }

    /* Send FoundAdvertisedName signals if there are existing matches for matching */
    MatchMap::const_iterator namePrefix = matching.find("name");
    if ((ALLJOYN_FINDADVERTISEDNAME_REPLY_SUCCESS == replyCode) && (namePrefix != matching.end())) {
        AcquireLocks();
        String prefix = namePrefix->second.substr(0, namePrefix->second.find_last_of('*'));
        multimap<String, NameMapEntry>::iterator it = nameMap.lower_bound(prefix);
        set<pair<String, TransportMask> > sentSet;
        while ((it != nameMap.end()) && !WildcardMatch(it->first, namePrefix->second)) {
            if ((it->second.transport & transports) == 0) {
                ++it;
                continue;
            }
            pair<String, TransportMask> sentSetEntry(it->first, it->second.transport);
            if (sentSet.find(sentSetEntry) == sentSet.end()) {
                String foundName = it->first;
                NameMapEntry nme = it->second;
                ReleaseLocks();
                status = SendFoundAdvertisedName(sender, foundName, nme.transport, namePrefix->second);
                AcquireLocks();
                it = nameMap.lower_bound(prefix);
                sentSet.insert(sentSetEntry);
                if (ER_OK != status) {
                    QCC_LogError(status, ("Cannot send FoundAdvertisedName to %s for name=%s", sender.c_str(), foundName.c_str()));
                }
            } else {
                ++it;
            }
        }
        ReleaseLocks();
    }
}

void AllJoynObj::CancelFindAdvertisedName(const InterfaceDescription::Member* member, Message& msg)
{
    size_t numArgs;
    const MsgArg* args;
    msg->GetArgs(numArgs, args);

    qcc::String matchingStr;
    const char* str;
    QStatus status = MsgArg::Get(args, numArgs, "s", &str);
    if (status == ER_OK) {
        matchingStr = String("name='") + str + "*'";
    }

    HandleCancelFindAdvertisement(status, msg, matchingStr, TRANSPORT_ALL);
}

void AllJoynObj::CancelFindAdvertisedNameByTransport(const InterfaceDescription::Member* member, Message& msg)
{
    size_t numArgs;
    const MsgArg* args;
    msg->GetArgs(numArgs, args);

    qcc::String matchingStr;
    const char* str;
    TransportMask transports;
    QStatus status = MsgArg::Get(args, numArgs, "sq", &str, &transports);
    if (status == ER_OK) {
        matchingStr = String("name='") + str + "*'";
    }

    HandleCancelFindAdvertisement(status, msg, matchingStr, transports);
}

void AllJoynObj::CancelFindAdvertisementByTransport(const InterfaceDescription::Member* member, Message& msg)
{
    size_t numArgs;
    const MsgArg* args;
    msg->GetArgs(numArgs, args);

    qcc::String matchingStr;
    const char* str;
    TransportMask transports;
    QStatus status = MsgArg::Get(args, numArgs, "sq", &str, &transports);
    if (status == ER_OK) {
        matchingStr = str;
    }

    HandleCancelFindAdvertisement(status, msg, matchingStr, transports);
}

void AllJoynObj::HandleCancelFindAdvertisement(QStatus status, Message& msg, const qcc::String& matchingStr, TransportMask transports)
{
    uint32_t replyCode = ALLJOYN_CANCELFINDADVERTISEDNAME_REPLY_SUCCESS;

    /* Cancel advertisement */
    QCC_DbgPrintf(("Calling ProcCancelFindAdvertisement from HandleCancelFindAdvertisedment [%s]", Thread::GetThread()->GetName()));
    if (ER_OK == status) {
        status = ProcCancelFindAdvertisement(msg->GetSender(), matchingStr, transports);
        replyCode = (ER_OK == status) ? ALLJOYN_CANCELFINDADVERTISEDNAME_REPLY_SUCCESS : ALLJOYN_CANCELFINDADVERTISEDNAME_REPLY_FAILED;
    } else {
        QCC_LogError(status, ("HandleCancelFindAdvertisement() parse message arguments error"));
        replyCode = ALLJOYN_CANCELFINDADVERTISEDNAME_REPLY_FAILED;
    }
    /* Reply to request */
    MsgArg replyArg("u", replyCode);
    status = MethodReply(msg, &replyArg, 1);
    QCC_DbgPrintf(("AllJoynObj::CancelFindAdvertisement(%s) returned %d (status=%s)", matchingStr.c_str(), replyCode, QCC_StatusText(status)));

    /* Log error if reply could not be sent */
    if (ER_OK != status) {
        QCC_LogError(status, ("Failed to respond to org.alljoyn.Bus.CancelFindAdvertisement"));
    }
}

QStatus AllJoynObj::ProcCancelFindAdvertisement(const qcc::String& sender, const qcc::String& matchingStr, TransportMask transports)
{
    QCC_DbgTrace(("AllJoynObj::ProcCancelFindAdvertisement(sender = %s, matching = %s, transports = %d)", sender.c_str(), matchingStr.c_str(), transports));
    QStatus status = ER_OK;
    AcquireLocks();
    bool foundFinder = false;
    TransportMask refMask = 0;
    TransportMask origMask = 0;
    TransportMask cancelMask = 0;
    DiscoverMapType::iterator it = discoverMap.lower_bound(matchingStr);
    while ((it != discoverMap.end()) && (it->first == matchingStr)) {
        if (it->second.sender == sender) {
            foundFinder = true;
            origMask = it->second.transportMask;
            it->second.transportMask &= ~transports;
            if (it->second.transportMask == 0) {
                discoverMap.erase(it++);
                continue;
            }
        }
        refMask |= it->second.transportMask;
        ++it;
    }

    cancelMask = transports & ~refMask;
    if (foundFinder) {
        cancelMask &= origMask;
    }

    stateLock.Lock(MUTEX_CONTEXT);
    ReleaseLocks();

    /* Disable discovery if certain transports are no longer referenced for the name prefix */
    if (foundFinder && cancelMask) {
        TransportList& transList = bus.GetInternal().GetTransportList();
        for (size_t i = 0; i < transList.GetNumTransports(); ++i) {
            Transport* trans =  transList.GetTransport(i);
            if (trans && (trans->GetTransportMask() & cancelMask)) {
                trans->DisableDiscovery(matchingStr.c_str(), refMask & GetCompleteTransportMaskFilter());
            }
        }
    } else if (!foundFinder) {
        status = ER_FAIL;
    }
    stateLock.Unlock(MUTEX_CONTEXT);
    return status;
}

QStatus AllJoynObj::AddBusToBusEndpoint(RemoteEndpoint& endpoint)
{
    QCC_DbgTrace(("AllJoynObj::AddBusToBusEndpoint(%s)", endpoint->GetUniqueName().c_str()));

    const qcc::String& shortGuidStr = endpoint->GetRemoteGUID().ToShortString();

    /* Add b2b endpoint */
    AcquireLocks();
    b2bEndpoints[endpoint->GetUniqueName()] = endpoint;
    ReleaseLocks();

    /* Create a virtual endpoint for talking to the remote bus control object */
    /* This endpoint will also carry broadcast messages for the remote bus */
    String remoteControllerName(":", 1, 16);
    remoteControllerName.append(shortGuidStr);
    remoteControllerName.append(".1");
    AddVirtualEndpoint(remoteControllerName, endpoint->GetUniqueName());

    /* Exchange existing bus names if connected to another daemon */
    return ExchangeNames(endpoint);
}

void AllJoynObj::RemoveBusToBusEndpoint(RemoteEndpoint& endpoint)
{
    QCC_DbgTrace(("AllJoynObj::RemoveBusToBusEndpoint(%s)", endpoint->GetUniqueName().c_str()));

    qcc::String guidToBeChecked;
    /* Be careful to lock the name table before locking the virtual endpoints since both locks are needed
     * and doing it in the opposite order invites deadlock
     */
    AcquireLocks();
    String b2bEpName = endpoint->GetUniqueName();

    /* Remove the B2B endpoint before removing virtual endpoints to ensure
     * that another thread does not try to re-add the B2B endpoint to a
     * virtual endpoint while this function is in progress.
     */
    b2bEndpoints.erase(endpoint->GetUniqueName());

    /* Remove any virtual endpoints associated with a removed bus-to-bus endpoint */
    map<qcc::String, VirtualEndpoint>::iterator it = virtualEndpoints.begin();
    while (it != virtualEndpoints.end()) {
        String vepName = it->first;
        /* Check if this virtual endpoint has a route through this bus-to-bus endpoint.
         * If not, no cleanup is required for this virtual endpoint.
         */
        if (!it->second->CanUseRoute(endpoint)) {
            it = virtualEndpoints.upper_bound(vepName);
            continue;
        }
        /* Clean sessionMap and report lost sessions */

        /*
         * Remove the sessionMap entries involving endpoint
         * This call must be made without holding locks since it can trigger LostSession callback
         */

        ReleaseLocks();
        RemoveSessionRefs(vepName, b2bEpName);
        AcquireLocks();
        it = virtualEndpoints.find(vepName);
        if (it == virtualEndpoints.end()) {
            /* If the virtual endpoint was lost, continue to the next virtual endpoint */
            it = virtualEndpoints.upper_bound(vepName);
            continue;
        }

        /* Remove endpoint (b2b) reference from this vep */
        if (it->second->RemoveBusToBusEndpoint(endpoint)) {
            /* The last b2b endpoint was removed from this vep. */
            String exitingEpName = it->second->GetUniqueName();

            /* Let directly connected daemons know that this virtual endpoint is gone. */
            map<qcc::StringMapKey, RemoteEndpoint>::iterator it2 = b2bEndpoints.begin();
            const qcc::GUID128& otherSideGuid = endpoint->GetRemoteGUID();
            guidToBeChecked = otherSideGuid.ToString();
            while ((it2 != b2bEndpoints.end()) && (it != virtualEndpoints.end())) {
                if ((it2->second != endpoint) && (it2->second->GetRemoteGUID() != otherSideGuid) && (it2->second->GetFeatures().nameTransfer == SessionOpts::ALL_NAMES)) {
                    Message sigMsg(bus);
                    MsgArg args[3];
                    args[0].Set("s", exitingEpName.c_str());
                    args[1].Set("s", exitingEpName.c_str());
                    args[2].Set("s", "");

                    QStatus status = sigMsg->SignalMsg("sss",
                                                       org::alljoyn::Daemon::WellKnownName,
                                                       0,
                                                       org::alljoyn::Daemon::ObjectPath,
                                                       org::alljoyn::Daemon::InterfaceName,
                                                       "NameChanged",
                                                       args,
                                                       ArraySize(args),
                                                       0,
                                                       0);
                    if (ER_OK == status) {
                        String key = it->first;
                        String key2 = it2->first.c_str();
                        RemoteEndpoint ep = it2->second;
                        ReleaseLocks();
                        status = ep->PushMessage(sigMsg);
                        if (ER_OK != status) {
                            QCC_LogError(status, ("Failed to send NameChanged to %s", ep->GetUniqueName().c_str()));
                        }
                        AcquireLocks();
                        it2 = b2bEndpoints.lower_bound(key2);
                        if ((it2 != b2bEndpoints.end()) && (it2->first == key2)) {
                            ++it2;
                        }
                        it = virtualEndpoints.find(key);
                    } else {
                        ++it2;;
                    }
                } else {
                    ++it2;
                }
            }

            /* Remove virtual endpoint with no more b2b eps */
            if (it != virtualEndpoints.end()) {
                String vepName = it->first;
                ReleaseLocks();
                RemoveVirtualEndpoint(vepName);
                AcquireLocks();
                it = virtualEndpoints.upper_bound(vepName);
            }

        } else {
            ++it;
        }
    }

    ReleaseLocks();
    //
    // Check if guid for this name is eligible for removal from PeerInfoMap in NameService
    //
    if (CanRemoveFromPeerInfoMap(guidToBeChecked)) {
        IpNameService::Instance().RemoveFromPeerInfoMap(guidToBeChecked);
    }

}

QStatus AllJoynObj::ExchangeNames(RemoteEndpoint& endpoint)
{
    QCC_DbgTrace(("AllJoynObj::ExchangeNames(endpoint = %s)", endpoint->GetUniqueName().c_str()));

    vector<pair<qcc::String, vector<qcc::String> > > names;
    QStatus status;

    /* Send local name table info to remote bus controller */
    AcquireLocks();
    router.GetUniqueNamesAndAliases(names);

    MsgArg argArray(ALLJOYN_ARRAY);
    MsgArg* entries = new MsgArg[names.size()];
    size_t numEntries = 0;
    vector<pair<qcc::String, vector<qcc::String> > >::const_iterator it = names.begin();
    LocalEndpoint localEndpoint = bus.GetInternal().GetLocalEndpoint();

    /* Send all endpoint info except for endpoints related to destination */
    while (it != names.end()) {
        BusEndpoint ep = router.FindEndpoint(it->first);
        bool isLocalDaemonInfo = (it->first == localEndpoint->GetUniqueName());

        if ((ep->IsValid() && ((endpoint->GetFeatures().nameTransfer == SessionOpts::ALL_NAMES) || isLocalDaemonInfo) && ((ep->GetEndpointType() != ENDPOINT_TYPE_VIRTUAL) || VirtualEndpoint::cast(ep)->CanRouteWithout(endpoint->GetRemoteGUID())))) {
            MsgArg* aliasNames = new MsgArg[it->second.size()];
            vector<qcc::String>::const_iterator ait = it->second.begin();
            size_t numAliases = 0;
            while (ait != it->second.end()) {
                /* Send exportable endpoints */
                aliasNames[numAliases++].Set("s", ait->c_str());
                ++ait;
            }
            if (0 < numAliases) {
                entries[numEntries].Set("(sa*)", it->first.c_str(), numAliases, aliasNames);
                /*
                 * Set ownwership flag so entries array destructor will free inner message args.
                 */
                entries[numEntries].SetOwnershipFlags(MsgArg::OwnsArgs, true);
            } else {
                entries[numEntries].Set("(sas)", it->first.c_str(), 0, NULL);
                delete[] aliasNames;
            }
            ++numEntries;
        }
        ++it;
    }
    status = argArray.Set("a(sas)", numEntries, entries);
    if (ER_OK == status) {
        Message exchangeMsg(bus);
        status = exchangeMsg->SignalMsg("a(sas)",
                                        org::alljoyn::Daemon::WellKnownName,
                                        0,
                                        org::alljoyn::Daemon::ObjectPath,
                                        org::alljoyn::Daemon::InterfaceName,
                                        "ExchangeNames",
                                        &argArray,
                                        1,
                                        0,
                                        0);
        if (ER_OK == status) {
            ReleaseLocks();
            status = endpoint->PushMessage(exchangeMsg);
            AcquireLocks();
        }
    }
    if (status != ER_OK) {
        QCC_LogError(status, ("Failed to send ExchangeName signal"));
    }
    ReleaseLocks();

    /*
     * This will also free the inner MsgArgs.
     */
    delete [] entries;
    return status;
}

void AllJoynObj::ExchangeNamesSignalHandler(const InterfaceDescription::Member* member, const char* sourcePath, Message& msg)
{
    QCC_DbgTrace(("AllJoynObj::ExchangeNamesSignalHandler(msg sender = \"%s\")", msg->GetSender()));

    bool madeChanges = false;
    size_t numArgs;
    const MsgArg* args;
    msg->GetArgs(numArgs, args);
    assert((1 == numArgs) && (ALLJOYN_ARRAY == args[0].typeId));
    const MsgArg* items = args[0].v_array.GetElements();
    const String& shortGuidStr = guid.ToShortString();

    /* Create a virtual endpoint for each unique name in args */
    /* Be careful to lock the name table before locking the virtual endpoints since both locks are needed
     * and doing it in the opposite order invites deadlock
     */
    AcquireLocks();

    map<qcc::StringMapKey, RemoteEndpoint>::iterator bit = b2bEndpoints.find(msg->GetRcvEndpointName());
    const size_t numItems = args[0].v_array.GetNumElements();
    if (bit != b2bEndpoints.end()) {
        qcc::GUID128 otherGuid = bit->second->GetRemoteGUID();

        bit = b2bEndpoints.begin();
        while (bit != b2bEndpoints.end()) {
            if (bit->second->GetRemoteGUID() == otherGuid) {
                StringMapKey key = bit->first;
                for (size_t i = 0; i < numItems; ++i) {
                    assert(items[i].typeId == ALLJOYN_STRUCT);
                    qcc::String uniqueName = items[i].v_struct.members[0].v_string.str;
                    if ((bit->second->GetFeatures().nameTransfer != SessionOpts::ALL_NAMES) && (uniqueName != msg->GetSender())) {
                        continue;
                    }

                    if (!IsLegalUniqueName(uniqueName.c_str())) {
                        QCC_LogError(ER_FAIL, ("Invalid unique name \"%s\" in ExchangeNames message", uniqueName.c_str()));
                        continue;
                    } else if (0 == ::strncmp(uniqueName.c_str() + 1, shortGuidStr.c_str(), shortGuidStr.size())) {
                        /* Cant accept a request to change a local name */
                        continue;
                    }

                    /* Add a virtual endpoint */
                    bool madeChange;
                    String b2bName = bit->second->GetUniqueName();
                    ReleaseLocks();
                    AddVirtualEndpoint(uniqueName, b2bName, &madeChange);

                    /* Relock and reacquire */
                    AcquireLocks();
                    BusEndpoint tempEp = router.FindEndpoint(uniqueName);
                    VirtualEndpoint vep = VirtualEndpoint::cast(tempEp);
                    bit = b2bEndpoints.find(key);
                    if (bit == b2bEndpoints.end()) {
                        QCC_DbgPrintf(("b2bEp %s disappeared during ExchangeNamesSignalHandler", key.c_str()));
                        break;
                    }

                    if (madeChange) {
                        madeChanges = true;
                    }

                    /* Add virtual aliases (remote well-known names) */
                    const MsgArg* aliasItems = items[i].v_struct.members[1].v_array.GetElements();
                    const size_t numAliases = items[i].v_struct.members[1].v_array.GetNumElements();
                    for (size_t j = 0; j < numAliases; ++j) {
                        assert(ALLJOYN_STRING == aliasItems[j].typeId);
                        if (vep->IsValid()) {
                            ReleaseLocks();
                            bool madeChange = router.SetVirtualAlias(aliasItems[j].v_string.str, &vep, vep);
                            AcquireLocks();
                            bit = b2bEndpoints.find(key);
                            if (bit == b2bEndpoints.end()) {
                                QCC_DbgPrintf(("b2bEp %s disappeared during ExchangeNamesSignalHandler", key.c_str()));
                                break;
                            }
                            if (madeChange) {
                                madeChanges = true;
                            }
                        }
                    }
                    if (bit == b2bEndpoints.end()) {
                        QCC_DbgPrintf(("b2bEp %s disappeared during ExchangeNamesSignalHandler", key.c_str()));
                        break;
                    }

                }
                bit = b2bEndpoints.upper_bound(key);
            } else {
                ++bit;
            }
        }
    } else {
        QCC_LogError(ER_BUS_NO_ENDPOINT, ("Cannot find b2b endpoint %s", msg->GetRcvEndpointName()));
    }
    ReleaseLocks();

    /* If there were changes, forward message to all directly connected controllers except the one that
     * sent us this ExchangeNames
     */
    if (madeChanges) {
        AcquireLocks();
        map<qcc::StringMapKey, RemoteEndpoint>::const_iterator bit = b2bEndpoints.find(msg->GetRcvEndpointName());
        map<qcc::StringMapKey, RemoteEndpoint>::iterator it = b2bEndpoints.begin();
        while (it != b2bEndpoints.end()) {
            if ((it->second->GetFeatures().nameTransfer == SessionOpts::ALL_NAMES) && ((bit == b2bEndpoints.end()) || (bit->second->GetRemoteGUID() != it->second->GetRemoteGUID()))) {
                QCC_DbgPrintf(("Propagating ExchangeName signal to %s", it->second->GetUniqueName().c_str()));
                StringMapKey key = it->first;
                RemoteEndpoint ep = it->second;
                ReleaseLocks();
                QStatus status = ep->PushMessage(msg);
                if (ER_OK != status) {
                    QCC_LogError(status, ("Failed to forward ExchangeNames to %s", ep->GetUniqueName().c_str()));
                }
                AcquireLocks();
                bit = b2bEndpoints.find(msg->GetRcvEndpointName());
                it = b2bEndpoints.lower_bound(key);
                if ((it != b2bEndpoints.end()) && (it->first == key)) {
                    ++it;
                }
            } else {
                ++it;
            }
        }
        ReleaseLocks();
    }
}


void AllJoynObj::NameChangedSignalHandler(const InterfaceDescription::Member* member, const char* sourcePath, Message& msg)
{
    size_t numArgs;
    const MsgArg* args;
    msg->GetArgs(numArgs, args);

    AcquireLocks();
    map<qcc::StringMapKey, RemoteEndpoint>::iterator bit = b2bEndpoints.find(msg->GetRcvEndpointName());
    if ((bit != b2bEndpoints.end()) && (bit->second->GetFeatures().nameTransfer != SessionOpts::ALL_NAMES)) {
        ReleaseLocks();
        return;
    }
    ReleaseLocks();
    assert(daemonIface);

    const qcc::String alias = args[0].v_string.str;
    const qcc::String oldOwner = args[1].v_string.str;
    const qcc::String newOwner = args[2].v_string.str;

    const String& shortGuidStr = guid.ToShortString();
    bool madeChanges = false;

    QCC_DbgPrintf(("AllJoynObj::NameChangedSignalHandler: alias = \"%s\"   oldOwner = \"%s\"   newOwner = \"%s\"  sent from \"%s\"",
                   alias.c_str(), oldOwner.c_str(), newOwner.c_str(), msg->GetSender()));

    /* Don't allow a NameChange that attempts to change a local name */
    if ((!oldOwner.empty() && (0 == ::strncmp(oldOwner.c_str() + 1, shortGuidStr.c_str(), shortGuidStr.size()))) ||
        (!newOwner.empty() && (0 == ::strncmp(newOwner.c_str() + 1, shortGuidStr.c_str(), shortGuidStr.size())))) {
        return;
    }

    if (alias[0] == ':') {
        AcquireLocks();
        map<qcc::StringMapKey, RemoteEndpoint>::iterator bit = b2bEndpoints.find(msg->GetRcvEndpointName());
        if (bit != b2bEndpoints.end()) {
            /* Change affects a remote unique name (i.e. a VirtualEndpoint) */
            if (newOwner.empty()) {
                VirtualEndpoint vep = FindVirtualEndpoint(oldOwner.c_str());
                if (vep->IsValid()) {
                    madeChanges = vep->CanUseRoute(bit->second);
                    if (madeChanges && vep->RemoveBusToBusEndpoint(bit->second)) {
                        /* The last b2b endpoint was removed from this vep. */
                        String vepName = vep->GetUniqueName();
                        ReleaseLocks();
                        RemoveVirtualEndpoint(vepName);
                    } else {
                        ReleaseLocks();
                    }
                } else {
                    ReleaseLocks();
                }
            } else {
                /* Add a new virtual endpoint */
                if (bit != b2bEndpoints.end()) {
                    String b2bEpName = bit->second->GetUniqueName();
                    ReleaseLocks();
                    AddVirtualEndpoint(alias, b2bEpName, &madeChanges);
                } else {
                    ReleaseLocks();
                }
            }
        } else {
            ReleaseLocks();
            QCC_LogError(ER_BUS_NO_ENDPOINT, ("Cannot find bus-to-bus endpoint %s", msg->GetRcvEndpointName()));
        }
    } else {
        AcquireLocks();
        /* Change affects a well-known name (name table only) */
        VirtualEndpoint remoteController = FindVirtualEndpoint(msg->GetSender());
        if (remoteController->IsValid()) {
            ReleaseLocks();
            if (newOwner.empty()) {
                madeChanges = router.SetVirtualAlias(alias, NULL, remoteController);
            } else {
                VirtualEndpoint newOwnerEp = FindVirtualEndpoint(newOwner.c_str());
                madeChanges = router.SetVirtualAlias(alias, &newOwnerEp, remoteController);
            }
            AcquireLocks();
        } else {
            QCC_LogError(ER_BUS_NO_ENDPOINT, ("Cannot find virtual endpoint %s", msg->GetSender()));
        }
        ReleaseLocks();
    }

    if (madeChanges) {
        /* Forward message to all directly connected controllers except the one that sent us this NameChanged */
        AcquireLocks();
        map<qcc::StringMapKey, RemoteEndpoint>::const_iterator bit = b2bEndpoints.find(msg->GetRcvEndpointName());
        map<qcc::StringMapKey, RemoteEndpoint>::iterator it = b2bEndpoints.begin();
        while (it != b2bEndpoints.end()) {
            if ((it->second->GetFeatures().nameTransfer == SessionOpts::ALL_NAMES) && ((bit == b2bEndpoints.end()) || (bit->second->GetRemoteGUID() != it->second->GetRemoteGUID()))) {
                String key = it->first.c_str();
                RemoteEndpoint ep = it->second;
                ReleaseLocks();
                QStatus status = ep->PushMessage(msg);
                if (ER_OK != status) {
                    QCC_LogError(status, ("Failed to forward NameChanged to %s", ep->GetUniqueName().c_str()));
                }
                AcquireLocks();
                bit = b2bEndpoints.find(msg->GetRcvEndpointName());
                it = b2bEndpoints.lower_bound(key);
                if ((it != b2bEndpoints.end()) && (it->first == key)) {
                    ++it;
                }
            } else {
                ++it;
            }
        }
        ReleaseLocks();
    }
}

void AllJoynObj::AddVirtualEndpoint(const qcc::String& uniqueName, const String& b2bEpName, bool* wasAdded)
{
    QCC_DbgTrace(("AllJoynObj::AddVirtualEndpoint(name=%s, b2b=%s)", uniqueName.c_str(), b2bEpName.c_str()));

    bool added = false;

    AcquireLocks();
    BusEndpoint tempEp = router.FindEndpoint(b2bEpName);
    RemoteEndpoint busToBusEndpoint = RemoteEndpoint::cast(tempEp);

    map<qcc::String, VirtualEndpoint>::iterator it = virtualEndpoints.find(uniqueName);

    /* If there is a VirtualEndpoint with the desired unique name in the virtualEndpoints map
     * and its state is EP_STOPPING, it means that another thread is trying to remove this
     * VirtualEndpoint (As a part of cleanup in AllJoynObj::RemoveBusToBusEndpoint or
     * AllJoynObj::NameChangedSignalHandler.)
     * In that case, wait for that thread to finish removing this virtual endpoint.
     * Also, if the busToBusEndpoint becomes invalid, we just return.
     */
    while (busToBusEndpoint->IsValid() && it != virtualEndpoints.end() && it->second->IsStopping()) {
        ReleaseLocks();
        qcc::Sleep(10);
        AcquireLocks();
        it = virtualEndpoints.find(uniqueName);
    }

    if (busToBusEndpoint->IsValid()) {
        VirtualEndpoint vep;
        if (it == virtualEndpoints.end()) {
            vep = VirtualEndpoint(uniqueName, busToBusEndpoint);
            /* Add new virtual endpoint */
            virtualEndpoints.insert(pair<qcc::String, VirtualEndpoint>(uniqueName, vep));
            added = true;
            /* Register the endpoint with the router */
            ReleaseLocks();
            BusEndpoint busEndpoint = BusEndpoint::cast(vep);
            router.RegisterEndpoint(busEndpoint);

        } else {
            /* Add the busToBus endpoint to the existing virtual endpoint */
            vep = it->second;
            added = vep->AddBusToBusEndpoint(busToBusEndpoint);
            ReleaseLocks();
        }
    } else {
        ReleaseLocks();
    }

    if (wasAdded) {
        *wasAdded = added;
    }
}

void AllJoynObj::RemoveVirtualEndpoint(const String& vepName)
{
    QCC_DbgTrace(("RemoveVirtualEndpoint: %s", vepName.c_str()));

    /* Remove virtual endpoint along with any aliases that exist for this uniqueName */
    router.RemoveVirtualAliases(vepName);
    router.UnregisterEndpoint(vepName, ENDPOINT_TYPE_VIRTUAL);
    AcquireLocks();
    map<qcc::String, VirtualEndpoint>::iterator it = virtualEndpoints.find(vepName);
    if (it != virtualEndpoints.end()) {
        VirtualEndpoint vep = it->second;
        virtualEndpoints.erase(it);
        ReleaseLocks();
    } else {
        ReleaseLocks();
    }
}

VirtualEndpoint AllJoynObj::FindVirtualEndpoint(const qcc::String& uniqueName)
{
    VirtualEndpoint ret;
    AcquireLocks();
    map<qcc::String, VirtualEndpoint>::iterator it = virtualEndpoints.find(uniqueName);
    if (it != virtualEndpoints.end()) {
        ret = it->second;
    }
    ReleaseLocks();
    return ret;
}

void AllJoynObj::NameOwnerChanged(const qcc::String& alias, const qcc::String* oldOwner, const qcc::String* newOwner)
{
    QStatus status;
    const String& shortGuidStr = guid.ToShortString();

    /* Validate that there is either a new owner or an old owner */
    const qcc::String* un = oldOwner ? oldOwner : newOwner;
    if (NULL == un) {
        QCC_LogError(ER_BUS_NO_ENDPOINT, ("Invalid NameOwnerChanged without oldOwner or newOwner"));
        return;
    }

    /* Validate format of unique name */
    size_t guidLen = un->find_first_of('.');
    if ((qcc::String::npos == guidLen) || (guidLen < 3)) {
        QCC_LogError(ER_FAIL, ("Invalid unique name \"%s\"", un->c_str()));
    }

    /* Ignore well-known name changes that involve any bus controller endpoint */
    if ((::strcmp(un->c_str() + guidLen, ".1") == 0) && (alias[0] != ':')) {
        return;
    }

    /* Remove unique names from sessionMap entries */
    if (!newOwner && (alias[0] == ':')) {
        AcquireLocks();
        vector<pair<String, SessionId> > changedSessionMembers;
        vector<SessionMapEntry> sessionsLost;
        SessionMapType::iterator it = sessionMap.begin();
        while (it != sessionMap.end()) {
            if (it->first.first == alias) {
                /* If endpoint has gone then just delete the session map entry */
                sessionMap.erase(it++);
            } else if (it->first.second != 0) {
                /* Remove member entries from existing sessions */
                if (it->second.sessionHost == alias) {
                    if (it->second.opts.isMultipoint) {
                        changedSessionMembers.push_back(it->first);
                    }
                    it->second.sessionHost.clear();
                } else {
                    vector<String>::iterator mit = it->second.memberNames.begin();
                    while (mit != it->second.memberNames.end()) {
                        if (*mit == alias) {
                            it->second.memberNames.erase(mit);
                            if (it->second.opts.isMultipoint) {
                                changedSessionMembers.push_back(it->first);
                            }
                            break;
                        }
                        ++mit;
                    }
                }
                /*
                 * Remove empty session entry.
                 * Preserve raw sessions until GetSessionFd is called.
                 */
                /*
                 * If the session is point-to-point and the memberNames are empty.
                 * if the sessionHost is not empty (implied) and there are no member names send
                 * the  sessionLost signal as long as the session is not a raw session
                 */
                bool noMemberSingleHost = it->second.memberNames.empty();
                /*
                 * If the session is a Multipoint session it will list its own unique
                 * name in the list of memberNames. If There is only one name in the
                 * memberNames list and there is no session host it is safe to send
                 * the session lost signal as long as the session does not contain a
                 * raw session.
                 */
                bool singleMemberNoHost = ((it->second.memberNames.size() == 1) && it->second.sessionHost.empty());
                /*
                 * as long as the file descriptor is -1 this is not a raw session
                 */
                bool noRawSession = (it->second.fd == -1);
                if ((noMemberSingleHost || singleMemberNoHost) && noRawSession) {
                    SessionMapEntry tsme = it->second;
                    pair<String, SessionId> key = it->first;
                    if (!it->second.isInitializing) {
                        sessionMap.erase(it++);
                    } else {
                        ++it;
                    }
                    sessionsLost.push_back(tsme);
                } else {
                    ++it;
                }
            } else {
                ++it;
            }
        }
        ReleaseLocks();

        /* Send MPSessionChanged for each changed session involving alias */
        vector<pair<String, SessionId> >::const_iterator csit = changedSessionMembers.begin();
        while (csit != changedSessionMembers.end()) {
            SendMPSessionChanged(csit->second, alias.c_str(), false, csit->first.c_str());
            csit++;
        }
        /* Send session lost signals */
        vector<SessionMapEntry>::iterator slit = sessionsLost.begin();
        while (slit != sessionsLost.end()) {
            SendSessionLost(*slit++, ER_BUS_ENDPOINT_CLOSING);
        }
    }

    /* Only if local name */
    if (0 == ::strncmp(shortGuidStr.c_str(), un->c_str() + 1, shortGuidStr.size())) {

        /* Send NameChanged to all directly connected controllers */
        AcquireLocks();
        map<qcc::StringMapKey, RemoteEndpoint>::iterator it = b2bEndpoints.begin();
        while (it != b2bEndpoints.end()) {
            if (it->second->GetFeatures().nameTransfer != SessionOpts::ALL_NAMES) {
                it++;
                continue;
            }
            Message sigMsg(bus);
            MsgArg args[3];
            args[0].Set("s", alias.c_str());
            args[1].Set("s", oldOwner ? oldOwner->c_str() : "");
            args[2].Set("s", newOwner ? newOwner->c_str() : "");

            status = sigMsg->SignalMsg("sss",
                                       org::alljoyn::Daemon::WellKnownName,
                                       0,
                                       org::alljoyn::Daemon::ObjectPath,
                                       org::alljoyn::Daemon::InterfaceName,
                                       "NameChanged",
                                       args,
                                       ArraySize(args),
                                       0,
                                       0);
            if (ER_OK == status) {
                StringMapKey key = it->first;
                RemoteEndpoint ep = it->second;
                ReleaseLocks();
                status = ep->PushMessage(sigMsg);
                AcquireLocks();
                it = b2bEndpoints.lower_bound(key);
                if ((it != b2bEndpoints.end()) && (it->first == key)) {
                    ++it;
                }
            } else {
                ++it;
            }
            // if the endpoint is closing we don't don't expect the NameChanged signal to send
            if (ER_OK != status && ER_BUS_ENDPOINT_CLOSING != status) {
                QCC_LogError(status, ("Failed to send NameChanged"));
            }
        }
        ReleaseLocks();

        /* If a local unique name dropped, then remove any refs it had in the connnect, advertise and discover maps */
        if ((NULL == newOwner) && (alias[0] == ':')) {
            /* Remove endpoint refs from connect map */
            qcc::String last;
            AcquireLocks();
            multimap<qcc::String, qcc::String>::iterator it = connectMap.begin();
            while (it != connectMap.end()) {
                if (it->second == *oldOwner) {
                    bool isFirstSpec = (last != it->first);
                    qcc::String lastOwner;
                    do {
                        last = it->first;
                        connectMap.erase(it++);
                    } while ((connectMap.end() != it) && (last == it->first) && (*oldOwner == it->second));
                    if (isFirstSpec && ((connectMap.end() == it) || (last != it->first))) {
                        QStatus status = bus.Disconnect(last.c_str());
                        if (ER_OK != status) {
                            QCC_LogError(status, ("Failed to disconnect connect spec %s", last.c_str()));
                        }
                    }
                } else {
                    last = it->first;
                    ++it;
                }
            }

            /* Remove endpoint refs from advertise map */
            multimap<String, pair<TransportMask, String> >::const_iterator ait = advertiseMap.begin();
            while (ait != advertiseMap.end()) {
                if (ait->second.second == *oldOwner) {
                    String name = ait->first;
                    TransportMask mask = ait->second.first;
                    ReleaseLocks();

                    QStatus status = ProcCancelAdvertise(*oldOwner, name, mask);
                    AcquireLocks();
                    ait = advertiseMap.upper_bound(name);
                    if (ER_OK != status) {
                        QCC_LogError(status, ("Failed to cancel advertise for name \"%s\"", name.c_str()));
                    }
                } else {
                    ++ait;
                }
            }

            /* Remove endpoint refs from discover map */
            DiscoverMapType::const_iterator dit = discoverMap.begin();
            while (dit != discoverMap.end()) {
                if (dit->second.sender == *oldOwner) {
                    last = dit->first;
                    TransportMask mask = dit->second.transportMask;

                    QCC_DbgPrintf(("Calling ProcCancelFindAdvertisement from NameOwnerChanged [%s]", Thread::GetThread()->GetName()));
                    ReleaseLocks();

                    QStatus status = ProcCancelFindAdvertisement(*oldOwner, last, mask);
                    AcquireLocks();
                    dit = discoverMap.upper_bound(last);
                    if (ER_OK != status) {
                        QCC_LogError(status, ("Failed to cancel discover for name \"%s\"", last.c_str()));
                    }
                } else {
                    ++dit;
                }
            }
            ReleaseLocks();
        }
    }
}

struct FoundNameEntry {
  public:
    String name;
    String prefix;
    String dest;
    FoundNameEntry(const String& name, const String& prefix, const String& dest) : name(name), prefix(prefix), dest(dest) { }
    bool operator<(const FoundNameEntry& other) const {
        return (name < other.name) || ((name == other.name) && ((prefix < other.prefix) || ((prefix == other.prefix) && (dest < other.dest))));
    }
};

void AllJoynObj::FoundNames(const qcc::String& busAddr,
                            const qcc::String& guid,
                            TransportMask transport,
                            const vector<qcc::String>* names,
                            uint8_t ttl)
{
    QCC_DbgTrace(("AllJoynObj::FoundNames(busAddr = \"%s\", guid = \"%s\", names = %s, ttl = %d)",
                  busAddr.c_str(), guid.c_str(), StringVectorToString(names, ",").c_str(), ttl));

    if (NULL == foundNameSignal) {
        return;
    }
    set<FoundNameEntry> foundNameSet;
    set<String> lostNameSet;
    AcquireLocks();
    if (names == NULL) {
        /* If name is NULL expire all names for the given bus address. */
        if (ttl == 0) {
            multimap<String, NameMapEntry>::iterator it = nameMap.begin();
            while (it != nameMap.end()) {
                NameMapEntry& nme = it->second;
                if ((nme.guid == guid) && (nme.busAddr == busAddr)) {
                    lostNameSet.insert(it->first);
                    timer.RemoveAlarm(nme.alarm, false);
                    nameMap.erase(it++);
                } else {
                    it++;
                }
            }
        }
    } else {
        /* Generate a list of name deltas */
        vector<String>::const_iterator nit = names->begin();
        while (nit != names->end()) {
            multimap<String, NameMapEntry>::iterator it = nameMap.find(*nit);
            bool sendSignal = true;
            bool isNew = true;
            /* Send a FoundAdvertisedName signal if this is the first namemap entry of this transport for this name. */
            /* Send a LostAdvertisedName signal if this is the last namemap entry of this transport for this name. */
            while ((it != nameMap.end()) && (*nit == it->first)) {
                if ((it->second.guid == guid) && (it->second.transport & transport) && (busAddr != it->second.busAddr)) {
                    sendSignal = false;
                    break;
                }
                it++;
            }

            it = nameMap.find(*nit);
            while ((it != nameMap.end()) && (*nit == it->first)) {
                if ((it->second.guid == guid) && (it->second.transport & transport) && (busAddr == it->second.busAddr)) {
                    isNew = false;
                    break;

                }
                ++it;
            }

            if (0 < ttl) {

                if (isNew) {
                    QCC_DbgPrintf(("Adding new entry %d  %d", (1000LL * ttl), (1000LL * ttl * 80 / 100)));
                    /* Add new name to map */
                    NameMapType::iterator it = nameMap.insert(NameMapType::value_type(*nit, NameMapEntry(busAddr,
                                                                                                         guid,
                                                                                                         transport,
                                                                                                         (ttl == numeric_limits<uint8_t>::max()) ? numeric_limits<uint64_t>::max() : (1000LL * ttl),
                                                                                                         this)));
                    QCC_DbgPrintf(("TTL set to %ld", it->second.ttl));
                    /* Don't schedule an alarm which will never expire or multiple timers for the same set */
                    if (ttl != numeric_limits<uint8_t>::max()) {
                        NameMapEntry& nme = it->second;
                        // We need the alarm to be triggered off at 80% time to enable cache refresh
                        const uint32_t timeout = ttl * 1000 * 80 / 100;
                        AllJoynObj* pObj = this;
                        Alarm newAlarm(timeout, pObj, NameMapEntry::truthiness);
                        nme.alarm = newAlarm;
                        QStatus status = timer.AddAlarm(nme.alarm);
                        if (ER_OK != status && ER_TIMER_EXITING != status) {
                            QCC_LogError(status, ("Failed to add alarm"));
                        }
                    }
                    /* Send FoundAdvertisedName to anyone who is discovering *nit */
                    if (sendSignal) {
                        if (0 < discoverMap.size()) {
                            for (DiscoverMapType::const_iterator dit = discoverMap.begin(); dit != discoverMap.end(); ++dit) {
                                MatchMap::const_iterator namePrefix = dit->second.matching.find("name");
                                if (namePrefix == dit->second.matching.end()) {
                                    continue;
                                }
                                if (!WildcardMatch(*nit, namePrefix->second) && (transport & dit->second.transportMask)) {
                                    foundNameSet.insert(FoundNameEntry(*nit, namePrefix->second, dit->second.sender));
                                }
                            }
                        }
                    }
                } else {
                    /*
                     * If the busAddr doesn't match, then this is actually a new but redundant advertisement.
                     * Don't track it. Don't updated the TTL for the existing advertisement with the same name
                     * and don't tell clients about this alternate way to connect to the name
                     * since it will look like a duplicate to the client (that doesn't receive busAddr).
                     */
                    if (busAddr == it->second.busAddr) {
                        NameMapEntry& nme = it->second;
                        nme.timestamp = GetTimestamp64();
                        /* need to move the alarm ttl seconds into the future. */
                        const uint32_t timeout = ttl * 1000 * 80 / 100;
                        AllJoynObj* pObj = this;
                        Alarm newAlarm(timeout, pObj, NameMapEntry::truthiness);
                        QStatus status = timer.ReplaceAlarm(nme.alarm, newAlarm, false);
                        nme.alarm = newAlarm;
                        QCC_DbgPrintf(("Resetting alarm for name %s to %d", it->first.c_str(), timeout));
                        if (ER_OK != status) {
                            /* This is expected if a prior name set changed in any way (order, removed entry, etc) */
                            status = timer.AddAlarm(nme.alarm);
                            if (ER_OK != status && ER_TIMER_EXITING != status) {
                                QCC_LogError(status, ("Failed to update alarm"));
                            }
                        }
                    }
                }
            } else {

                /* 0 == ttl means flush the record */
                if (!isNew) {
                    NameMapEntry& nme = it->second;
                    qcc::String guidToBeChecked = it->second.guid;
                    if (sendSignal) {
                        lostNameSet.insert(it->first);
                    }
                    timer.RemoveAlarm(nme.alarm, false);
                    nameMap.erase(it);
                    //
                    // Check if guid for this name is eligible for removal from PeerInfoMap in Name service
                    //
                    if (CanRemoveFromPeerInfoMap(guidToBeChecked)) {
                        QCC_DbgPrintf(("TTl=0. Removing GUID %s", guidToBeChecked.c_str()));
                        IpNameService::Instance().RemoveFromPeerInfoMap(guidToBeChecked);
                    }
                }
            }
            ++nit;
        }
    }
    ReleaseLocks();

    /* Send FoundAdvertisedName signals without holding locks */
    set<FoundNameEntry>::const_iterator fit = foundNameSet.begin();
    while (fit != foundNameSet.end()) {
        QStatus status = SendFoundAdvertisedName(fit->dest, fit->name, transport, fit->prefix);
        if (ER_OK != status) {
            QCC_LogError(status, ("Failed to send FoundAdvertisedName to %s (name=%s)", fit->dest.c_str(), fit->name.c_str()));
        }
        ++fit;
    }

    set<String>::const_iterator lit = lostNameSet.begin();
    while (lit != lostNameSet.end()) {
        /* Send LostAdvetisedName signals */
        SendLostAdvertisedName(*lit, transport);
        /* Clean advAliasMap */
        CleanAdvAliasMap(*lit, transport);
        lit++;
    }
}

bool AllJoynObj::CanRemoveFromPeerInfoMap(qcc::String& guid)
{
    //
    //Check if there any other name in the NameMap from this guid
    //
    AcquireLocks();
    std::multimap<qcc::String, NameMapEntry>::iterator it = nameMap.begin();
    while (it != nameMap.end()) {
        if (it->second.guid == guid) {
            ReleaseLocks();
            return false;
        }
        ++it;
    }
    //
    //Check if there is any active session with this guid
    //
    GUID128 wellFormedBusName(guid);
    QCC_DbgPrintf(("wellFormedBusName.ToShortString()(%s)", wellFormedBusName.ToShortString().c_str()));
    BusEndpoint bep = router.FindEndpoint(":" + wellFormedBusName.ToShortString() + ".1");
    if (bep->GetEndpointType() == ENDPOINT_TYPE_VIRTUAL) {
        QCC_DbgPrintf(("Session found ", wellFormedBusName.ToShortString().c_str()));
        ReleaseLocks();
        return false;
    } else {
        QCC_DbgPrintf(("EndpoinType = %d,  Session not found for %s", bep->GetEndpointType(), wellFormedBusName.ToShortString().c_str()));
    }

    ReleaseLocks();
    return true;
}

void AllJoynObj::CleanAdvAliasMap(const String& name, const TransportMask mask)
{
    QCC_DbgTrace(("AllJoynObj::CleanAdvAliasMap(%s, 0x%x): size=%d", name.c_str(), mask, advAliasMap.size()));

    /* Clean advAliasMap */
    AcquireLocks();
    multimap<String, pair<String, TransportMask> >::iterator ait = advAliasMap.begin();
    while (ait != advAliasMap.end()) {
        if ((ait->second.first == name) && ((ait->second.second & mask) != 0)) {
            advAliasMap.erase(ait++);
        } else {
            ++ait;
        }
    }
    ReleaseLocks();
}

QStatus AllJoynObj::SendFoundAdvertisedName(const String& dest,
                                            const String& name,
                                            TransportMask transport,
                                            const String& namePrefix)
{
    QCC_DbgTrace(("AllJoynObj::SendFoundAdvertisedName(%s, %s, 0x%x, %s)", dest.c_str(), name.c_str(), transport, namePrefix.c_str()));

    MsgArg args[3];
    args[0].Set("s", name.c_str());
    args[1].Set("q", transport);
    String prefix = namePrefix.substr(0, namePrefix.find_last_of('*'));
    args[2].Set("s", prefix.c_str());
    return Signal(dest.c_str(), 0, *foundNameSignal, args, ArraySize(args));
}

QStatus AllJoynObj::SendLostAdvertisedName(const String& name, TransportMask transport)
{
    QCC_DbgTrace(("AllJoynObj::SendLostAdvertisdName(%s, 0x%x)", name.c_str(), transport));

    QStatus status = ER_OK;

    /* Send LostAdvertisedName to anyone who is discovering name */
    AcquireLocks();
    vector<pair<String, String> > sigVec;
    if (0 < discoverMap.size()) {
        for (DiscoverMapType::const_iterator dit = discoverMap.begin(); dit != discoverMap.end(); ++dit) {
            MatchMap::const_iterator namePrefix = dit->second.matching.find("name");
            if (namePrefix == dit->second.matching.end()) {
                continue;
            }
            if (!WildcardMatch(name, namePrefix->second) && (dit->second.transportMask & transport)) {
                sigVec.push_back(pair<String, String>(namePrefix->second, dit->second.sender));
            }
        }
    }
    ReleaseLocks();

    /* Send the signals now that we aren't holding the lock */
    vector<pair<String, String> >::const_iterator it = sigVec.begin();
    while (it != sigVec.end()) {
        MsgArg args[3];
        args[0].Set("s", name.c_str());
        args[1].Set("q", transport);
        String prefix = it->first.substr(0, it->first.find_last_of('*'));
        args[2].Set("s", prefix.c_str());
        QCC_DbgPrintf(("Sending LostAdvertisedName(%s, 0x%x, %s) to %s", name.c_str(), transport, prefix.c_str(), it->second.c_str()));
        QStatus tStatus = Signal(it->second.c_str(), 0, *lostAdvNameSignal, args, ArraySize(args));
        if (ER_OK != tStatus) {
            status = (ER_OK == status) ? tStatus : status;
            if (status != ER_BUS_NO_ROUTE) {
                QCC_LogError(tStatus, ("Failed to send LostAdvertisedName to %s (name=%s)", it->second.c_str(), name.c_str()));
            }
        }
        ++it;
    }
    return status;
}
void AllJoynObj::SendIPNSResponse(String name, uint32_t replyCode) {
    AcquireLocks();
    multimap<String, IncomingPingInfo>::iterator it = incomingPingMap.lower_bound(name);
    list<IncomingPingInfo> temp;
    while (it != incomingPingMap.end() && it->first == name) {
        temp.push_back(it->second);
        incomingPingMap.erase(it++);
    }
    ReleaseLocks();
    list<IncomingPingInfo>::iterator it1 = temp.begin();
    while (it1 != temp.end()) {
        PingResponse((*it1).transport, (*it1).ns4, name, replyCode);
        it1++;
    }

}

void AllJoynObj::AlarmTriggered(const Alarm& alarm, QStatus reason)
{
    QCC_DbgPrintf(("AlarmTriggered"));
    if (alarm->GetContext() != NameMapEntry::truthiness) {
        assert(alarm->GetContext());

        PingAlarmContext* ctx = static_cast<PingAlarmContext*>(alarm->GetContext());
        if (ctx->type == PingAlarmContext::TRANSPORT_CONTEXT) {

            ProxyBusObject peerObj(bus, ctx->name.c_str(), "/", 0);
            const InterfaceDescription* intf = bus.GetInterface(org::freedesktop::DBus::Peer::InterfaceName);
            assert(intf);
            peerObj.AddInterface(*intf);

            QStatus status = peerObj.MethodCallAsync(org::freedesktop::DBus::Peer::InterfaceName,
                                                     "Ping",
                                                     this, static_cast<MessageReceiver::ReplyHandler>(&AllJoynObj::PingReplyTransportHandler),
                                                     NULL, 0,
                                                     ctx);
            if (status != ER_OK) {
                SendIPNSResponse(ctx->name, ALLJOYN_PING_REPLY_UNREACHABLE);
                delete ctx;
            }
        } else {

            //REPLY_CONTEXT
            AcquireLocks();
            multimap<pair<String, String>, OutgoingPingInfo>::iterator it = outgoingPingMap.find(pair<String, String>(ctx->name, ctx->sender));
            if (it != outgoingPingMap.end()) {
                OutgoingPingInfo opi = it->second;
                outgoingPingMap.erase(it);
                ReleaseLocks();
                PingReplyMethodHandlerUsingCode(opi.message, ALLJOYN_PING_REPLY_TIMEOUT);
            } else {

                ReleaseLocks();
            }
            delete ctx;
        }
        return;
    }
    //
    // Check if TTL is 80% of time or 90% of time
    // If 80%
    //    Initiate a search query for "*"
    //    Set the alarm to 90% of time
    // If 90%
    //    Initiate a search query for "*"
    //    Set the alarm for full TTL time out

    AcquireLocks();
    uint64_t now = GetTimestamp64();
    uint64_t timePassed;
    uint64_t ttl;
    multimap<String, NameMapEntry>::iterator it = nameMap.begin();
    set<String> guidSet;
    while (it != nameMap.end()) {
        NameMapEntry& nme = it->second;
        timePassed = now - nme.timestamp;
        ttl = nme.ttl;
        QCC_DbgPrintf(("Time Passed %ld ttl-80 : %ld ttl-90 : %ld", timePassed, (uint64_t)(ttl * 80 / 100), (uint64_t)(ttl * 90 / 100)));
        if ((timePassed >= (ttl * 80 / 100)) &&
            (timePassed < ttl)) {
            if (discoverMap.size() > 0) {
                //
                // Send Unicast search query only if there are discoverers
                //
                QCC_DbgPrintf(("AlarmTriggered sending query \"*\" Name : %s GUID : %s nme.transport %x", it->first.c_str(), it->second.guid.c_str(), nme.transport));
                guidSet.insert(nme.guid);
            }
        }

        if ((timePassed >= (ttl * 80 / 100)) &&
            (timePassed < (ttl * 90 / 100))) {
            //
            // Set the next alarm of this entry to 90% of ttl
            //
            const uint32_t timeout = (ttl * 90 / 100) - timePassed;
            QCC_DbgPrintf(("AlarmTriggered for 80 time for Name : %s GUID : %s Next alarm in %d", it->first.c_str(), it->second.guid.c_str(), timeout));
            AllJoynObj* pObj = this;
            Alarm newAlarm(timeout, pObj, NameMapEntry::truthiness);
            QStatus status = timer.ReplaceAlarm(nme.alarm, newAlarm, false);
            nme.alarm = newAlarm;
            QCC_DbgPrintf(("Resetting alarm for name %s", it->first.c_str()));
            if (ER_OK != status) {
                /* This is expected if a prior name set changed in any way (order, removed entry, etc) */
                status = timer.AddAlarm(nme.alarm);
                if (ER_OK != status && ER_TIMER_EXITING != status) {
                    QCC_LogError(status, ("Failed to update alarm"));
                }
            }
        }

        if ((timePassed >= (ttl * 90 / 100)) &&
            (timePassed < ttl)) {
            //
            // Set the next alarm to TTL - timePassed
            //
            const uint32_t timeout = (ttl) - timePassed;
            QCC_DbgPrintf(("AlarmTriggered for 90 time for Name : %s GUID : %s Next alarm in %ld", it->first.c_str(), it->second.guid.c_str(), timeout));
            AllJoynObj* pObj = this;
            Alarm newAlarm(timeout, pObj, NameMapEntry::truthiness);
            QStatus status = timer.ReplaceAlarm(nme.alarm, newAlarm, false);
            nme.alarm = newAlarm;
            QCC_DbgPrintf(("Resetting alarm for name %s", it->first.c_str()));
            if (ER_OK != status) {
                /* This is expected if a prior name set changed in any way (order, removed entry, etc) */
                status = timer.AddAlarm(nme.alarm);
                if (ER_OK != status && ER_TIMER_EXITING != status) {
                    QCC_LogError(status, ("Failed to update alarm"));
                }
            }
        }
        ++it;
    }
    ReleaseLocks();
    set<String>::const_iterator git = guidSet.begin();
    while (git != guidSet.end()) {

        QStatus status = IpNameService::Instance().RefreshCache(TRANSPORT_TCP | TRANSPORT_UDP, *git, "name='*'");
        if (ER_OK != status) {
            QCC_LogError(status, ("Error while sending query for Cache refresh"));
        }
        git++;
    }

    // if 100* of time
    //     do all the things below
    //     AND if not in a session
    //         Remove from PeerInfoMap
    //
    if (ER_OK == reason) {
        set<pair<String, TransportMask> > lostNameSet;
        AcquireLocks();
        if ((bool)alarm->GetContext()) {
            multimap<String, NameMapEntry>::iterator it = nameMap.begin();
            uint64_t now = GetTimestamp64();
            while (it != nameMap.end()) {
                NameMapEntry& nme = it->second;
                qcc::String guidToBeChecked = it->second.guid;
                if ((now - nme.timestamp) >= nme.ttl) {
                    bool sendSignal = true;
                    multimap<String, NameMapEntry>::iterator it1 = nameMap.find(it->first);
                    /* Send a LostAdvertisedName signal if this is the last namemap entry of this transport for this name. */
                    while ((it1 != nameMap.end()) && (it->first == it1->first)) {
                        if ((nme.guid == it1->second.guid) && (nme.transport & it1->second.transport) && (nme.busAddr != it1->second.busAddr)) {
                            sendSignal = false;
                            break;
                        }
                        it1++;
                    }
                    if (sendSignal) {
                        QCC_DbgPrintf(("Expiring discovered name %s for guid %s", it->first.c_str(), nme.guid.c_str()));
                        lostNameSet.insert(pair<String, TransportMask>(it->first, nme.transport));
                    }
                    /* Remove alarm */
                    timer.RemoveAlarm(nme.alarm, false);
                    nme.alarm->SetContext((void*)false);
                    nameMap.erase(it++);
                    //
                    // Check if guid for this name is eligible for removal from PeerInfoMap in Name service
                    //
                    if (CanRemoveFromPeerInfoMap(guidToBeChecked)) {
                        IpNameService::Instance().RemoveFromPeerInfoMap(guidToBeChecked);
                    }
                } else {
                    ++it;
                }
            }
        }
        ReleaseLocks();
        set<pair<String, TransportMask> >::const_iterator lit = lostNameSet.begin();
        while (lit != lostNameSet.end()) {
            /* Send LostAdvetisedName signals */
            SendLostAdvertisedName(lit->first, lit->second);
            /* Clean advAliasMap */
            CleanAdvAliasMap(lit->first, lit->second);
            lit++;
        }
    }
}

void AllJoynObj::CancelSessionlessMessage(const InterfaceDescription::Member* member, Message& msg)
{
    size_t numArgs;
    const MsgArg* args;
    msg->GetArgs(numArgs, args);

    uint32_t serialNum = args[0].v_uint32;
    qcc::String sender = msg->GetSender();

    SessionlessObj& sessionlessObj = busController->GetSessionlessObj();
    QStatus status = sessionlessObj.CancelMessage(sender, serialNum);
    if (status != ER_OK) {
        QCC_LogError(status, ("SessionlessObj::CancelMessage failed"));
    }

    /* Form response and send it */
    MsgArg replyArg;
    uint32_t replyCode;
    switch (status) {
    case ER_OK:
        replyCode = ALLJOYN_CANCELSESSIONLESS_REPLY_SUCCESS;
        break;

    case ER_BUS_NO_SUCH_MESSAGE:
        replyCode = ALLJOYN_CANCELSESSIONLESS_REPLY_NO_SUCH_MSG;
        break;

    case ER_BUS_NOT_ALLOWED:
        replyCode = ALLJOYN_CANCELSESSIONLESS_REPLY_NOT_ALLOWED;
        break;

    default:
        replyCode = ALLJOYN_CANCELSESSIONLESS_REPLY_FAILED;
        break;
    }
    replyArg.Set("u", replyCode);
    status = MethodReply(msg, &replyArg, 1);
    if (ER_OK != status) {
        QCC_LogError(status, ("AllJoynObj::CancelSessionlessMessage() failed to send reply message"));
    }
}

void AllJoynObj::BusConnectionLost(const qcc::String& busAddr)
{
    /* Clear the connection map of this busAddress */
    AcquireLocks();
    multimap<String, String>::iterator it = connectMap.lower_bound(busAddr);
    while ((it != connectMap.end()) && (0 == busAddr.compare(it->first))) {
        connectMap.erase(it++);
    }
    ReleaseLocks();
}

void AllJoynObj::Ping(const InterfaceDescription::Member* member, Message& msg)
{
    QCC_DbgTrace(("AllJoynObj::Ping()"));

    uint32_t replyCode = ALLJOYN_PING_REPLY_SUCCESS;
    TransportMask transports = TRANSPORT_ANY;
    size_t numArgs;
    const MsgArg* args;
    String sender = msg->GetSender();
    BusEndpoint senderEp = router.FindEndpoint(sender);

    /* Parse the message args */
    msg->GetArgs(numArgs, args);
    const char* name = NULL;
    uint32_t timeout;
    QStatus status = MsgArg::Get(args, numArgs, "su", &name, &timeout);

    if (status == ER_OK && senderEp->IsValid()) {
        status = TransportPermission::FilterTransports(senderEp, sender, transports, "AllJoynObj::Ping");
    }
    if (status == ER_OK) {
        PermissionMgr::DaemonBusCallPolicy policy = PermissionMgr::GetDaemonBusCallPolicy(senderEp);
        bool rejectCall = false;
        if (policy == PermissionMgr::STDBUSCALL_SHOULD_REJECT) {
            rejectCall = true;
        } else if (policy == PermissionMgr::STDBUSCALL_ALLOW_ACCESS_SERVICE_LOCAL) {
            transports &= TRANSPORT_LOCAL;
            QCC_DbgPrintf(("The sender endpoint is only allowed to use local transport."));
        }

        if (rejectCall) {
            QCC_DbgPrintf(("The sender endpoint is not allowed to call Ping()"));
            replyCode = ALLJOYN_PING_REPLY_FAILED;
            /* Reply to request */
            MsgArg replyArg("u", replyCode);
            status = MethodReply(msg, &replyArg, 1);
            QCC_DbgPrintf(("AllJoynObj::Ping(%s) returned %d (status=%s)", name, replyCode, QCC_StatusText(status)));
            return;
        }
    }

    if (status != ER_OK) {
        replyCode = ALLJOYN_PING_REPLY_FAILED;
        QCC_DbgTrace(("Ping(<bad_args>"));
    } else {
        assert(name);
        QCC_DbgTrace(("Ping(%s)", name));
        /* Decide how to proceed based on the endpoint existence/type */

        BusEndpoint ep = router.FindEndpoint(name);
        if ((ep->GetEndpointType() == ENDPOINT_TYPE_REMOTE) || (ep->GetEndpointType() == ENDPOINT_TYPE_NULL) || (ep->GetEndpointType() == ENDPOINT_TYPE_LOCAL)) {
            /* Ping is to a locally connected attachment */
            ProxyBusObject peerObj(bus, name, "/", 0);
            const InterfaceDescription* intf = bus.GetInterface(org::freedesktop::DBus::Peer::InterfaceName);
            assert(intf);
            peerObj.AddInterface(*intf);
            status = peerObj.MethodCallAsync(org::freedesktop::DBus::Peer::InterfaceName,
                                             "Ping",
                                             this, static_cast<MessageReceiver::ReplyHandler>(&AllJoynObj::PingReplyMethodHandler),
                                             NULL, 0,
                                             new Message(msg));
            if (status != ER_OK) {
                QCC_LogError(status, ("Send Ping failed"));
                replyCode = ALLJOYN_PING_REPLY_UNREACHABLE;
            }

        } else {
            /* Ping is to a connected or unconnected remote device */

            /*
             * First order of business is to locate a guid corresponding to the name.
             * The logic below follows the same logic as joining a session.
             */

            // Check if the name is advertised
            TransportMask transport = TRANSPORT_TCP | TRANSPORT_UDP; // TODO transport hard-coded
            String guid;
            bool foundEntry = false;
            AcquireLocks();
            for (multimap<String, NameMapEntry>::iterator nmit = nameMap.lower_bound(name);
                 nmit != nameMap.end() && (nmit->first == name); ++nmit) {
                if (nmit->second.transport & transport) {
                    guid = qcc::GUID128(nmit->second.guid).ToShortString();
                    foundEntry = true;
                    break;
                }
            }
            // Check for unique name. Get the long GUID since the name passed will be short
            if (guid.empty() && (name[0] == ':')) {
                String guidStr = String(name).substr(1, GUID128::SHORT_SIZE);
                guid = guidStr;
                foundEntry = true;
            }
            // Check if the well known name is in a session. If yes get the long GUID of remote routing node
            if (guid.empty() && (name[0] != ':')) {
                BusEndpoint bep = router.FindEndpoint(name);
                if (bep->GetEndpointType() == ENDPOINT_TYPE_VIRTUAL) {
                    VirtualEndpoint vep = VirtualEndpoint::cast(bep);
                    guid = String(vep->GetUniqueName()).substr(1, GUID128::SHORT_SIZE);
                    foundEntry = true;
                    QCC_DbgPrintf(("Session found %s", name));
                }
            }
            if (foundEntry) {
                QCC_DbgPrintf(("Pinging GUID %s", guid.c_str()));
<<<<<<< HEAD
                PingContext* ctx = new PingContext(name, new Message(msg));
                multimap<String, void*>::iterator it = pingReplyContexts.insert(pair<String, void*>(name, ctx));
                ReleaseLocks();
                status = IpNameService::Instance().Ping(transport, guid, name);
                if (status != ER_OK) {
                    QCC_LogError(status, ("Query failed"));
                    replyCode = (status == ER_ALLJOYN_PING_REPLY_UNIMPLEMENTED) ? ALLJOYN_PING_REPLY_UNIMPLEMENTED : ALLJOYN_PING_REPLY_FAILED;
                    AcquireLocks();
                    it = pingReplyContexts.lower_bound(name);
                    while (it != pingReplyContexts.end() && it->first == name) {
                        if (it->second == ctx) {
                            pingReplyContexts.erase(it);
=======
                if (outgoingPingMap.find(pair<String, String>(name, msg->GetSender())) != outgoingPingMap.end()) {
                    replyCode = ALLJOYN_PING_REPLY_IN_PROGRESS;
                    ReleaseLocks();
                } else {
                    PingAlarmContext* ctx = new PingAlarmContext(PingAlarmContext::REPLY_CONTEXT, name, msg->GetSender());
                    AllJoynObj* pObj = this;

                    Alarm alarm(timeout, pObj, ctx);
                    OutgoingPingInfo ogi(alarm, msg);
                    pair<String, String> key(name, msg->GetSender());
                    outgoingPingMap.insert(pair<pair<String, String>, OutgoingPingInfo>(key, ogi));
                    timer.AddAlarm(alarm);
                    ReleaseLocks();
                    status = IpNameService::Instance().Ping(transport, guid, name);
                    if (status != ER_OK) {
                        QCC_LogError(status, ("Query failed"));
                        AcquireLocks();
                        multimap<pair<String, String>, OutgoingPingInfo>::iterator it = outgoingPingMap.find(key);
                        if (it != outgoingPingMap.end()) {
                            replyCode = (status == ER_ALLJOYN_PING_REPLY_UNIMPLEMENTED) ? ALLJOYN_PING_REPLY_UNIMPLEMENTED : ALLJOYN_PING_REPLY_FAILED;
                            outgoingPingMap.erase(it);
                        }
                        if (timer.RemoveAlarm(alarm, false)) {
                            //Delete ctx if alarm was successfully removed.
>>>>>>> ae4e2365
                            delete ctx;
                        }
                        ReleaseLocks();

                    }

                } else {
                    AllJoynObj* pObj = this;
                    Alarm newAlarm(timeout, pObj, ctx);
                    timer.AddAlarm(newAlarm);
                }
            } else {
                replyCode = ALLJOYN_PING_REPLY_UNKNOWN_NAME;
                ReleaseLocks();
            }
        }
    }

    /* Reply to request if something went wrong.  The success case is handled asynchronously. */
    if (replyCode != ALLJOYN_PING_REPLY_SUCCESS) {
        MsgArg replyArg("u", replyCode);
        status = MethodReply(msg, &replyArg, 1);
        QCC_DbgPrintf(("AllJoynObj::Ping(%s) returned %d (status=%s)", name, replyCode, QCC_StatusText(status)));

        /* Log error if reply could not be sent */
        if (ER_OK != status) {
            QCC_LogError(status, ("Failed to respond to org.alljoyn.Bus.Ping"));
        }
    }

    return;
}

void AllJoynObj::PingReplyMethodHandler(Message& reply, void* context)
{
    QCC_DbgTrace(("AllJoynObj::PingReplyMethodHandler()"));
    Message* msg = static_cast<Message*>(context);
    uint32_t replyCode = (ajn::MESSAGE_ERROR == reply->GetType()) ? ALLJOYN_PING_REPLY_UNREACHABLE : ALLJOYN_PING_REPLY_SUCCESS;
    PingReplyMethodHandlerUsingCode(*msg, replyCode);
    delete msg;
}

/* From IpNameServiceListener */
bool AllJoynObj::ResponseHandler(TransportMask transport, MDNSPacket response, uint16_t recvPort)
{
    /*
     * Note that we always return false here so that other name service
     * listeners can process other records in the response.
     */

    MDNSResourceRecord* pingReplyRecord;
    if ((recvPort == IpNameService::MULTICAST_MDNS_PORT) ||
        !response->GetAdditionalRecord("ping-reply.*", MDNSResourceRecord::TXT, &pingReplyRecord)) {
        return false;
    }

    MDNSPingReplyRData* pingRData = static_cast<MDNSPingReplyRData*>(pingReplyRecord->GetRData());
    if (!pingRData) {
        QCC_DbgPrintf(("Ignoring response with invalid ping info"));
        return false;
    }

    QCC_DbgPrintf(("Recieved a ping response for name %s", pingRData->GetWellKnownName().c_str()));
    const String& name = pingRData->GetWellKnownName();
    uint32_t replyCode = pingRData->GetReplyCode() == "ALLJOYN_PING_REPLY_SUCCESS" ? ALLJOYN_PING_REPLY_SUCCESS : ALLJOYN_PING_REPLY_UNREACHABLE;

    AcquireLocks();

    std::multimap<pair<String, String>, OutgoingPingInfo>::iterator it = outgoingPingMap.lower_bound(pair<String, String>(name, ""));
    list<Message> replyMsgs;

    while (it != outgoingPingMap.end() && it->first.first == name) {
        // TODO May need to filter on transport
        OutgoingPingInfo opi = it->second;
        outgoingPingMap.erase(it++);
        replyMsgs.push_back(opi.message);
        PingAlarmContext* ctx = static_cast<PingAlarmContext*>(opi.alarm->GetContext());
        if (timer.RemoveAlarm(opi.alarm, false)) {
            //Delete context if alarm was successfully removed.
            delete ctx;
        }
    }

    ReleaseLocks();
    for (list<Message>::iterator it = replyMsgs.begin(); it != replyMsgs.end(); it++) {
        PingReplyMethodHandlerUsingCode(*it, replyCode);
    }
    return false;
}

void AllJoynObj::PingReplyMethodHandlerUsingCode(Message& msg, uint32_t replyCode)
{
    QCC_DbgTrace(("AllJoynObj::PingReplyMethodHandlerUsingCode()"));
    const char* name = NULL;
    msg->GetArgs("s", &name);
    QCC_DbgPrintf(("AllJoynObj::Ping(%s) returned %d", name, replyCode));

    MsgArg replyArg("u", replyCode);
    MethodReply(msg, &replyArg, 1);
}


/* From IpNameServiceListener */
bool AllJoynObj::QueryHandler(TransportMask transport, MDNSPacket query, uint16_t recvPort,
                              const qcc::IPEndpoint& ns4, const qcc::IPEndpoint& ns6)
{
    MDNSResourceRecord* pingRecord;
    if ((recvPort == IpNameService::MULTICAST_MDNS_PORT) ||
        !query->GetAdditionalRecord("ping.*", MDNSResourceRecord::TXT, &pingRecord)) {
        QCC_DbgPrintf(("Received Unicast packet which is not PING"));
        return false;
    }

    MDNSPingRData* pingRData = static_cast<MDNSPingRData*>(pingRecord->GetRData());
    if (!pingRData) {
        QCC_DbgPrintf(("Ignoring query with invalid ping info"));
        return true;
    }

    const String& name = pingRData->GetWellKnownName();

<<<<<<< HEAD
    PingContext* ctx = new PingContext(transport, name, ns4);
    const uint32_t timeout = 0; // Schedule Alarm for Now
    AllJoynObj* pObj = this;
    Alarm newAlarm(timeout, pObj, ctx);

    timer.AddAlarm(newAlarm);
=======
    //If incomingPingMap does not have this key, then add an alarm
    //in any case add it to incomingPingMap.
    AcquireLocks();
    bool alarmFound = (incomingPingMap.find(name) != incomingPingMap.end());
    IncomingPingInfo ipi(transport, ns4);

    incomingPingMap.insert(pair<String, IncomingPingInfo>(name, ipi));
    if (!alarmFound) {
        uint32_t timeout = 0;
        PingAlarmContext* ctx = new PingAlarmContext(PingAlarmContext::TRANSPORT_CONTEXT, name);
        AllJoynObj* pObj = this;
        Alarm alarm(timeout, pObj, ctx);
        timer.AddAlarm(alarm);
    }
    ReleaseLocks();
>>>>>>> ae4e2365
    return true;
}

void AllJoynObj::PingReplyTransportHandler(Message& reply, void* context)
{
    PingAlarmContext* ctx = static_cast<PingAlarmContext*>(context);
    uint32_t replyCode = (ajn::MESSAGE_ERROR == reply->GetType()) ? ALLJOYN_PING_REPLY_UNREACHABLE : ALLJOYN_PING_REPLY_SUCCESS;
    SendIPNSResponse(ctx->name, replyCode);

    delete ctx;
}

void AllJoynObj::PingResponse(TransportMask transport, const qcc::IPEndpoint& ns4, const qcc::String& name, uint32_t replyCode)
{
    MDNSPacket response;
    response->SetDestination(ns4);

    // Similar to advertise record with only one name
    MDNSPingReplyRData* pingReplyRData = new MDNSPingReplyRData();
    pingReplyRData->SetWellKnownName(name);
    pingReplyRData->SetReplyCode(replyCode == 1 ? "ALLJOYN_PING_REPLY_SUCCESS" : "ALLJOYN_PING_REPLY_UNREACHABLE");

    MDNSResourceRecord pingReplyRecord("ping-reply." + guid.ToString() + ".local.", MDNSResourceRecord::TXT, MDNSResourceRecord::INTERNET, 120, pingReplyRData);
    response->AddAdditionalRecord(pingReplyRecord);
    delete pingReplyRData;
    QCC_DbgPrintf(("PingResponse %s %x %s", name.c_str(), transport, ns4.ToString().c_str()));

    QStatus status = IpNameService::Instance().Response(transport, 120, response);
    if (ER_OK != status) {
        QCC_LogError(status, ("Response failed"));
    }
}

}<|MERGE_RESOLUTION|>--- conflicted
+++ resolved
@@ -71,35 +71,12 @@
 
 void* AllJoynObj::NameMapEntry::truthiness = reinterpret_cast<void*>(true);
 int AllJoynObj::JoinSessionThread::jstCount = 0;
-<<<<<<< HEAD
-struct PingContext {
-=======
 struct AllJoynObj::PingAlarmContext {
->>>>>>> ae4e2365
     enum Type {
         TRANSPORT_CONTEXT,
         REPLY_CONTEXT
     };
     Type type;
-<<<<<<< HEAD
-    TransportMask transport;
-    String name;
-    IPEndpoint ns4;
-
-    Message* msg;
-    Alarm alarm;
-    PingContext(TransportMask transport, const qcc::String& name, const qcc::IPEndpoint& ns4)
-        : type(TRANSPORT_CONTEXT), transport(transport), name(name), ns4(ns4), msg(NULL) { }
-    PingContext(String name, Message* msg)
-        : type(REPLY_CONTEXT), name(name), msg(msg)
-    { }
-    ~PingContext() {
-        if (msg) {
-            delete msg;
-        }
-    }
-=======
->>>>>>> ae4e2365
 
     String name;
     String sender;
@@ -4747,20 +4724,6 @@
             }
             if (foundEntry) {
                 QCC_DbgPrintf(("Pinging GUID %s", guid.c_str()));
-<<<<<<< HEAD
-                PingContext* ctx = new PingContext(name, new Message(msg));
-                multimap<String, void*>::iterator it = pingReplyContexts.insert(pair<String, void*>(name, ctx));
-                ReleaseLocks();
-                status = IpNameService::Instance().Ping(transport, guid, name);
-                if (status != ER_OK) {
-                    QCC_LogError(status, ("Query failed"));
-                    replyCode = (status == ER_ALLJOYN_PING_REPLY_UNIMPLEMENTED) ? ALLJOYN_PING_REPLY_UNIMPLEMENTED : ALLJOYN_PING_REPLY_FAILED;
-                    AcquireLocks();
-                    it = pingReplyContexts.lower_bound(name);
-                    while (it != pingReplyContexts.end() && it->first == name) {
-                        if (it->second == ctx) {
-                            pingReplyContexts.erase(it);
-=======
                 if (outgoingPingMap.find(pair<String, String>(name, msg->GetSender())) != outgoingPingMap.end()) {
                     replyCode = ALLJOYN_PING_REPLY_IN_PROGRESS;
                     ReleaseLocks();
@@ -4785,7 +4748,6 @@
                         }
                         if (timer.RemoveAlarm(alarm, false)) {
                             //Delete ctx if alarm was successfully removed.
->>>>>>> ae4e2365
                             delete ctx;
                         }
                         ReleaseLocks();
@@ -4907,14 +4869,6 @@
 
     const String& name = pingRData->GetWellKnownName();
 
-<<<<<<< HEAD
-    PingContext* ctx = new PingContext(transport, name, ns4);
-    const uint32_t timeout = 0; // Schedule Alarm for Now
-    AllJoynObj* pObj = this;
-    Alarm newAlarm(timeout, pObj, ctx);
-
-    timer.AddAlarm(newAlarm);
-=======
     //If incomingPingMap does not have this key, then add an alarm
     //in any case add it to incomingPingMap.
     AcquireLocks();
@@ -4930,7 +4884,6 @@
         timer.AddAlarm(alarm);
     }
     ReleaseLocks();
->>>>>>> ae4e2365
     return true;
 }
 

--- conflicted
+++ resolved
@@ -907,102 +907,47 @@
                     ajObj.AcquireLocks();
                 }
 
-                /*
-                 * Step 2: Wait for the new b2b endpoint to have a virtual ep for nextController.
-                 */
-                QCC_DbgPrintf(("JoinSessionThread::RunJoin(): Wait for virtual endpoint."));
-                uint64_t startTime = GetTimestamp64();
-                while (replyCode == ALLJOYN_JOINSESSION_REPLY_SUCCESS) {
-                    /* Do we route through b2bEp? If so, we're done */
-                    if (!b2bEp->IsValid()) {
-                        QCC_LogError(ER_FAIL, ("B2B endpoint %s disappeared during JoinSession", b2bEp->GetUniqueName().c_str()));
-                        replyCode = ALLJOYN_JOINSESSION_REPLY_FAILED;
-                        break;
-                    }
-
-<<<<<<< HEAD
-            /* Step 2: Wait for the new b2b endpoint to have a virtual ep for nextController */
-            if (b2bEp->GetRemoteProtocolVersion() < 12) {
-                //Skip this wait for the new call flow.
-                QCC_DbgPrintf(("JoinSessionThread::RunJoin(): Wait for virtual endpoint."));
-                uint64_t startTime = GetTimestamp64();
-                while (replyCode == ALLJOYN_JOINSESSION_REPLY_SUCCESS) {
-                    /* Do we route through b2bEp? If so, we're done */
-                    if (!b2bEp->IsValid()) {
-                        QCC_LogError(ER_FAIL, ("B2B endpoint %s disappeared during JoinSession", b2bEp->GetUniqueName().c_str()));
-                        replyCode = ALLJOYN_JOINSESSION_REPLY_FAILED;
-                        break;
-                    }
-
-                    QCC_DbgPrintf(("JoinSessionThread::RunJoin(): Remote name of new b2b endpoint is \"%s\"", b2bEp->GetRemoteName().c_str()));
-                    VirtualEndpoint vep;
-                    if (ajObj.router.FindEndpoint(b2bEp->GetRemoteName(), vep) && vep->CanUseRoute(b2bEp)) {
-=======
-                    QCC_DbgPrintf(("JoinSessionThread::RunJoin(): Remote name of new b2b endpoint is \"%s\"",
-                                   b2bEp->GetRemoteName().c_str()));
-
-                    VirtualEndpoint vep;
-                    if (ajObj.FindEndpoint(b2bEp->GetRemoteName(), vep) && vep->CanUseRoute(b2bEp)) {
->>>>>>> 93a4b501
-                        QCC_DbgPrintf(("JoinSessionThread::RunJoin(): Found virtual endpoint for route"));
-                        /* Got a virtual endpoint we can route through */
-                        break;
-                    }
-                    /* Otherwise wait */
-                    uint64_t now = GetTimestamp64();
-                    if (now > (startTime + 30000LL)) {
-                        replyCode = ALLJOYN_JOINSESSION_REPLY_FAILED;
-<<<<<<< HEAD
-                        QCC_DbgPrintf(("JoinSession timed out waiting for %s to appear on %s", sessionHost, b2bEp->GetUniqueName().c_str()));
-=======
-                        QCC_DbgPrintf(("JoinSession timed out waiting for %s to appear on %s",
-                                       sessionHost, b2bEp->GetUniqueName().c_str()));
->>>>>>> 93a4b501
-                        break;
-                    }
-                    /* Give up the locks while waiting */
-                    ajObj.ReleaseLocks();
-                    QCC_DbgPrintf(("JoinSessionThread::RunJoin(): Sleep"));
-                    qcc::Sleep(10);
-                    ajObj.AcquireLocks();
-                }
-<<<<<<< HEAD
-
-                QCC_DbgPrintf(("JoinSessionThread::RunJoin(): Done waiting for virtual endpoint."));
-            }
-            /* Step 3: Send a session attach */
-            if (replyCode == ALLJOYN_JOINSESSION_REPLY_SUCCESS) {
-                const String nextControllerName = b2bEp->GetRemoteName();
-
-                QCC_DbgPrintf(("JoinSessionThread::RunJoin(): SendAttachSession()"));
-                ajObj.ReleaseLocks();
-                status = ajObj.SendAttachSession(sessionPort, sender.c_str(), sessionHost, sessionHost, b2bEp,
-                                                 nextControllerName.c_str(), 0, busAddr.c_str(), optsIn.nameTransfer, JOINER, optsIn, replyCode,
-                                                 id, optsOut, membersArg);
-                if (status != ER_OK) {
-                    QCC_LogError(status, ("AttachSession to %s failed", nextControllerName.c_str()));
-                    replyCode = ALLJOYN_JOINSESSION_REPLY_FAILED;
-                }
-                /* Re-acquire locks */
-                ajObj.AcquireLocks();
-                QCC_DbgPrintf(("JoinSessionThread::RunJoin(): FindEndpoint(\"%s\")", sessionHost));
-                ajObj.router.FindEndpoint(sessionHost, vSessionEp);
-                if (!vSessionEp->IsValid()) {
-                    replyCode = ALLJOYN_JOINSESSION_REPLY_FAILED;
-                    QCC_LogError(ER_BUS_NO_ENDPOINT, ("SessionHost endpoint (%s) not found", sessionHost));
-                }
-            }
-
-            /* If session was successful, Add two-way session routes to the table */
-            if (replyCode == ALLJOYN_JOINSESSION_REPLY_SUCCESS) {
-                QCC_DbgPrintf(("JoinSessionThread::RunJoin(): Attach session success(\"%s\")", sessionHost));
-                if (joinerEp->IsValid()) {
-                    BusEndpoint busEndpoint = BusEndpoint::cast(vSessionEp);
-                    QCC_DbgPrintf(("JoinSessionThread::RunJoin(): AddSessionRoute() for session ID %d.", id));
-                    status = ajObj.router.AddSessionRoute(id, joinerEp, NULL, busEndpoint, b2bEp, b2bEp->IsValid() ? NULL : &optsOut);
-=======
-
-                QCC_DbgPrintf(("JoinSessionThread::RunJoin(): Done waiting for virtual endpoint."));
+                if (b2bEp->GetRemoteProtocolVersion() < 12) {
+                    //Skip this wait for the new call flow.
+                    /*
+                     * Step 2: Wait for the new b2b endpoint to have a virtual ep for nextController.
+                     */
+                    QCC_DbgPrintf(("JoinSessionThread::RunJoin(): Wait for virtual endpoint."));
+                    uint64_t startTime = GetTimestamp64();
+                    while (replyCode == ALLJOYN_JOINSESSION_REPLY_SUCCESS) {
+                        /* Do we route through b2bEp? If so, we're done */
+                        if (!b2bEp->IsValid()) {
+                            QCC_LogError(ER_FAIL, ("B2B endpoint %s disappeared during JoinSession", b2bEp->GetUniqueName().c_str()));
+                            replyCode = ALLJOYN_JOINSESSION_REPLY_FAILED;
+                            break;
+                        }
+
+                        QCC_DbgPrintf(("JoinSessionThread::RunJoin(): Remote name of new b2b endpoint is \"%s\"",
+                                       b2bEp->GetRemoteName().c_str()));
+
+                        VirtualEndpoint vep;
+                        if (ajObj.FindEndpoint(b2bEp->GetRemoteName(), vep) && vep->CanUseRoute(b2bEp)) {
+                            QCC_DbgPrintf(("JoinSessionThread::RunJoin(): Found virtual endpoint for route"));
+                            /* Got a virtual endpoint we can route through */
+                            break;
+                        }
+                        /* Otherwise wait */
+                        uint64_t now = GetTimestamp64();
+                        if (now > (startTime + 30000LL)) {
+                            replyCode = ALLJOYN_JOINSESSION_REPLY_FAILED;
+                            QCC_DbgPrintf(("JoinSession timed out waiting for %s to appear on %s",
+                                           sessionHost, b2bEp->GetUniqueName().c_str()));
+                            break;
+                        }
+                        /* Give up the locks while waiting */
+                        ajObj.ReleaseLocks();
+                        QCC_DbgPrintf(("JoinSessionThread::RunJoin(): Sleep"));
+                        qcc::Sleep(10);
+                        ajObj.AcquireLocks();
+                    }
+
+
+                }
 
                 /*
                  * Step 3: Send a session attach.
@@ -1014,10 +959,11 @@
                     ajObj.ReleaseLocks();
                     SessionOpts opts = optsIn;
                     opts.transports = transport;
+
                     status = ajObj.SendAttachSession(sessionPort, sender.c_str(), sessionHost, sessionHost, b2bEp,
-                                                     nextControllerName.c_str(), 0, busAddr.c_str(), opts, replyCode,
+                                                     nextControllerName.c_str(), 0, busAddr.c_str(), optsIn.nameTransfer,
+                                                     JOINER, opts, replyCode,
                                                      id, optsOut, membersArg);
->>>>>>> 93a4b501
                     if (status != ER_OK) {
                         QCC_LogError(status, ("AttachSession to %s failed", nextControllerName.c_str()));
                         replyCode = ALLJOYN_JOINSESSION_REPLY_FAILED;
@@ -1206,18 +1152,9 @@
     QCC_DbgPrintf(("JoinSessionThread::RunJoin(): Reply to request"));
 
     /* Reply to request */
-<<<<<<< HEAD
-    MsgArg replyArgs[3];
-    replyArgs[0].Set("u", replyCode);
-    replyArgs[1].Set("u", id);
-    SetSessionOpts(optsOut, replyArgs[2]);
 
     b2bEp->GetFeatures().nameTransfer = optsOut.nameTransfer;
-    status = ajObj.MethodReply(msg, replyArgs, ArraySize(replyArgs));
-    QCC_DbgPrintf(("AllJoynObj::JoinSession(%d) returned (%d,%u) (status=%s)", sessionPort, replyCode, id, QCC_StatusText(status)));
-=======
     status = Reply(replyCode, id, optsOut);
->>>>>>> 93a4b501
 
     /* Log error if reply could not be sent */
     if (ER_OK != status) {
@@ -1815,7 +1752,7 @@
 
         /* Relock and reacquire */
         AcquireLocks();
-        BusEndpoint tempEp = router.FindEndpoint(uniqueName);
+        BusEndpoint tempEp = FindEndpoint(uniqueName);
         VirtualEndpoint vep = VirtualEndpoint::cast(tempEp);
         bit = b2bEndpoints.find(key);
         if (bit == b2bEndpoints.end()) {
@@ -1955,7 +1892,7 @@
         }
         ajObj.AcquireLocks();
 
-        BusEndpoint tempEp = ajObj.router.FindEndpoint(srcB2BStr);
+        BusEndpoint tempEp = ajObj.FindEndpoint(srcB2BStr);
         srcB2BEp = RemoteEndpoint::cast(tempEp);
         /* Set the endpoint's nameTransfer based on the value in optsIn.
          * This determines which names need to be sent out to applications.
@@ -2002,13 +1939,8 @@
             /* This daemon serves dest directly */
             /* Check for a session in the session map */
             bool foundSessionMapEntry = false;
-<<<<<<< HEAD
             destUniqueName = destEp->GetUniqueName();
-            BusEndpoint sessionHostEp = ajObj.router.FindEndpoint(sessionHost);
-=======
-            String destUniqueName = destEp->GetUniqueName();
             BusEndpoint sessionHostEp = ajObj.FindEndpoint(sessionHost);
->>>>>>> 93a4b501
             SessionMapType::iterator sit = ajObj.SessionMapLowerBound(destUniqueName, 0);
             replyCode = ALLJOYN_JOINSESSION_REPLY_SUCCESS;
             while ((sit != ajObj.sessionMap.end()) && (sit->first.first == destUniqueName)) {
@@ -2082,15 +2014,10 @@
 
                 optsOut = sme.opts;
                 optsOut.transports &= optsIn.transports;
-<<<<<<< HEAD
                 if ((optsIn.nameTransfer == SessionOpts::ALL_NAMES) && ((optsOut.nameTransfer == SessionOpts::P2P_NAMES) || (optsOut.nameTransfer == SessionOpts::MP_NAMES))) {
                     optsOut.nameTransfer = SessionOpts::ALL_NAMES;
                 }
-                BusEndpoint tempEp = ajObj.router.FindEndpoint(srcStr);
-=======
-
                 BusEndpoint tempEp = ajObj.FindEndpoint(srcStr);
->>>>>>> 93a4b501
                 VirtualEndpoint srcEp = VirtualEndpoint::cast(tempEp);
                 tempEp = ajObj.FindEndpoint(srcB2BStr);
                 srcB2BEp = RemoteEndpoint::cast(tempEp);
@@ -4289,11 +4216,10 @@
     vector<pair<qcc::String, vector<qcc::String> > >::const_iterator it = names.begin();
     LocalEndpoint localEndpoint = bus.GetInternal().GetLocalEndpoint();
 
-    BusEndpoint hostEp = router.FindEndpoint(sessionHost);
+    BusEndpoint hostEp = FindEndpoint(sessionHost);
     /* Send all endpoint info except for endpoints related to destination */
     while (it != names.end()) {
-<<<<<<< HEAD
-        BusEndpoint ep = router.FindEndpoint(it->first);
+        BusEndpoint ep = FindEndpoint(it->first);
         bool isLocalRNInfo = (it->first == localEndpoint->GetUniqueName());
 
         if (ep->IsValid()) {
@@ -4333,19 +4259,6 @@
                 //No names required for HOST_FORWARD_REPLY or MEMBER
                 break;
 
-=======
-        BusEndpoint ep = FindEndpoint(it->first);
-        bool isLocalInfo = (0 == ::strncmp(guid.ToShortString().c_str(), it->first.c_str() + 1, guid.ToShortString().size()));
-
-        if ((ep->IsValid() && ((endpoint->GetFeatures().nameTransfer == SessionOpts::ALL_NAMES) || isLocalInfo) && ((ep->GetEndpointType() != ENDPOINT_TYPE_VIRTUAL) || VirtualEndpoint::cast(ep)->CanRouteWithout(endpoint->GetRemoteGUID())))) {
-            MsgArg* aliasNames = new MsgArg[it->second.size()];
-            vector<qcc::String>::const_iterator ait = it->second.begin();
-            size_t numAliases = 0;
-            while (ait != it->second.end()) {
-                /* Send exportable endpoints */
-                aliasNames[numAliases++].Set("s", ait->c_str());
-                ++ait;
->>>>>>> 93a4b501
             }
             sendInfo = sendInfo && ((ep->GetEndpointType() != ENDPOINT_TYPE_VIRTUAL) || VirtualEndpoint::cast(ep)->CanRouteWithout(endpoint->GetRemoteGUID()));
             if (sendInfo) {
@@ -4423,115 +4336,8 @@
     msg->GetArgs(numArgs, args);
     assert((1 == numArgs) && (ALLJOYN_ARRAY == args[0].typeId));
 
-<<<<<<< HEAD
     NamesHandler(msg, args[0]);
-=======
-    /* Create a virtual endpoint for each unique name in args */
-    /* Be careful to lock the name table before locking the virtual endpoints since both locks are needed
-     * and doing it in the opposite order invites deadlock
-     */
-    AcquireLocks();
-
-    map<qcc::StringMapKey, RemoteEndpoint>::iterator bit = b2bEndpoints.find(msg->GetRcvEndpointName());
-    const size_t numItems = args[0].v_array.GetNumElements();
-    if (bit != b2bEndpoints.end()) {
-        qcc::GUID128 otherGuid = bit->second->GetRemoteGUID();
-        const String& shortOtherGuidStr = otherGuid.ToShortString();
-        StringMapKey key = bit->first;
-        for (size_t i = 0; i < numItems; ++i) {
-            if (bit == b2bEndpoints.end()) {
-                QCC_DbgPrintf(("b2bEp %s disappeared during ExchangeNamesSignalHandler", key.c_str()));
-                break;
-            }
-            assert(items[i].typeId == ALLJOYN_STRUCT);
-            qcc::String uniqueName = items[i].v_struct.members[0].v_string.str;
-            if (!IsLegalUniqueName(uniqueName.c_str())) {
-                QCC_LogError(ER_FAIL, ("Invalid unique name \"%s\" in ExchangeNames message", uniqueName.c_str()));
-                continue;
-            } else if (0 == ::strncmp(uniqueName.c_str() + 1, shortGuidStr.c_str(), shortGuidStr.size())) {
-                /* Cant accept a request to change a local name */
-                continue;
-            } else if ((bit->second->GetFeatures().nameTransfer != SessionOpts::ALL_NAMES) &&
-                       (0 != ::strncmp(uniqueName.c_str() + 1, shortOtherGuidStr.c_str(), shortOtherGuidStr.size()))) {
-                /* Filter out names from routers that predate the DAEMON_NAMES flag (if not ALL_NAMES) */
-                continue;
-            }
-
-            /* Add a virtual endpoint */
-            bool madeChange;
-            String b2bName = bit->second->GetUniqueName();
-            ReleaseLocks();
-            AddVirtualEndpoint(uniqueName, b2bName, &madeChange);
-
-            /* Relock and reacquire */
-            AcquireLocks();
-            BusEndpoint tempEp = FindEndpoint(uniqueName);
-            VirtualEndpoint vep = VirtualEndpoint::cast(tempEp);
-            bit = b2bEndpoints.find(key);
-            if (bit == b2bEndpoints.end()) {
-                QCC_DbgPrintf(("b2bEp %s disappeared during ExchangeNamesSignalHandler", key.c_str()));
-                break;
-            }
-
-            if (madeChange) {
-                madeChanges = true;
-            }
-
-            /* Add virtual aliases (remote well-known names) */
-            const MsgArg* aliasItems = items[i].v_struct.members[1].v_array.GetElements();
-            const size_t numAliases = items[i].v_struct.members[1].v_array.GetNumElements();
-            for (size_t j = 0; j < numAliases; ++j) {
-                assert(ALLJOYN_STRING == aliasItems[j].typeId);
-                if (vep->IsValid()) {
-                    ReleaseLocks();
-                    bool madeChange = router.SetVirtualAlias(aliasItems[j].v_string.str, &vep, vep);
-                    AcquireLocks();
-                    bit = b2bEndpoints.find(key);
-                    if (bit == b2bEndpoints.end()) {
-                        QCC_DbgPrintf(("b2bEp %s disappeared during ExchangeNamesSignalHandler", key.c_str()));
-                        break;
-                    }
-                    if (madeChange) {
-                        madeChanges = true;
-                    }
-                }
-            }
-        }
-    } else {
-        QCC_LogError(ER_BUS_NO_ENDPOINT, ("Cannot find b2b endpoint %s", msg->GetRcvEndpointName()));
-    }
-    ReleaseLocks();
-
-    /* If there were changes, forward message to all directly connected controllers except the one that
-     * sent us this ExchangeNames
-     */
-    if (madeChanges) {
-        AcquireLocks();
-        map<qcc::StringMapKey, RemoteEndpoint>::const_iterator bit = b2bEndpoints.find(msg->GetRcvEndpointName());
-        map<qcc::StringMapKey, RemoteEndpoint>::iterator it = b2bEndpoints.begin();
-        while (it != b2bEndpoints.end()) {
-            if ((it->second->GetFeatures().nameTransfer == SessionOpts::ALL_NAMES) && ((bit == b2bEndpoints.end()) || (bit->second->GetRemoteGUID() != it->second->GetRemoteGUID()))) {
-                QCC_DbgPrintf(("Propagating ExchangeName signal to %s", it->second->GetUniqueName().c_str()));
-                StringMapKey key = it->first;
-                RemoteEndpoint ep = it->second;
-                ReleaseLocks();
-                QStatus status = ep->PushMessage(msg);
-                if (ER_OK != status) {
-                    QCC_LogError(status, ("Failed to forward ExchangeNames to %s", ep->GetUniqueName().c_str()));
-                }
-                AcquireLocks();
-                bit = b2bEndpoints.find(msg->GetRcvEndpointName());
-                it = b2bEndpoints.lower_bound(key);
-                if ((it != b2bEndpoints.end()) && (it->first == key)) {
-                    ++it;
-                }
-            } else {
-                ++it;
-            }
-        }
-        ReleaseLocks();
-    }
->>>>>>> 93a4b501
+
 }
 
 
@@ -4773,16 +4579,8 @@
         QCC_LogError(ER_FAIL, ("Invalid unique name \"%s\"", un->c_str()));
     }
 
-<<<<<<< HEAD
-    /* Ignore well-known name changes that involve any bus controller endpoint */
-    if ((::strcmp(un->c_str() + guidLen, ".1") == 0) && (alias[0] != ':')) {
-        return;
-    }
-
     vector<SessionMapEntry> sessionsChanged;
 
-=======
->>>>>>> 93a4b501
     /* Remove unique names from sessionMap entries */
     if (!newOwner && (alias[0] == ':')) {
         AcquireLocks();

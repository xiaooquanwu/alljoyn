/**
 * @file
 * * This file implements the org.alljoyn.Bus and org.alljoyn.Daemon interfaces
 */

/******************************************************************************
 * Copyright AllSeen Alliance. All rights reserved.
 *
 *    Permission to use, copy, modify, and/or distribute this software for any
 *    purpose with or without fee is hereby granted, provided that the above
 *    copyright notice and this permission notice appear in all copies.
 *
 *    THE SOFTWARE IS PROVIDED "AS IS" AND THE AUTHOR DISCLAIMS ALL WARRANTIES
 *    WITH REGARD TO THIS SOFTWARE INCLUDING ALL IMPLIED WARRANTIES OF
 *    MERCHANTABILITY AND FITNESS. IN NO EVENT SHALL THE AUTHOR BE LIABLE FOR
 *    ANY SPECIAL, DIRECT, INDIRECT, OR CONSEQUENTIAL DAMAGES OR ANY DAMAGES
 *    WHATSOEVER RESULTING FROM LOSS OF USE, DATA OR PROFITS, WHETHER IN AN
 *    ACTION OF CONTRACT, NEGLIGENCE OR OTHER TORTIOUS ACTION, ARISING OUT OF
 *    OR IN CONNECTION WITH THE USE OR PERFORMANCE OF THIS SOFTWARE.
 ******************************************************************************/

#include <qcc/platform.h>

#include <algorithm>
#include <assert.h>
#include <limits>
#include <map>
#include <set>
#include <vector>
#include <errno.h>
#include <stdio.h>
#include <stdlib.h>

#include <qcc/Debug.h>
#include <qcc/Logger.h>
#include <qcc/ManagedObj.h>
#include <qcc/String.h>
#include <qcc/Thread.h>
#include <qcc/Util.h>
#include <qcc/SocketStream.h>
#include <qcc/StreamPump.h>
#include <qcc/STLContainer.h>

#include <alljoyn/BusAttachment.h>
#include <alljoyn/DBusStd.h>
#include <alljoyn/InterfaceDescription.h>
#include <alljoyn/AllJoynStd.h>
#include <alljoyn/Message.h>
#include <alljoyn/MessageReceiver.h>
#include <alljoyn/ProxyBusObject.h>
#include <BusEndpoint.h>

#include "DaemonRouter.h"
#include "AllJoynObj.h"
#include "TransportList.h"
#include "SessionInternal.h"
#include "BusController.h"
#include "VirtualEndpoint.h"
#include "EndpointHelper.h"
#include "ns/IpNameService.h"
#include "AllJoynPeerObj.h"
#include "ConfigDB.h"
#include "NameTable.h"

#define QCC_MODULE "ALLJOYN_OBJ"

using namespace std;
using namespace qcc;

namespace ajn {

void* AllJoynObj::NameMapEntry::truthiness = reinterpret_cast<void*>(true);
int AllJoynObj::JoinSessionThread::jstCount = 0;
struct AllJoynObj::PingAlarmContext {
    enum Type {
        TRANSPORT_CONTEXT,
        REPLY_CONTEXT
    };
    Type type;

    String name;
    String sender;
    PingAlarmContext(Type type, String name, String sender = "") : type(type), name(name), sender(sender) { };
};

void AllJoynObj::AcquireLocks()
{
    /*
     * Locks must be acquired in the following order since tha caller of
     * this method may already have the name table lock
     */
    router.LockNameTable();
}

void AllJoynObj::ReleaseLocks()
{
    router.UnlockNameTable();
}

AllJoynObj::AllJoynObj(Bus& bus, BusController* busController, DaemonRouter& router) :
    BusObject(org::alljoyn::Bus::ObjectPath, false),
    bus(bus),
    router(router),
    foundNameSignal(NULL),
    lostAdvNameSignal(NULL),
    sessionLostSignal(NULL),
    mpSessionChangedSignal(NULL),
    mpSessionChangedWithReason(NULL),
    mpSessionJoinedSignal(NULL),
    guid(bus.GetInternal().GetGlobalGUID()),
    detachSessionSignal(NULL),
    timer("NameReaper"),
    isStopping(false),
    busController(busController)
{
}

AllJoynObj::~AllJoynObj()
{
    IpNameService::Instance().UnregisterListener(*this);
    bus.UnregisterBusObject(*this);
    router.RemoveBusNameListener(this);

    Stop();
    Join();
    outgoingPingMap.clear();
    incomingPingMap.clear();
}

QStatus AllJoynObj::Init()
{
    QStatus status;

    /* Make this object implement org.alljoyn.Bus */
    const InterfaceDescription* alljoynIntf = bus.GetInterface(org::alljoyn::Bus::InterfaceName);
    if (!alljoynIntf) {
        status = ER_BUS_NO_SUCH_INTERFACE;
        QCC_LogError(status, ("Failed to get %s interface", org::alljoyn::Bus::InterfaceName));
        return status;
    }
    foundNameSignal = alljoynIntf->GetMember("FoundAdvertisedName");
    lostAdvNameSignal = alljoynIntf->GetMember("LostAdvertisedName");
    sessionLostSignal = alljoynIntf->GetMember("SessionLost");
    sessionLostWithReasonSignal = alljoynIntf->GetMember("SessionLostWithReason");
    sessionLostWithReasonAndDispositionSignal = alljoynIntf->GetMember("SessionLostWithReasonAndDisposition");
    mpSessionChangedSignal = alljoynIntf->GetMember("MPSessionChanged");
    mpSessionChangedWithReason = alljoynIntf->GetMember("MPSessionChangedWithReason");

    /* Hook up the methods to their handlers */
    const MethodEntry methodEntries[] = {
        { alljoynIntf->GetMember("AdvertiseName"),            static_cast<MessageReceiver::MethodHandler>(&AllJoynObj::AdvertiseName) },
        { alljoynIntf->GetMember("CancelAdvertiseName"),      static_cast<MessageReceiver::MethodHandler>(&AllJoynObj::CancelAdvertiseName) },
        { alljoynIntf->GetMember("FindAdvertisedName"),       static_cast<MessageReceiver::MethodHandler>(&AllJoynObj::FindAdvertisedName) },
        { alljoynIntf->GetMember("FindAdvertisedNameByTransport"),       static_cast<MessageReceiver::MethodHandler>(&AllJoynObj::FindAdvertisedNameByTransport) },
        { alljoynIntf->GetMember("CancelFindAdvertisedName"), static_cast<MessageReceiver::MethodHandler>(&AllJoynObj::CancelFindAdvertisedName) },
        { alljoynIntf->GetMember("CancelFindAdvertisedNameByTransport"), static_cast<MessageReceiver::MethodHandler>(&AllJoynObj::CancelFindAdvertisedNameByTransport) },
        { alljoynIntf->GetMember("BindSessionPort"),          static_cast<MessageReceiver::MethodHandler>(&AllJoynObj::BindSessionPort) },
        { alljoynIntf->GetMember("UnbindSessionPort"),        static_cast<MessageReceiver::MethodHandler>(&AllJoynObj::UnbindSessionPort) },
        { alljoynIntf->GetMember("JoinSession"),              static_cast<MessageReceiver::MethodHandler>(&AllJoynObj::JoinSession) },
        { alljoynIntf->GetMember("LeaveSession"),             static_cast<MessageReceiver::MethodHandler>(&AllJoynObj::LeaveSession) },
        { alljoynIntf->GetMember("LeaveHostedSession"),       static_cast<MessageReceiver::MethodHandler>(&AllJoynObj::LeaveHostedSession) },
        { alljoynIntf->GetMember("LeaveJoinedSession"),       static_cast<MessageReceiver::MethodHandler>(&AllJoynObj::LeaveJoinedSession) },
        { alljoynIntf->GetMember("GetSessionFd"),             static_cast<MessageReceiver::MethodHandler>(&AllJoynObj::GetSessionFd) },
        { alljoynIntf->GetMember("SetLinkTimeout"),           static_cast<MessageReceiver::MethodHandler>(&AllJoynObj::SetLinkTimeout) },
        { alljoynIntf->GetMember("AliasUnixUser"),            static_cast<MessageReceiver::MethodHandler>(&AllJoynObj::AliasUnixUser) },
        { alljoynIntf->GetMember("OnAppSuspend"),             static_cast<MessageReceiver::MethodHandler>(&AllJoynObj::OnAppSuspend) },
        { alljoynIntf->GetMember("OnAppResume"),              static_cast<MessageReceiver::MethodHandler>(&AllJoynObj::OnAppResume) },
        { alljoynIntf->GetMember("CancelSessionlessMessage"), static_cast<MessageReceiver::MethodHandler>(&AllJoynObj::CancelSessionlessMessage) },
        { alljoynIntf->GetMember("RemoveSessionMember"),      static_cast<MessageReceiver::MethodHandler>(&AllJoynObj::RemoveSessionMember) },
        { alljoynIntf->GetMember("GetHostInfo"),              static_cast<MessageReceiver::MethodHandler>(&AllJoynObj::GetHostInfo) },
        { alljoynIntf->GetMember("ReloadConfig"),             static_cast<MessageReceiver::MethodHandler>(&AllJoynObj::ReloadConfig) },
        { alljoynIntf->GetMember("Ping"),                     static_cast<MessageReceiver::MethodHandler>(&AllJoynObj::Ping) },
        { alljoynIntf->GetMember("FindAdvertisementByTransport"),        static_cast<MessageReceiver::MethodHandler>(&AllJoynObj::FindAdvertisementByTransport) },
        { alljoynIntf->GetMember("CancelFindAdvertisementByTransport"),  static_cast<MessageReceiver::MethodHandler>(&AllJoynObj::CancelFindAdvertisementByTransport) },
        { alljoynIntf->GetMember("SetIdleTimeouts"),  static_cast<MessageReceiver::MethodHandler>(&AllJoynObj::SetIdleTimeouts) }
    };

    AddInterface(*alljoynIntf);
    status = AddMethodHandlers(methodEntries, ArraySize(methodEntries));
    if (ER_OK != status) {
        QCC_LogError(status, ("AddMethods for %s failed", org::alljoyn::Bus::InterfaceName));
    }

    const InterfaceDescription* busSessionIntf = bus.GetInterface(org::alljoyn::Bus::Peer::Session::InterfaceName);
    if (!busSessionIntf) {
        status = ER_BUS_NO_SUCH_INTERFACE;
        QCC_LogError(status, ("Failed to get %s interface", org::alljoyn::Bus::Peer::Session::InterfaceName));
        return status;
    }
    mpSessionJoinedSignal = busSessionIntf->GetMember("SessionJoined");

    /* Make this object implement org.alljoyn.Daemon */
    daemonIface = bus.GetInterface(org::alljoyn::Daemon::InterfaceName);
    if (!daemonIface) {
        status = ER_BUS_NO_SUCH_INTERFACE;
        QCC_LogError(status, ("Failed to get %s interface", org::alljoyn::Daemon::InterfaceName));
        return status;
    }
    detachSessionSignal = daemonIface->GetMember("DetachSession");
    assert(detachSessionSignal);

    /* Hook up the methods to their handlers */
    const MethodEntry daemonMethodEntries[] = {
        { daemonIface->GetMember("AttachSession"),     static_cast<MessageReceiver::MethodHandler>(&AllJoynObj::AttachSession) },
        { daemonIface->GetMember("GetSessionInfo"),    static_cast<MessageReceiver::MethodHandler>(&AllJoynObj::GetSessionInfo) }
    };
    AddInterface(*daemonIface);
    status = AddMethodHandlers(daemonMethodEntries, ArraySize(daemonMethodEntries));
    if (ER_OK != status) {
        QCC_LogError(status, ("AddMethods for %s failed", org::alljoyn::Daemon::InterfaceName));
    }

    /* Register a signal handler for ExchangeNames */
    if (ER_OK == status) {
        status = bus.RegisterSignalHandler(this,
                                           static_cast<MessageReceiver::SignalHandler>(&AllJoynObj::ExchangeNamesSignalHandler),
                                           daemonIface->GetMember("ExchangeNames"),
                                           NULL);
        if (status != ER_OK) {
            QCC_LogError(status, ("Failed to register ExchangeNamesSignalHandler"));
        }
    }

    /* Register a signal handler for NameChanged bus-to-bus signal */
    if (ER_OK == status) {
        status = bus.RegisterSignalHandler(this,
                                           static_cast<MessageReceiver::SignalHandler>(&AllJoynObj::NameChangedSignalHandler),
                                           daemonIface->GetMember("NameChanged"),
                                           NULL);
        if (status != ER_OK) {
            QCC_LogError(status, ("Failed to register NameChangedSignalHandler"));
        }
    }

    /* Register a signal handler for DetachSession bus-to-bus signal */
    if (ER_OK == status) {
        status = bus.RegisterSignalHandler(this,
                                           static_cast<MessageReceiver::SignalHandler>(&AllJoynObj::DetachSessionSignalHandler),
                                           daemonIface->GetMember("DetachSession"),
                                           NULL);
        if (status != ER_OK) {
            QCC_LogError(status, ("Failed to register DetachSessionSignalHandler"));
        }
    }


    /* Register a name table listener */
    router.AddBusNameListener(this);

    /* Register as a listener for all the remote transports */
    if (ER_OK == status) {
        TransportList& transList = bus.GetInternal().GetTransportList();
        status = transList.RegisterListener(this);
    }

    /* Start the name reaper */
    if (ER_OK == status) {
        status = timer.Start();
    }

    if (ER_OK == status) {
        status = bus.RegisterBusObject(*this);
    }

    IpNameService::Instance().RegisterListener(*this);

    return status;
}

QStatus AllJoynObj::Stop()
{
    /* Stop any outstanding JoinSessionThreads */
    joinSessionThreadsLock.Lock(MUTEX_CONTEXT);
    isStopping = true;
    vector<JoinSessionThread*>::iterator it = joinSessionThreads.begin();
    while (it != joinSessionThreads.end()) {
        (*it)->Stop();
        ++it;
    }
    joinSessionThreadsLock.Unlock(MUTEX_CONTEXT);
    return ER_OK;
}

QStatus AllJoynObj::Join()
{
    /* Wait for any outstanding JoinSessionThreads */
    joinSessionThreadsLock.Lock(MUTEX_CONTEXT);
    while (!joinSessionThreads.empty()) {
        joinSessionThreadsLock.Unlock(MUTEX_CONTEXT);
        qcc::Sleep(50);
        joinSessionThreadsLock.Lock(MUTEX_CONTEXT);
    }
    joinSessionThreadsLock.Unlock(MUTEX_CONTEXT);
    return ER_OK;
}

void AllJoynObj::ObjectRegistered(void)
{
    QStatus status;
    LocalEndpoint localEndpoint = bus.GetInternal().GetLocalEndpoint();


    /* Acquire org.alljoyn.Bus name */
    uint32_t disposition = DBUS_REQUEST_NAME_REPLY_EXISTS;
    status = router.AddAlias(org::alljoyn::Bus::WellKnownName,
                             localEndpoint->GetUniqueName(),
                             DBUS_NAME_FLAG_DO_NOT_QUEUE,
                             disposition,
                             NULL,
                             NULL);
    if ((ER_OK != status) || (DBUS_REQUEST_NAME_REPLY_PRIMARY_OWNER != disposition)) {
        status = (ER_OK == status) ? ER_FAIL : status;
        QCC_LogError(status, ("Failed to register well-known name \"%s\" (disposition=%d)", org::alljoyn::Bus::WellKnownName, disposition));
    }

    /* Acquire org.alljoyn.Daemon name */
    disposition = DBUS_REQUEST_NAME_REPLY_EXISTS;
    status = router.AddAlias(org::alljoyn::Daemon::WellKnownName,
                             localEndpoint->GetUniqueName(),
                             DBUS_NAME_FLAG_DO_NOT_QUEUE,
                             disposition,
                             NULL,
                             NULL);
    if ((ER_OK != status) || (DBUS_REQUEST_NAME_REPLY_PRIMARY_OWNER != disposition)) {
        status = (ER_OK == status) ? ER_FAIL : status;
        QCC_LogError(status, ("Failed to register well-known name \"%s\" (disposition=%d)", org::alljoyn::Daemon::WellKnownName, disposition));
    }

    /* Add a broadcast Rule rule to receive org.alljoyn.Daemon signals */
    if (status == ER_OK) {
        status = bus.AddMatch("type='signal',interface='org.alljoyn.Daemon'");
        if (status != ER_OK) {
            QCC_LogError(status, ("Failed to add match rule for org.alljoyn.Daemon"));
        }
    }

    if (status == ER_OK) {
        /* Must call base class */
        BusObject::ObjectRegistered();

        /* Notify parent */
        busController->ObjectRegistered(this);
    }
}

void AllJoynObj::BindSessionPort(const InterfaceDescription::Member* member, Message& msg)
{
    uint32_t replyCode = ALLJOYN_BINDSESSIONPORT_REPLY_SUCCESS;
    size_t numArgs;
    const MsgArg* args;
    SessionOpts opts;

    msg->GetArgs(numArgs, args);
    SessionPort sessionPort = args[0].v_uint16;
    QStatus status = GetSessionOpts(args[1], opts);

    /* Get the sender */
    String sender = msg->GetSender();

    if (status == ER_OK) {
        BusEndpoint srcEp = FindEndpoint(sender);
        if (srcEp->IsValid()) {
            status = TransportPermission::FilterTransports(srcEp, sender, opts.transports, "BindSessionPort");
            if (status == ER_OK) {
                if (PermissionMgr::GetDaemonBusCallPolicy(srcEp) == PermissionMgr::STDBUSCALL_SHOULD_REJECT) {
                    QCC_DbgPrintf(("The sender endpoint is not allowed to call BindSessionPort()"));
                    status = ER_BUS_NOT_ALLOWED;
                } else if (PermissionMgr::GetDaemonBusCallPolicy(srcEp) == PermissionMgr::STDBUSCALL_ALLOW_ACCESS_SERVICE_LOCAL) {
                    opts.transports &= TRANSPORT_LOCAL;
                    QCC_DbgPrintf(("The sender endpoint is only allowed to use local transport"));
                }
            }
        } else {
            status = ER_BUS_NO_ENDPOINT;
        }
    }

    if (status != ER_OK) {
        QCC_DbgTrace(("AllJoynObj::BindSessionPort(<bad args>) from %s", sender.c_str()));
        replyCode = ALLJOYN_BINDSESSIONPORT_REPLY_FAILED;
    } else {
        QCC_DbgTrace(("AllJoynObj::BindSession(%s, %d, %s, <%x, %x, %x>)", sender.c_str(), sessionPort,
                      opts.isMultipoint ? "true" : "false", opts.traffic, opts.proximity, opts.transports));

        /* Validate some Session options */
        if ((opts.traffic == SessionOpts::TRAFFIC_RAW_UNRELIABLE) ||
            ((opts.traffic == SessionOpts::TRAFFIC_RAW_RELIABLE) && opts.isMultipoint)) {
            replyCode = ALLJOYN_BINDSESSIONPORT_REPLY_INVALID_OPTS;
        }
    }

    /* At least one existing transport must also be capable of doing what is being asked */
    if (replyCode == ALLJOYN_BINDSESSIONPORT_REPLY_SUCCESS) {
        bool supports = false;
        TransportList& transList = bus.GetInternal().GetTransportList();
        for (size_t i = 0; i < transList.GetNumTransports(); ++i) {
            Transport* trans = transList.GetTransport(i);
            if (trans && trans->SupportsOptions(opts)) {
                supports = true;
                break;
            }
        }
        if (supports == false) {
            replyCode = ALLJOYN_BINDSESSIONPORT_REPLY_INVALID_OPTS;
        }
    }

    if (replyCode == ALLJOYN_BINDSESSIONPORT_REPLY_SUCCESS) {
        /* Assign or check uniqueness of sessionPort */
        AcquireLocks();
        if (sessionPort == SESSION_PORT_ANY) {
            sessionPort = 9999;
            while (++sessionPort) {
                SessionMapType::iterator it = SessionMapLowerBound(sender, 0);
                while ((it != sessionMap.end()) && (it->first.first == sender)) {
                    if (it->second.sessionPort == sessionPort) {
                        break;
                    }
                    ++it;
                }
                /* If no existing sessionMapEntry for sessionPort, then we are done */
                if ((it == sessionMap.end()) || (it->first.first != sender)) {
                    break;
                }
            }
            if (sessionPort == 0) {
                replyCode = ALLJOYN_BINDSESSIONPORT_REPLY_FAILED;
            }
        } else {
            SessionMapType::iterator it = SessionMapLowerBound(sender, 0);
            while ((it != sessionMap.end()) && (it->first.first == sender) && (it->first.second == 0)) {
                if (it->second.sessionPort == sessionPort) {
                    replyCode = ALLJOYN_BINDSESSIONPORT_REPLY_ALREADY_EXISTS;
                    break;
                }
                ++it;
            }
        }

        if (replyCode == ALLJOYN_BINDSESSIONPORT_REPLY_SUCCESS) {
            /* Assign a session id and store the session information */
            SessionMapEntry entry;
            entry.sessionHost = sender;
            entry.sessionPort = sessionPort;
            entry.endpointName = sender;
            entry.fd = qcc::INVALID_SOCKET_FD;
            entry.opts = opts;
            entry.id = 0;
            SessionMapInsert(entry);
        }
        ReleaseLocks();
    }

    /* Reply to request */
    MsgArg replyArgs[2];
    replyArgs[0].Set("u", replyCode);
    replyArgs[1].Set("q", sessionPort);
    status = MethodReply(msg, replyArgs, ArraySize(replyArgs));
    QCC_DbgPrintf(("AllJoynObj::BindSessionPort(%s, %d) returned %d (status=%s)", sender.c_str(), sessionPort, replyCode, QCC_StatusText(status)));

    /* Log error if reply could not be sent */
    if (ER_OK != status) {
        QCC_LogError(status, ("Failed to respond to org.alljoyn.Bus.BindSessionPort"));
    }
}

void AllJoynObj::UnbindSessionPort(const InterfaceDescription::Member* member, Message& msg)
{
    uint32_t replyCode = ALLJOYN_UNBINDSESSIONPORT_REPLY_FAILED;
    size_t numArgs;
    const MsgArg* args;
    SessionOpts opts;

    msg->GetArgs(numArgs, args);
    SessionPort sessionPort = args[0].v_uint16;

    QCC_DbgTrace(("AllJoynObj::UnbindSession(%d)", sessionPort));

    /* Remove session map entry */
    String sender = msg->GetSender();
    AcquireLocks();
    SessionMapType::iterator it = SessionMapLowerBound(sender, 0);
    while ((it != sessionMap.end()) && (it->first.first == sender) && (it->first.second == 0)) {
        if (it->second.sessionPort == sessionPort) {
            sessionMap.erase(it);
            replyCode = ALLJOYN_UNBINDSESSIONPORT_REPLY_SUCCESS;
            break;
        }
        ++it;
    }
    ReleaseLocks();

    /* Reply to request */
    MsgArg replyArgs[1];
    replyArgs[0].Set("u", replyCode);
    QStatus status = MethodReply(msg, replyArgs, ArraySize(replyArgs));
    QCC_DbgPrintf(("AllJoynObj::UnbindSessionPort(%s, %d) returned %d (status=%s)", sender.c_str(), sessionPort, replyCode, QCC_StatusText(status)));

    /* Log error if reply could not be sent */
    if (ER_OK != status) {
        QCC_LogError(status, ("Failed to respond to org.alljoyn.Bus.UnbindSessionPort"));
    }
}

ThreadReturn STDCALL AllJoynObj::JoinSessionThread::Run(void* arg)
{
    if (isJoin) {
        QCC_DbgTrace(("JoinSessionThread::RunJoin()"));
        return RunJoin();
    } else {
        QCC_DbgTrace(("JoinSessionThread::RunAttach()"));
        return RunAttach();
    }
}

bool AllJoynObj::IsSelfJoinSupported(BusEndpoint& joinerEp) const {

    if (joinerEp->GetEndpointType() == ENDPOINT_TYPE_NULL) {
        return true;
    }

    if (joinerEp->GetEndpointType() == ENDPOINT_TYPE_REMOTE) {
        RemoteEndpoint rep = RemoteEndpoint::cast(joinerEp);
        /* self-join is only supported from protocol version 11 and higher */
        if (rep->GetRemoteProtocolVersion() >= 11) {
            return true;
        }
    }

    return false;
}

QStatus AllJoynObj::JoinSessionThread::Reply(uint32_t replyCode, SessionId id, SessionOpts optsOut)
{
    /* Reply to request */
    MsgArg replyArgs[3];
    replyArgs[0].Set("u", replyCode);
    replyArgs[1].Set("u", id);
    SetSessionOpts(optsOut, replyArgs[2]);
    QStatus status = ajObj.MethodReply(msg, replyArgs, ArraySize(replyArgs));
    QCC_DbgPrintf(("JoinSessionThread::RunJoin(): JoinSession returned (%d,%u) (status=%s)", replyCode, id, QCC_StatusText(status)));
    return status;
}

ThreadReturn STDCALL AllJoynObj::JoinSessionThread::RunJoin()
{
    QCC_DbgTrace(("JoinSessionThread::RunJoin()"));

    uint32_t replyCode = ALLJOYN_JOINSESSION_REPLY_SUCCESS;
    SessionId id = 0;
    SessionOpts optsOut(SessionOpts::TRAFFIC_MESSAGES, false, SessionOpts::PROXIMITY_ANY, 0);
    size_t numArgs;
    const MsgArg* args;
    SessionMapEntry sme;
    String sender = msg->GetSender();
    RemoteEndpoint b2bEp;
    BusEndpoint joinerEp = ajObj.FindEndpoint(sender);

    QCC_DbgPrintf(("JoinSessionThread::RunJoin(): joinerEp=\"%s\"", joinerEp->GetUniqueName().c_str()));

    /* Parse the message args */
    msg->GetArgs(numArgs, args);
    const char* sessionHost = NULL;
    SessionPort sessionPort;
    SessionOpts optsIn;
    QStatus status = MsgArg::Get(args, 2, "sq", &sessionHost, &sessionPort);
    BusEndpoint rSessionEp;
    bool isSelfJoin = false;

    if (status == ER_OK) {
        status = GetSessionOpts(args[2], optsIn);
        QCC_DbgPrintf(("JoinSessionThread::RunJoin(): optsIn=\"%s\"", optsIn.ToString().c_str()));
    }

    if (status == ER_OK) {
        BusEndpoint srcEp = ajObj.FindEndpoint(sender);
        QCC_DbgPrintf(("JoinSessionThread::RunJoin(): srcEp=\"%s\"", srcEp->GetUniqueName().c_str()));
        if (srcEp->IsValid()) {
            status = TransportPermission::FilterTransports(srcEp, sender, optsIn.transports, "JoinSessionThread.Run");
        }
    }

    if (status == ER_OK) {
        PermissionMgr::DaemonBusCallPolicy policy = PermissionMgr::GetDaemonBusCallPolicy(joinerEp);
        bool rejectCall = false;
        if (policy == PermissionMgr::STDBUSCALL_SHOULD_REJECT) {
            rejectCall = true;
        } else if (policy == PermissionMgr::STDBUSCALL_ALLOW_ACCESS_SERVICE_LOCAL) {
            optsIn.transports &= TRANSPORT_LOCAL;
            QCC_DbgPrintf(("JoinSessionThread::RunJoin(): The sender endpoint is only allowed to use local transport."));
        }

        if (rejectCall) {
            QCC_DbgPrintf(("JoinSessionThread::RunJoin(): The sender endpoint is not allowed to call JoinSession()"));
            replyCode = ALLJOYN_JOINSESSION_REPLY_REJECTED;
            /* Reply to request */
            status = Reply(replyCode, id, optsOut);
            return 0;
        }
    }

    ajObj.AcquireLocks();

    BusEndpoint hostEp = ajObj.FindEndpoint(sessionHost);
    if (hostEp->IsValid()) {
        SessionMapType::iterator it = ajObj.SessionMapLowerBound(sender, 0);
        while ((it != ajObj.sessionMap.end()) && (it->first.first == sender) && (it->first.second == 0)) {
            if (ajObj.FindEndpoint(it->second.sessionHost) == hostEp) {
                QCC_DbgPrintf(("JoinSessionThread::RunJoin(): self-join!"));
                isSelfJoin = true;
                break;
            }
            ++it;
        }
    }

    if (ajObj.IsSelfJoinSupported(joinerEp) == false && isSelfJoin == true) {
        /* Do not let a session creator join itself */
        replyCode = ALLJOYN_JOINSESSION_REPLY_ALREADY_JOINED;
    }

    if (status != ER_OK) {
        if (replyCode == ALLJOYN_JOINSESSION_REPLY_SUCCESS) {
            replyCode = ALLJOYN_JOINSESSION_REPLY_FAILED;
            QCC_DbgPrintf(("JoinSessionThread::RunJoin(): bad args"));
        }
    } else if (replyCode == ALLJOYN_JOINSESSION_REPLY_SUCCESS) {
        QCC_DbgPrintf(("JoinSessionThread::RunJoin() sessionPort=%d, opts=<%u, 0x%x, 0x%x>)",
                       sessionPort, optsIn.traffic, optsIn.proximity, optsIn.transports));

        /* Decide how to proceed based on the session endpoint existence/type */
        VirtualEndpoint vSessionEp;

        assert(sessionHost);
        QCC_DbgPrintf(("JoinSessionThread::RunJoin(): sessionHost=\"%s\"", sessionHost));
        BusEndpoint ep = ajObj.FindEndpoint(sessionHost);
        if (ep->GetEndpointType() == ENDPOINT_TYPE_VIRTUAL) {
            vSessionEp = VirtualEndpoint::cast(ep);
            QCC_DbgPrintf(("JoinSessionThread::RunJoin(): vSessionEp=\"%s\"", sessionHost));
        } else if ((ep->GetEndpointType() == ENDPOINT_TYPE_REMOTE) || (ep->GetEndpointType() == ENDPOINT_TYPE_NULL) ||
                   (ep->GetEndpointType() == ENDPOINT_TYPE_LOCAL)) {
            rSessionEp = ep;
            QCC_DbgPrintf(("JoinSessionThread::RunJoin(): rSessionEp=\"%s\"", rSessionEp->GetUniqueName().c_str()));
        }

        if (rSessionEp->IsValid()) {
            QCC_DbgPrintf(("JoinSessionThread::RunJoin(): session is with another locally connected attachment"));

            /* Find creator in session map */
            String creatorName = rSessionEp->GetUniqueName();
            QCC_DbgPrintf(("JoinSessionThread::RunJoin(): creatorName=\"%s\"", creatorName.c_str()));
            bool foundSessionMapEntry = false;
            SessionMapType::iterator sit = ajObj.SessionMapLowerBound(creatorName, 0);
            while ((sit != ajObj.sessionMap.end()) && (creatorName == sit->first.first)) {
                if ((sit->second.sessionHost == creatorName) && (sit->second.sessionPort == sessionPort)) {
                    QCC_DbgPrintf(("JoinSessionThread::RunJoin(): found \"%s\" in sessionMap with expected port %d.",
                                   creatorName.c_str(), sessionPort));
                    if (sit->first.second == 0) {
                        sme = sit->second;
                        foundSessionMapEntry = true;
                        if (!sme.opts.isMultipoint) {
                            break;
                        }
                    } else {
                        /* Check if this joiner has already joined and reject in that case */
                        vector<String>::iterator mit = sit->second.memberNames.begin();
                        while (mit != sit->second.memberNames.end()) {
                            if (*mit == sender) {
                                QCC_DbgPrintf(("JoinSessionThread::RunJoin(): joiner already joined"));
                                foundSessionMapEntry = false;
                                replyCode = ALLJOYN_JOINSESSION_REPLY_ALREADY_JOINED;
                                break;
                            }
                            ++mit;
                        }
                        sme = sit->second;
                    }
                }
                ++sit;
            }

            if (joinerEp->IsValid() && foundSessionMapEntry) {
                bool isAccepted = false;
                SessionId newSessionId = sme.id;
                if (!sme.opts.IsCompatible(optsIn)) {
                    replyCode = ALLJOYN_JOINSESSION_REPLY_BAD_SESSION_OPTS;
                } else {
                    /* Create a new sessionId if needed */
                    while (newSessionId == 0) {
                        newSessionId = qcc::Rand32();
                    }

                    QCC_DbgPrintf(("JoinSessionThread::RunJoin(): newsessinoId=%d.", newSessionId));

                    /* Add an entry to sessionMap here (before sending accept session) since accept session
                     * may trigger a call to GetSessionFd or LeaveSession which must be aware of the new session's
                     * existence in order to complete successfully.
                     */
                    bool hasSessionMapPlaceholder = false;
                    sme.id = newSessionId;

                    if (!ajObj.SessionMapFind(sme.endpointName, sme.id)) {
                        /* Set isInitializing to true, to ensure that this entry is not deleted
                         * while the join session is in progress
                         */
                        sme.isInitializing = true;
                        ajObj.SessionMapInsert(sme);
                        hasSessionMapPlaceholder = true;
                    }

                    /* Ask creator to accept session */
                    ajObj.ReleaseLocks();
                    QCC_DbgPrintf(("JoinSessionThread::RunJoin(): SendAcceptSession()"));
                    status = ajObj.SendAcceptSession(sme.sessionPort, newSessionId, sessionHost, sender.c_str(), optsIn, isAccepted);
                    if (status != ER_OK) {
                        QCC_LogError(status, ("SendAcceptSession failed"));
                        replyCode = ALLJOYN_JOINSESSION_REPLY_FAILED;
                    }
                    ajObj.AcquireLocks();

                    /* Check the session didn't go away during the join attempt */
                    if (!joinerEp->IsValid()) {
                        replyCode = ALLJOYN_JOINSESSION_REPLY_FAILED;
                        QCC_LogError(ER_FAIL, ("Joiner %s disappeared while joining", sender.c_str()));
                    }

                    /* Cleanup failed raw session entry in sessionMap */
                    if (hasSessionMapPlaceholder && ((status != ER_OK) || !isAccepted)) {
                        ajObj.SessionMapErase(sme);
                    }
                }
                if (replyCode == ALLJOYN_JOINSESSION_REPLY_SUCCESS) {
                    if (!isAccepted) {
                        QCC_DbgPrintf(("JoinSessionThread::RunJoin(): Join session request rejected"));
                        replyCode = ALLJOYN_JOINSESSION_REPLY_REJECTED;
                    } else if (sme.opts.traffic == SessionOpts::TRAFFIC_MESSAGES) {
                        QCC_DbgPrintf(("JoinSessionThread::RunJoin(): Join session request accepted"));
                        /* setup the forward and reverse routes through the local daemon */
                        RemoteEndpoint tEp;
                        status = ajObj.AddSessionRoute(newSessionId, joinerEp, NULL, rSessionEp, tEp);
                        if (status != ER_OK) {
                            replyCode = ALLJOYN_JOINSESSION_REPLY_FAILED;
                            QCC_LogError(status, ("AddSessionRoute(%u, %s, NULL, %s, tEp) failed", newSessionId, sender.c_str(), rSessionEp->GetUniqueName().c_str()));
                        }
                        if (status == ER_OK) {
                            QCC_DbgPrintf(("JoinSessionThread::RunJoin(): Add local joiner to member list"));
                            /* Add (local) joiner to list of session members since no AttachSession will be sent */
                            SessionMapEntry* smEntry = ajObj.SessionMapFind(sme.endpointName, newSessionId);
                            if (smEntry) {
                                smEntry->memberNames.push_back(sender);
                                smEntry->isInitializing = false;
                                sme = *smEntry;
                            } else {
                                replyCode = ALLJOYN_JOINSESSION_REPLY_FAILED;
                                status = ER_FAIL;
                                QCC_LogError(status, ("Failed to find sessionMap entry"));
                            }
                            /* Create a joiner side entry in sessionMap */
                            if (!isSelfJoin) {
                                SessionMapEntry joinerSme = sme;
                                joinerSme.endpointName = sender;
                                joinerSme.id = newSessionId;
                                ajObj.SessionMapInsert(joinerSme);
                                id = joinerSme.id;
                            } else {
                                id = newSessionId;
                            }

                            optsOut = sme.opts;
                            optsOut.transports &= optsIn.transports;
                            sme.id = newSessionId;
                        }
                    } else if ((sme.opts.traffic != SessionOpts::TRAFFIC_MESSAGES) && !sme.opts.isMultipoint) {
                        QCC_DbgPrintf(("JoinSessionThread::RunJoin(): Raw socket"));
                        /* Create a raw socket pair for the two local session participants */
                        SocketFd fds[2];
                        status = SocketPair(fds);
                        if (status == ER_OK) {
                            /* Update the creator-side entry in sessionMap */
                            SessionMapEntry* smEntry = ajObj.SessionMapFind(sme.endpointName, sme.id);
                            if (smEntry) {
                                smEntry->fd = fds[0];
                                smEntry->memberNames.push_back(sender);

                                /* Create a joiner side entry in sessionMap */
                                if (!isSelfJoin) {
                                    SessionMapEntry sme2 = sme;
                                    sme2.memberNames.push_back(sender);
                                    sme2.endpointName = sender;
                                    sme2.fd = fds[1];
                                    ajObj.SessionMapInsert(sme2);
                                    id = sme2.id;
                                } else {
                                    id = sme.id;
                                }
                                optsOut = sme.opts;
                                optsOut.transports &= optsIn.transports;
                            } else {
                                qcc::Close(fds[0]);
                                qcc::Close(fds[1]);
                                status = ER_FAIL;
                                QCC_LogError(status, ("Failed to find sessionMap entry"));
                                replyCode = ALLJOYN_JOINSESSION_REPLY_FAILED;
                            }
                        } else {
                            QCC_LogError(status, ("SocketPair failed"));
                            replyCode = ALLJOYN_JOINSESSION_REPLY_FAILED;
                        }
                    } else {
                        /* QosInfo::TRAFFIC_RAW_UNRELIABLE is not currently supported */
                        replyCode = ALLJOYN_JOINSESSION_REPLY_BAD_SESSION_OPTS;
                    }
                }
            } else {
                if (replyCode == ALLJOYN_JOINSESSION_REPLY_SUCCESS) {
                    replyCode = ALLJOYN_JOINSESSION_REPLY_NO_SESSION;
                }
            }
        } else {
            QCC_DbgPrintf(("JoinSessionThread::RunJoin(): session is with a remote attachment"));
            /* Session is with a connected or unconnected remote device */

            /*
             * Step 1: get a b2bEp to the session host.
             */

            /* Check for an existing multipoint session. */
            if (vSessionEp->IsValid()) {
                QCC_DbgPrintf(("JoinSessionThread::RunJoin(): Existing virtual endpoint IsValid() and isMultipoint"));
                SessionMapType::iterator it = ajObj.sessionMap.begin();
                while (it != ajObj.sessionMap.end()) {
                    if ((it->second.sessionHost == vSessionEp->GetUniqueName()) && (it->second.sessionPort == sessionPort)) {
                        if (it->second.opts.IsCompatible(optsIn)) {
                            if (it->second.opts.isMultipoint) {
                                b2bEp = vSessionEp->GetBusToBusEndpoint(it->second.id);
                                if (b2bEp->IsValid()) {
                                    QCC_DbgPrintf(("JoinSessionThread::RunJoin(): IncrementRef() on existing mp session"));
                                    b2bEp->IncrementRef();
                                    replyCode = ALLJOYN_JOINSESSION_REPLY_SUCCESS;
                                }
                            }
                        } else {
                            QCC_DbgPrintf(("JoinSessionThread::RunJoin(): Blocked multiple connections to same dest with same session ID"));
                            /* Cannot support more than one connection to the same destination with the same sessionId */
                            replyCode = ALLJOYN_JOINSESSION_REPLY_BAD_SESSION_OPTS;
                        }
                        break;
                    }
                    ++it;
                }
            }
            /*
             * Collect busAddrs of session host if there is no existing
             * multipoint session.
             */
            vector<String> busAddrs;
            if (!b2bEp->IsValid()) {
                GetBusAddrsFromAdvertisements(sessionHost, optsIn, busAddrs);
                if (busAddrs.empty()) {
                    /*
                     * If still no busAddrs and we are connected to the session
                     * host, then ask it directly for the busAddr.
                     */
                    ajObj.ReleaseLocks();
                    GetBusAddrsFromSession(sessionHost, sessionPort, optsIn, busAddrs);
                    ajObj.AcquireLocks();
                }
                if (busAddrs.empty()) {
                    QCC_DbgPrintf(("JoinSessionThread::RunJoin(): No advertisement. No existing route.  Nothing we can do."));
                    /* No advertisment or existing route to session creator */
                    replyCode = ALLJOYN_JOINSESSION_REPLY_NO_SESSION;
                } else {
                    QCC_DbgPrintf(("JoinSessionThread::RunJoin(): Have busaddrs to try."));
                }
            }
            vector<String>::const_iterator bit = busAddrs.begin();

            do {
                /*
                 * Use the b2bEp to the session host or try the busAddrs in priority
                 * order until a connect succeeds.
                 */
                String busAddr;
                TransportMask transport = optsIn.transports;
                if (bit != busAddrs.end()) {
                    ajObj.ReleaseLocks();
                    QCC_DbgPrintf(("JoinSessionThread::RunJoin(): Trying busaddr=\"%s\"", bit->c_str()));
                    b2bEp = ConnectBusToBusEndpoint(*bit, optsIn, transport, replyCode);
                    if (replyCode == ALLJOYN_JOINSESSION_REPLY_SUCCESS) {
                        busAddr = *bit;
                    }
                    ajObj.AcquireLocks();
                    ++bit;
                }

                /*
                 * Step 2: Wait for the new b2b endpoint to have a virtual ep for nextController.
                 */
                QCC_DbgPrintf(("JoinSessionThread::RunJoin(): Wait for virtual endpoint."));
                uint64_t startTime = GetTimestamp64();
                while (replyCode == ALLJOYN_JOINSESSION_REPLY_SUCCESS) {
                    /* Do we route through b2bEp? If so, we're done */
                    if (!b2bEp->IsValid()) {
                        QCC_LogError(ER_FAIL, ("B2B endpoint %s disappeared during JoinSession", b2bEp->GetUniqueName().c_str()));
                        replyCode = ALLJOYN_JOINSESSION_REPLY_FAILED;
                        break;
                    }

                    QCC_DbgPrintf(("JoinSessionThread::RunJoin(): Remote name of new b2b endpoint is \"%s\"",
                                   b2bEp->GetRemoteName().c_str()));

                    VirtualEndpoint vep;
                    if (ajObj.FindEndpoint(b2bEp->GetRemoteName(), vep) && vep->CanUseRoute(b2bEp)) {
                        QCC_DbgPrintf(("JoinSessionThread::RunJoin(): Found virtual endpoint for route"));
                        /* Got a virtual endpoint we can route through */
                        break;
                    }
                    /* Otherwise wait */
                    uint64_t now = GetTimestamp64();
                    if (now > (startTime + 30000LL)) {
                        replyCode = ALLJOYN_JOINSESSION_REPLY_FAILED;
                        QCC_DbgPrintf(("JoinSession timed out waiting for %s to appear on %s",
                                       sessionHost, b2bEp->GetUniqueName().c_str()));
                        break;
                    }
                    /* Give up the locks while waiting */
                    ajObj.ReleaseLocks();
                    QCC_DbgPrintf(("JoinSessionThread::RunJoin(): Sleep"));
                    qcc::Sleep(10);
                    ajObj.AcquireLocks();
                }

                QCC_DbgPrintf(("JoinSessionThread::RunJoin(): Done waiting for virtual endpoint."));

                /*
                 * Step 3: Send a session attach.
                 */
                MsgArg membersArg;
                if (replyCode == ALLJOYN_JOINSESSION_REPLY_SUCCESS) {
                    const String nextControllerName = b2bEp->GetRemoteName();
                    QCC_DbgPrintf(("JoinSessionThread::RunJoin(): SendAttachSession()"));
                    ajObj.ReleaseLocks();
                    SessionOpts opts = optsIn;
                    opts.transports = transport;
                    status = ajObj.SendAttachSession(sessionPort, sender.c_str(), sessionHost, sessionHost, b2bEp,
                                                     nextControllerName.c_str(), 0, busAddr.c_str(), opts, replyCode,
                                                     id, optsOut, membersArg);
                    if (status != ER_OK) {
                        QCC_LogError(status, ("AttachSession to %s failed", nextControllerName.c_str()));
                        replyCode = ALLJOYN_JOINSESSION_REPLY_FAILED;
                    }
                    /* Re-acquire locks */
                    ajObj.AcquireLocks();
                    QCC_DbgPrintf(("JoinSessionThread::RunJoin(): FindEndpoint(\"%s\")", sessionHost));
                    ajObj.FindEndpoint(sessionHost, vSessionEp);
                    if (!vSessionEp->IsValid()) {
                        replyCode = ALLJOYN_JOINSESSION_REPLY_FAILED;
                        QCC_LogError(ER_BUS_NO_ENDPOINT, ("SessionHost endpoint (%s) not found", sessionHost));
                    }
                }

                /* If session was successful, Add two-way session routes to the table */
                if (replyCode == ALLJOYN_JOINSESSION_REPLY_SUCCESS) {
                    QCC_DbgPrintf(("JoinSessionThread::RunJoin(): Attach session success(\"%s\")", sessionHost));
                    if (joinerEp->IsValid() && b2bEp->IsValid()) {
                        BusEndpoint busEndpoint = BusEndpoint::cast(vSessionEp);
                        QCC_DbgPrintf(("JoinSessionThread::RunJoin(): AddSessionRoute() for session ID %d.", id));
                        status = ajObj.AddSessionRoute(id, joinerEp, NULL, busEndpoint, b2bEp);
                        if (status != ER_OK) {
                            replyCode = ALLJOYN_JOINSESSION_REPLY_FAILED;
                            QCC_LogError(status, ("AddSessionRoute(%u, %s, NULL, %s, %s) failed", id, sender.c_str(),
                                                  vSessionEp->GetUniqueName().c_str(), b2bEp->GetUniqueName().c_str()));
                        }
                    } else {
                        replyCode = ALLJOYN_JOINSESSION_REPLY_FAILED;
                        QCC_LogError(ER_BUS_NO_ENDPOINT, ("Cannot find joiner endpoint %s", sender.c_str()));
                    }
                }
                /* Create session map entry */
                bool sessionMapEntryCreated = false;
                if (replyCode == ALLJOYN_JOINSESSION_REPLY_SUCCESS) {
                    QCC_DbgPrintf(("JoinSessionThread::RunJoin(): Add session map entry for sender=\"%s\", id=%d., sessionHost=\"%s\", sessionPort=%d.",
                                   sender.c_str(), id, vSessionEp->GetUniqueName().c_str(), sessionPort));
                    const MsgArg* sessionMembers;
                    size_t numSessionMembers = 0;
                    membersArg.Get("as", &numSessionMembers, &sessionMembers);
                    sme.endpointName = sender;
                    sme.id = id;
                    sme.sessionHost = vSessionEp->GetUniqueName();
                    sme.sessionPort = sessionPort;
                    sme.opts = optsOut;
                    for (size_t i = 0; i < numSessionMembers; ++i) {
                        sme.memberNames.push_back(sessionMembers[i].v_string.str);
                    }
                    ajObj.SessionMapInsert(sme);
                    sessionMapEntryCreated = true;
                }

                /* If a raw sesssion was requested, then teardown the new b2bEp to use it for a raw stream */
                if ((replyCode == ALLJOYN_JOINSESSION_REPLY_SUCCESS) && (optsOut.traffic != SessionOpts::TRAFFIC_MESSAGES)) {
                    QCC_DbgPrintf(("JoinSessionThread::RunJoin(): Raw session.  Tear down new endpoint"));
                    SessionMapEntry* smEntry = ajObj.SessionMapFind(sender, id);
                    if (smEntry) {
                        ajObj.ReleaseLocks();
                        status = ajObj.ShutdownEndpoint(b2bEp, smEntry->fd);
                        ajObj.AcquireLocks();
                        smEntry = ajObj.SessionMapFind(sender, id);
                        if (smEntry) {
                            smEntry->isRawReady = true;
                        } else {
                            status = ER_FAIL;
                            QCC_LogError(status, ("Failed to find SessionMapEntry"));
                        }

                        if (status != ER_OK) {
                            QCC_LogError(status, ("Failed to shutdown remote endpoint for raw usage"));
                            replyCode = ALLJOYN_JOINSESSION_REPLY_FAILED;
                        }
                    } else {
                        QCC_LogError(ER_FAIL, ("Failed to find session id=%u for %s, %d", id, sender.c_str(), id));
                        replyCode = ALLJOYN_JOINSESSION_REPLY_FAILED;
                    }
                }
                /* If session was unsuccessful, cleanup sessionMap */
                if (sessionMapEntryCreated && (replyCode != ALLJOYN_JOINSESSION_REPLY_SUCCESS)) {
                    ajObj.SessionMapErase(sme);
                }

                /* Cleanup b2bEp if its ref hasn't been incremented */
                if (b2bEp->IsValid()) {
                    b2bEp->DecrementRef();
                }

            } while ((replyCode != ALLJOYN_JOINSESSION_REPLY_SUCCESS) && (bit != busAddrs.end()));
        }
    }

    /* Send AttachSession to all other members of the multicast session */
    if ((replyCode == ALLJOYN_JOINSESSION_REPLY_SUCCESS) && sme.opts.isMultipoint &&
        sme.sessionHost != sender /* test if we now just selfjoined */) {
        QCC_DbgPrintf(("JoinSessionThread::RunJoin(): Multicast session joined."));
        for (size_t i = 0; i < sme.memberNames.size(); ++i) {
            const String& member = sme.memberNames[i];
            /* Skip this joiner since it is attached already */
            if (member == sender || member == sme.sessionHost) {
                continue;
            }

            QCC_DbgPrintf(("JoinSessionThread::RunJoin(): Member \"%s\"", sme.memberNames[i].c_str()));

            BusEndpoint memberEp = ajObj.FindEndpoint(member);
            RemoteEndpoint memberB2BEp;
            if (memberEp->GetEndpointType() == ENDPOINT_TYPE_VIRTUAL) {
                QCC_DbgPrintf(("JoinSessionThread::RunJoin(): Member \"%s\" is virtual", sme.memberNames[i].c_str()));
                /* Endpoint is not served directly by this daemon so forward the attach using existing b2bEp connection with session creator */
                if (!b2bEp->IsValid()) {
                    VirtualEndpoint vMemberEp = VirtualEndpoint::cast(memberEp);
                    /* Local session creator */
                    memberB2BEp = vMemberEp->GetBusToBusEndpoint(id);
                } else {
                    /* Remote session creator */
                    memberB2BEp = b2bEp;
                }
                if (memberB2BEp->IsValid()) {
                    MsgArg tMembersArg;
                    SessionId tId;
                    SessionOpts tOpts;
                    const String nextControllerName = memberB2BEp->GetRemoteName();
                    uint32_t tReplyCode;
                    ajObj.ReleaseLocks();
                    QCC_DbgPrintf(("JoinSessionThread::RunJoin(): SendAttachSession()"));
                    status = ajObj.SendAttachSession(sessionPort,
                                                     sender.c_str(),
                                                     sessionHost,
                                                     member.c_str(),
                                                     memberB2BEp,
                                                     nextControllerName.c_str(),
                                                     id,
                                                     "",
                                                     sme.opts,
                                                     tReplyCode,
                                                     tId,
                                                     tOpts,
                                                     tMembersArg);
                    ajObj.AcquireLocks();
                    if (status != ER_OK) {
                        QCC_LogError(status, ("Failed to attach session %u to %s", id, member.c_str()));
                    } else if (tReplyCode != ALLJOYN_JOINSESSION_REPLY_SUCCESS) {
                        status = ER_FAIL;
                        QCC_LogError(status, ("Failed to attach session %u to %s (reply=%d)", id, member.c_str(), tReplyCode));
                    } else if (id != tId) {
                        status = ER_FAIL;
                        QCC_LogError(status, ("Session id mismatch (expected=%u, actual=%u)", id, tId));
                    } else if (!joinerEp->IsValid() || !memberB2BEp->IsValid() || !memberB2BEp->IsValid()) {
                        status = ER_FAIL;
                        QCC_LogError(status, ("joiner, memberEp or memberB2BEp disappeared during join"));
                    }
                } else {
                    status = ER_BUS_BAD_SESSION_OPTS;
                    QCC_LogError(status, ("Unable to add existing member %s to session %u", memberEp->GetUniqueName().c_str(), id));
                }
            } else if (memberEp->IsValid()) {
                QCC_DbgPrintf(("JoinSessionThread::RunJoin(): Local (non-virtual) endpoint"));
                /* Add joiner to any local member's sessionMap entry  since no AttachSession is sent */
                SessionMapEntry* smEntry = ajObj.SessionMapFind(member, id);
                if (smEntry) {
                    smEntry->memberNames.push_back(sender);
                }
                /* Multipoint session member is local to this daemon. Send MPSessionChanged */
                if (optsOut.isMultipoint) {
                    QCC_DbgPrintf(("JoinSessionThread::RunJoin(): Local (non-virtual) MPSessionChanged"));
                    ajObj.ReleaseLocks();
                    ajObj.SendMPSessionChanged(id, sender.c_str(), true, member.c_str(), ALLJOYN_MPSESSIONCHANGED_REMOTE_MEMBER_ADDED);
                    ajObj.AcquireLocks();
                }
            }
            /* Add session routing */
            if (memberEp->IsValid() && joinerEp->IsValid() && (status == ER_OK)) {
                QCC_DbgPrintf(("JoinSessionThread::RunJoin(): AddSessionRoute()"));
                status = ajObj.AddSessionRoute(id, joinerEp, NULL, memberEp, memberB2BEp);
                if (status != ER_OK) {
                    QCC_LogError(status, ("AddSessionRoute(%u, %s, NULL, %s, %s) failed", id, sender.c_str(), memberEp->GetUniqueName().c_str(), memberB2BEp->GetUniqueName().c_str()));
                }
            }
        }
    }
    ajObj.ReleaseLocks();

    QCC_DbgPrintf(("JoinSessionThread::RunJoin(): Reply to request"));

    /* Reply to request */
    status = Reply(replyCode, id, optsOut);

    /* Log error if reply could not be sent */
    if (ER_OK != status) {
        QCC_LogError(status, ("Failed to respond to org.alljoyn.Bus.JoinSession"));
    }

    /* Send SessionJoined to creator if creator is local since RunAttach does not run in this case */
    if ((status == ER_OK) && (replyCode == ALLJOYN_JOINSESSION_REPLY_SUCCESS) && rSessionEp->IsValid()) {
        QCC_DbgPrintf(("JoinSessionThread::RunJoin(): SendSessionJoined() to local endpoint"));
        ajObj.SendSessionJoined(sme.sessionPort, sme.id, sender.c_str(), sme.endpointName.c_str());
        /* If session is multipoint, send MPSessionChanged to sessionHost */
        if (sme.opts.isMultipoint) {
            ajObj.SendMPSessionChanged(sme.id, sender.c_str(), true, sme.endpointName.c_str(), ALLJOYN_MPSESSIONCHANGED_REMOTE_MEMBER_ADDED);
        }
    }

    /* Send a series of MPSessionChanged to "catch up" the new joiner */
    if ((replyCode == ALLJOYN_JOINSESSION_REPLY_SUCCESS) && optsOut.isMultipoint) {
        QCC_DbgPrintf(("JoinSessionThread::RunJoin(): SendMPSessionChanged() series to local endpoint"));
        ajObj.AcquireLocks();
        SessionMapEntry* smEntry = ajObj.SessionMapFind(sender, id);
        if (smEntry) {
            String sessionHost = smEntry->sessionHost;

            vector<String> memberVector = smEntry->memberNames;
            ajObj.ReleaseLocks();
            /* Already sent MPSessionChanged to session creator, so skip it here if sessionHost (aka session creator) is equal to the sender. */
            if (!isSelfJoin) {
                ajObj.SendMPSessionChanged(id, sessionHost.c_str(), true, sender.c_str(), ALLJOYN_MPSESSIONCHANGED_LOCAL_MEMBER_ADDED);
            }
            vector<String>::const_iterator mit = memberVector.begin();
            while (mit != memberVector.end()) {
                if (sender != *mit && sessionHost != *mit) {
                    ajObj.SendMPSessionChanged(id, mit->c_str(), true, sender.c_str(), ALLJOYN_MPSESSIONCHANGED_LOCAL_MEMBER_ADDED);
                }
                mit++;
            }
        } else {
            ajObj.ReleaseLocks();
        }
    }

    return 0;
}

void AllJoynObj::JoinSessionThread::GetBusAddrsFromAdvertisements(const char* sessionHost, const SessionOpts& optsIn,
                                                                  std::vector<qcc::String>& busAddrs)
{
    /* Look for busAddr from advertisements first */
    QCC_DbgPrintf(("JoinSessionThread::RunJoin(): Look for busaddr corresponding to sessionHost"));
    set<JoinSessionEntry> advertisements;
    multimap<String, NameMapEntry>::iterator nmit = ajObj.nameMap.lower_bound(sessionHost);
    while (nmit != ajObj.nameMap.end() && (nmit->first == sessionHost)) {
        if (nmit->second.transport & optsIn.transports) {
            QCC_DbgPrintf(("JoinSessionThread::RunJoin(): Found busaddr in name map: \"%s\"", nmit->second.busAddr.c_str()));
            JoinSessionEntry joinSessionEntry(nmit->first, nmit->second.transport, nmit->second.busAddr);
            advertisements.insert(joinSessionEntry);
        }
        ++nmit;
    }
    set<JoinSessionEntry>::iterator sit = advertisements.begin();
    while (sit != advertisements.end()) {
        busAddrs.push_back((*sit).busAddr);
        sit++;
    }

    /* If no busAddrs, see if any exist in the adv alias map */
    if (busAddrs.empty() && (sessionHost[0] == ':')) {
        QCC_DbgPrintf(("JoinSessionThread::RunJoin(): look for busaddr in adv alias map"));
        String rguidStr = String(sessionHost).substr(1, GUID128::SIZE_SHORT);
        map<String, set<AdvAliasEntry> >::iterator ait = ajObj.advAliasMap.find(rguidStr);
        if (ait != ajObj.advAliasMap.end()) {
            set<AdvAliasEntry>::iterator bit = ait->second.begin();
            while ((bit != ait->second.end())) {
                if (((*bit).transport & optsIn.transports) != 0) {
                    multimap<String, NameMapEntry>::iterator nmit2 = ajObj.nameMap.lower_bound((*bit).name);
                    while (nmit2 != ajObj.nameMap.end() && (nmit2->first == (*bit).name)) {
                        if ((nmit2->second.transport & (*bit).transport & optsIn.transports) != 0) {
                            QCC_DbgPrintf(("JoinSessionThread::RunJoin(): Found busaddr in adv alias map: \"%s\"",
                                           nmit2->second.busAddr.c_str()));
                            busAddrs.push_back(nmit2->second.busAddr);
                        }
                        ++nmit2;
                    }
                }
                ++bit;
            }
        }
    }
}

void AllJoynObj::JoinSessionThread::GetBusAddrsFromSession(const char* sessionHost, SessionPort sessionPort, const SessionOpts& optsIn,
                                                           std::vector<qcc::String>& busAddrs)
{
    QCC_DbgPrintf(("JoinSessionThread::RunJoin(): no busaddr.  SendGetSessionInfo() directly."));
    QStatus status = ER_BUS_NO_ENDPOINT;

    BusEndpoint hostEp = ajObj.FindEndpoint(sessionHost);
    if (hostEp->IsValid()) {
        /* Send GetSessionInfo to session host */
        Message reply(ajObj.bus);
        MsgArg sendArgs[3];
        sendArgs[0].Set("s", sessionHost);
        sendArgs[1].Set("q", sessionPort);
        SetSessionOpts(optsIn, sendArgs[2]);

        String controllerName = hostEp->GetControllerUniqueName();
        ProxyBusObject rObj(ajObj.bus, controllerName.c_str(), org::alljoyn::Daemon::ObjectPath, 0);
        const InterfaceDescription* intf = ajObj.bus.GetInterface(org::alljoyn::Daemon::InterfaceName);
        assert(intf);
        rObj.AddInterface(*intf);
        QCC_DbgPrintf(("Calling GetSessionInfo(%s, %u, <%x, %x, %x>) on %s",
                       sendArgs[0].v_string.str,
                       sendArgs[1].v_uint16,
                       optsIn.proximity, optsIn.traffic, optsIn.transports,
                       controllerName.c_str()));

        status = rObj.MethodCall(org::alljoyn::Daemon::InterfaceName,
                                 "GetSessionInfo",
                                 sendArgs,
                                 ArraySize(sendArgs),
                                 reply);
        if (status == ER_OK) {
            size_t na;
            const MsgArg* replyArgs;
            const MsgArg* busAddrArgs;
            size_t numBusAddrs;
            reply->GetArgs(na, replyArgs);
            replyArgs[0].Get("as", &numBusAddrs, &busAddrArgs);
            for (size_t i = numBusAddrs; i > 0; --i) {
                busAddrs.push_back(busAddrArgs[i - 1].v_string.str);
            }
        }
    }

    if (status != ER_OK) {
        QCC_LogError(status, ("GetSessionInfo failed"));
    }
}

RemoteEndpoint AllJoynObj::JoinSessionThread::ConnectBusToBusEndpoint(const qcc::String& busAddr, const SessionOpts& optsIn,
                                                                      TransportMask& transport, uint32_t& replyCode)
{
    RemoteEndpoint b2bEp;
    replyCode = ALLJOYN_JOINSESSION_REPLY_UNREACHABLE;

    /* Ask the transport that provided the advertisement for an endpoint */
    Transport* trans = ajObj.GetTransport(busAddr);
    if (trans != NULL) {
        QCC_DbgPrintf(("JoinSessionThread::RunJoin(): Connect(\"%s\")", busAddr.c_str()));

        BusEndpoint newEp;
        QStatus status = trans->Connect(busAddr.c_str(), optsIn, newEp);
        if (status == ER_OK) {
            b2bEp = RemoteEndpoint::cast(newEp);
            if (b2bEp->IsValid()) {
                b2bEp->IncrementRef();
            }
            replyCode = ALLJOYN_JOINSESSION_REPLY_SUCCESS;
            transport = trans->GetTransportMask();
        } else {
            QCC_LogError(status, ("trans->Connect(%s) failed", busAddr.c_str()));
        }
    } else {
        QCC_DbgPrintf(("JoinSessionThread::RunJoin(): No available transport for %s", busAddr.c_str()));
    }

    return b2bEp;
}

void AllJoynObj::JoinSessionThread::ThreadExit(Thread* thread)
{
    ajObj.joinSessionThreadsLock.Lock(MUTEX_CONTEXT);
    vector<JoinSessionThread*>::iterator it = ajObj.joinSessionThreads.begin();
    JoinSessionThread* deleteMe = NULL;
    while (it != ajObj.joinSessionThreads.end()) {
        if (*it == thread) {
            deleteMe = *it;
            ajObj.joinSessionThreads.erase(it);
            break;
        }
        ++it;
    }
    ajObj.joinSessionThreadsLock.Unlock(MUTEX_CONTEXT);
    if (deleteMe) {
        deleteMe->Join();
        delete deleteMe;
    } else {
        QCC_LogError(ER_FAIL, ("Internal error: JoinSessionThread not found on list"));
    }
}

void AllJoynObj::JoinSession(const InterfaceDescription::Member* member, Message& msg)
{
    /* Handle JoinSession on another thread since JoinThread can block waiting for NameOwnerChanged */
    joinSessionThreadsLock.Lock(MUTEX_CONTEXT);
    if (!isStopping) {
        JoinSessionThread* jst = new JoinSessionThread(*this, msg, true);
        QStatus status = jst->Start(NULL, jst);
        if (status == ER_OK) {
            joinSessionThreads.push_back(jst);
        } else {
            QCC_LogError(status, ("Join: Failed to start JoinSessionThread"));
            delete jst;
        }
    }
    joinSessionThreadsLock.Unlock(MUTEX_CONTEXT);
}

void AllJoynObj::AttachSession(const InterfaceDescription::Member* member, Message& msg)
{
    /* Handle AttachSession on another thread since AttachSession can block when connecting through an intermediate node */
    joinSessionThreadsLock.Lock(MUTEX_CONTEXT);
    if (!isStopping) {
        JoinSessionThread* jst = new JoinSessionThread(*this, msg, false);
        QStatus status = jst->Start(NULL, jst);
        if (status == ER_OK) {
            joinSessionThreads.push_back(jst);
        } else {
            QCC_LogError(status, ("Attach: Failed to start JoinSessionThread"));
            delete jst;
        }
    }
    joinSessionThreadsLock.Unlock(MUTEX_CONTEXT);
}


void AllJoynObj::LeaveHostedSession(const InterfaceDescription::Member* member, Message& msg)
{
    LeaveSessionCommon(member, msg, LEAVE_HOSTED_SESSION);

}

void AllJoynObj::LeaveJoinedSession(const InterfaceDescription::Member* member, Message& msg)
{
    LeaveSessionCommon(member, msg, LEAVE_JOINED_SESSION);

}


void AllJoynObj::LeaveSession(const InterfaceDescription::Member* member, Message& msg)
{
    LeaveSessionCommon(member, msg, LEAVE_SESSION);

}

uint32_t AllJoynObj::CheckLeaveSession(const SessionMapEntry*smEntry, const char*sender, SessionId id, LeaveSessionType lst, bool& senderWasSelfJoined) const {

    if (!smEntry || (id == 0)) {
        return ALLJOYN_LEAVESESSION_REPLY_NO_SESSION;
    }

    String senderstr(sender);
    senderWasSelfJoined = false;

    switch (lst) {
    case LEAVE_HOSTED_SESSION:
        if (smEntry->sessionHost != sender) {
            QCC_DbgPrintf(("Sender was not the host\n"));
            return ALLJOYN_LEAVESESSION_REPLY_NO_SESSION;
        }
        senderWasSelfJoined = smEntry->IsSelfJoin();
        break;

    case LEAVE_JOINED_SESSION:
        if (find(smEntry->memberNames.begin(), smEntry->memberNames.end(), senderstr) == smEntry->memberNames.end()) {
            QCC_DbgPrintf(("Sender was not a joiner\n"));
            return ALLJOYN_LEAVESESSION_REPLY_NO_SESSION;
        }
        if (smEntry->sessionHost == sender) {
            senderWasSelfJoined = true;
            assert(smEntry->IsSelfJoin());
        }
        break;

    case LEAVE_SESSION:
        {
            if (smEntry->IsSelfJoin() == true && (smEntry->sessionHost == sender)) {
                QCC_DbgPrintf(("Cannot use LeaveSession() on self-join session: ambiguous\n"));
                return ALLJOYN_LEAVESESSION_REPLY_NO_SESSION;
            }
        }
        break;
    }

    return ALLJOYN_LEAVESESSION_REPLY_SUCCESS;
}

void AllJoynObj::LeaveSessionCommon(const InterfaceDescription::Member* member, Message& msg, LeaveSessionType lst)
{
    uint32_t replyCode = ALLJOYN_LEAVESESSION_REPLY_SUCCESS;

    size_t numArgs;
    const MsgArg* args;
    bool senderWasSelfJoined;

    /* Parse the message args */
    msg->GetArgs(numArgs, args);
    assert(numArgs == 1);
    SessionId id = static_cast<SessionId>(args[0].v_uint32);

    QCC_DbgTrace(("AllJoynObj::LeaveSession(%u)", id));

    /* Find the session with that id */
    AcquireLocks();
    SessionMapEntry* smEntry = SessionMapFind(msg->GetSender(), id);
    if ((replyCode = CheckLeaveSession(smEntry, msg->GetSender(), id, lst, senderWasSelfJoined)) != ALLJOYN_LEAVESESSION_REPLY_SUCCESS) {
        ReleaseLocks();
    } else {

        /* Send DetachSession signal to daemons of all session participants */
        if (senderWasSelfJoined == false) {
            MsgArg detachSessionArgs[2];
            detachSessionArgs[0].Set("u", id);
            detachSessionArgs[1].Set("s", msg->GetSender());

            QStatus status = Signal(NULL, 0, *detachSessionSignal, detachSessionArgs, ArraySize(detachSessionArgs), 0, ALLJOYN_FLAG_GLOBAL_BROADCAST);
            if (status != ER_OK) {
                QCC_LogError(status, ("Error sending org.alljoyn.Daemon.DetachSession signal"));
            }

            /* Close any open fd for this session */
            if (smEntry->fd != qcc::INVALID_SOCKET_FD) {
                qcc::Shutdown(smEntry->fd);
                qcc::Close(smEntry->fd);
            }
        }


        /* Locks must be released before calling RemoveSessionRefs since that method calls out to user (SessionLost) */
        ReleaseLocks();

        /* Remove entries from sessionMap, but dont send a SessionLost back to the caller of this method */
        if (RemoveSessionRefs(msg->GetSender(), id, false, lst) == false) {

            /* Remove session routes */
            router.RemoveSessionRoutes(msg->GetSender(), id);
        } else {
            router.RemoveSelfJoinSessionRoute(msg->GetSender(), id);
        }
    }

    /* Reply to request */
    MsgArg replyArgs[1];
    replyArgs[0].Set("u", replyCode);
    QStatus status = MethodReply(msg, replyArgs, ArraySize(replyArgs));

    /* Log error if reply could not be sent */
    if (ER_OK != status) {
        QCC_LogError(status, ("Failed to respond to org.alljoyn.Bus.LeaveSession"));
    }
}

void AllJoynObj::RemoveSessionMember(const InterfaceDescription::Member* member, Message& msg)
{
    uint32_t replyCode = ALLJOYN_REMOVESESSIONMEMBER_REPLY_SUCCESS;

    size_t numArgs;
    const MsgArg* args;
    /* Parse the message args */
    msg->GetArgs(numArgs, args);
    assert(numArgs == 2);

    SessionId id;
    const char* sessionMemberName;
    bool sessionMemberSelfJoined = false;

    QStatus status = MsgArg::Get(args, numArgs, "us", &id, &sessionMemberName);
    if (status != ER_OK) {
        replyCode = ALLJOYN_REMOVESESSIONMEMBER_REPLY_FAILED;
    }

    QCC_DbgPrintf(("AllJoynObj::RemoveSessionMember(%u, %s)", id, sessionMemberName));

    AcquireLocks();
    if (replyCode == ALLJOYN_REMOVESESSIONMEMBER_REPLY_SUCCESS) {
        /* Find the session with the sender and specified session id */
        SessionMapEntry* smEntry = SessionMapFind(msg->GetSender(), id);
        if (!smEntry || (id == 0)) {
            replyCode = ALLJOYN_REMOVESESSIONMEMBER_REPLY_NO_SESSION;
        } else if (!smEntry->opts.isMultipoint) {
            replyCode = ALLJOYN_REMOVESESSIONMEMBER_REPLY_NOT_MULTIPOINT;
        } else if (smEntry->sessionHost != msg->GetSender()) {
            replyCode = ALLJOYN_REMOVESESSIONMEMBER_REPLY_NOT_BINDER;
        } else {
            /* Search for this member in the member names. */
            vector<String>::iterator mit = smEntry->memberNames.begin();
            bool found = false;
            String srcStr = sessionMemberName;
            while (mit != smEntry->memberNames.end()) {
                if (*mit == srcStr) {
                    found = true;
                    break;
                }
                mit++;
            }

            if (!found) {
                replyCode = ALLJOYN_REMOVESESSIONMEMBER_REPLY_NOT_FOUND;
            } else {
                if (smEntry->sessionHost == srcStr) {
                    sessionMemberSelfJoined = true;
                }
                /* Find the virtual endpoint associated with the remote daemon
                 * for the session member we want to remove.
                 * If a virtual endpoint was not found, the destination is local
                 * to this daemon.
                 */
                VirtualEndpoint vep;
                FindEndpoint(sessionMemberName, vep);
                if (vep->IsValid()) {
                    RemoteEndpoint rep = vep->GetBusToBusEndpoint(id);
                    /* Check the Remote daemon version */
                    if (rep->GetRemoteProtocolVersion() < 7) {
                        /* Lower versions of the daemon do not support the RemoveSessionMember
                         * feature. So, if the remote daemon is older, then do not allow this
                         * method call.
                         */
                        replyCode = ALLJOYN_REMOVESESSIONMEMBER_REPLY_INCOMPATIBLE_REMOTE_DAEMON;
                    }
                }
            }
        }
    }
    if (replyCode == ALLJOYN_REMOVESESSIONMEMBER_REPLY_SUCCESS) {

        /* Send DetachSession signal to daemons of all session participants.
         * Send a detachSessionSignal to be sent with the
         * member name we want to remove and the session ID to remove from. */
        if (sessionMemberSelfJoined == false) {
            MsgArg detachSessionArgs[2];
            detachSessionArgs[0].Set("u", id);
            detachSessionArgs[1].Set("s", sessionMemberName);

            QStatus status = Signal(NULL, 0, *detachSessionSignal, detachSessionArgs, ArraySize(detachSessionArgs), 0, ALLJOYN_FLAG_GLOBAL_BROADCAST);
            if (status != ER_OK) {
                QCC_LogError(status, ("Error sending org.alljoyn.Daemon.DetachSession signal"));
            }
        }

        /* Locks must be released before calling RemoveSessionRefs since that method calls out to user (SessionLost) */
        ReleaseLocks();

        /* Remove entries from sessionMap, send a SessionLost to the session member being removed. */
        if (RemoveSessionRefs(sessionMemberName, id, true) == false) {
            /* Remove session routes */
            router.RemoveSessionRoutes(sessionMemberName, id);
        } else {
            router.RemoveSelfJoinSessionRoute(sessionMemberName, id);
        }

    } else {
        ReleaseLocks();
    }

    /* Reply to request */
    MsgArg replyArgs[1];
    replyArgs[0].Set("u", replyCode);
    status = MethodReply(msg, replyArgs, ArraySize(replyArgs));

    /* Log error if reply could not be sent */
    if (ER_OK != status) {
        QCC_LogError(status, ("Failed to respond to org.alljoyn.Bus.RemoveSessionMember"));
    }
}

void AllJoynObj::GetHostInfo(const InterfaceDescription::Member* member, Message& msg)
{
    uint32_t replyCode = ALLJOYN_GETHOSTINFO_REPLY_SUCCESS;

    size_t numArgs;
    const MsgArg* args;

    /* Parse the message args */
    msg->GetArgs(numArgs, args);
    assert(numArgs == 1);
    SessionId id = static_cast<SessionId>(args[0].v_uint32);

    QCC_DbgPrintf(("AllJoynObj::GetHostInfo(%u)", id));

    String remoteIpAddrStr = "";
    String localIpAddrStr = "";
    /* Find the session with that id */
    AcquireLocks();
    SessionMapEntry* smEntry = SessionMapFind(msg->GetSender(), id);
    if (!smEntry || (id == 0)) {
        replyCode = ALLJOYN_GETHOSTINFO_REPLY_NO_SESSION;
        ReleaseLocks();
    } else if (smEntry->sessionHost == msg->GetSender()) {
        replyCode = ALLJOYN_GETHOSTINFO_REPLY_IS_BINDER;
        ReleaseLocks();
    } else {
        /* get the vep to the sessionhost.
         */
        VirtualEndpoint vep;
        FindEndpoint(smEntry->sessionHost, vep);
        if (vep->IsValid()) {
            RemoteEndpoint rep = vep->GetBusToBusEndpoint(id);
            QStatus status = rep->GetRemoteIp(remoteIpAddrStr);
            if (status != ER_OK) {
                replyCode = ALLJOYN_GETHOSTINFO_REPLY_NOT_SUPPORTED_ON_TRANSPORT;
            }
            status = rep->GetLocalIp(localIpAddrStr);
            if (status != ER_OK) {
                replyCode = ALLJOYN_GETHOSTINFO_REPLY_NOT_SUPPORTED_ON_TRANSPORT;
            }
        } else {
            replyCode = ALLJOYN_GETHOSTINFO_REPLY_FAILED;
        }

        ReleaseLocks();
    }

    const char* remoteIpAddr = remoteIpAddrStr.c_str();
    const char* localIpAddr = localIpAddrStr.c_str();

    /* Reply to request */
    MsgArg replyArgs[3];
    replyArgs[0].Set("u", replyCode);
    replyArgs[1].Set("s", localIpAddr);
    replyArgs[2].Set("s", remoteIpAddr);
    QStatus status = MethodReply(msg, replyArgs, ArraySize(replyArgs));

    /* Log error if reply could not be sent */
    if (ER_OK != status) {
        QCC_LogError(status, ("Failed to respond to org.alljoyn.Bus.GetHostInfo"));
    }
}

void AllJoynObj::ReloadConfig(const InterfaceDescription::Member* member, Message& msg)
{
    ConfigDB* config = ConfigDB::GetConfigDB();
    bool loaded = config->LoadConfig(&bus);
    MsgArg replyArg;

    replyArg.Set("b", loaded);

    QStatus status = MethodReply(msg, &replyArg, 1);

    /* Log error if reply could not be sent */
    if (status != ER_OK) {
        QCC_LogError(status, ("Failed to respond to org.alljoyn.Bus.ReloadConfig"));
    }
}

qcc::ThreadReturn STDCALL AllJoynObj::JoinSessionThread::RunAttach()
{
    QCC_DbgTrace(("JoinSessionThread::RunAttach()"));

    SessionId id = 0;
    String creatorName;
    MsgArg replyArgs[4];
    SessionOpts optsOut;
    uint32_t replyCode = ALLJOYN_JOINSESSION_REPLY_FAILED;
    bool destIsLocal = false;

    /* Default member list to empty */
    replyArgs[3].Set("as", 0, NULL);

    /* Received a daemon request to establish a session route */

    /* Parse message args */
    SessionPort sessionPort;
    const char* src;
    const char* sessionHost;
    const char* dest;
    const char* srcB2B;
    const char* busAddr;
    SessionOpts optsIn;
    RemoteEndpoint srcB2BEp;
    RemoteEndpoint b2bEp;
    String srcStr;
    String destStr;
    bool newSME = false;
    SessionMapEntry sme;

    size_t na;
    const MsgArg* args;
    msg->GetArgs(na, args);
    QStatus status = MsgArg::Get(args, 6, "qsssss", &sessionPort, &src, &sessionHost, &dest, &srcB2B, &busAddr);
    const String srcB2BStr = srcB2B;

    QCC_DbgPrintf(("JoinSessionThread::RunAttach(): sessionPort=%d, src=\"%s\", sessionHost=\"%s\", dest=\"%s\", srcB2B=\"%s\", busAddr=\"%s\"",
                   sessionPort, src, sessionHost, dest, srcB2B, busAddr));

    bool sendSessionJoined = false;
    if (status == ER_OK) {
        status = GetSessionOpts(args[6], optsIn);

        QCC_DbgPrintf(("AllJoynObj::RunAttach(): optsIn.traffic=0x%x, optisIn.proximity=0x%x, optsIn.transports=0x%x",
                       optsIn.traffic, optsIn.proximity, optsIn.transports));
    }

    if (status != ER_OK) {
        QCC_DbgPrintf(("AllJoynObj::RunAttach(): Bad args"));
        replyCode = ALLJOYN_JOINSESSION_REPLY_FAILED;
        ajObj.AcquireLocks();
    } else {
        QCC_DbgPrintf(("AllJoynObj::RunAttach(): Good request.  Starting."));
        srcStr = src;
        destStr = dest;

        ajObj.AcquireLocks();
        /*
         * If there is an outstanding join involving (sessionHost,port), then destEp may not be valid yet.
         * Essentially, someone else might know we are a multipoint session member before we do.
         */
        BusEndpoint destEp = ajObj.FindEndpoint(destStr);
        if ((destEp->GetEndpointType() != ENDPOINT_TYPE_REMOTE) && (destEp->GetEndpointType() != ENDPOINT_TYPE_NULL) && (destEp->GetEndpointType() != ENDPOINT_TYPE_LOCAL)) {
            /* Release locks while waiting */
            ajObj.ReleaseLocks();
            QCC_DbgPrintf(("AllJoynObj::RunAttach(): Endpoint for destStr=\"%s\" exists but is invalid.  Sleeping.", destStr.c_str()));
            qcc::Sleep(500);
            ajObj.AcquireLocks();
            destEp = ajObj.FindEndpoint(destStr);
        }

        /* Determine if the dest is local to this daemon */
        if ((destEp->GetEndpointType() == ENDPOINT_TYPE_REMOTE) || (destEp->GetEndpointType() == ENDPOINT_TYPE_NULL) || (destEp->GetEndpointType() == ENDPOINT_TYPE_LOCAL)) {

            QCC_DbgPrintf(("AllJoynObj::RunAttach(): destStr=\"%s\" served directly.", destStr.c_str()));

            /* This daemon serves dest directly */
            /* Check for a session in the session map */
            bool foundSessionMapEntry = false;
            String destUniqueName = destEp->GetUniqueName();
            BusEndpoint sessionHostEp = ajObj.FindEndpoint(sessionHost);
            SessionMapType::iterator sit = ajObj.SessionMapLowerBound(destUniqueName, 0);
            replyCode = ALLJOYN_JOINSESSION_REPLY_SUCCESS;
            while ((sit != ajObj.sessionMap.end()) && (sit->first.first == destUniqueName)) {
                QCC_DbgPrintf(("AllJoynObj::RunAttach(): Found destUniqueName=\"%s\" in session map.", destUniqueName.c_str()));
                BusEndpoint creatorEp = ajObj.FindEndpoint(sit->second.sessionHost);
                sme = sit->second;
                if ((sme.sessionPort == sessionPort) && sessionHostEp->IsValid() && (creatorEp == sessionHostEp)) {

                    QCC_DbgPrintf(("AllJoynObj::RunAttach(): Valid session map entry for sessionPort=%d", sessionPort));

                    if (sit->second.opts.isMultipoint && (sit->first.second == 0)) {
                        QCC_DbgPrintf(("AllJoynObj::RunAttach(): Session is multipoint"));

                        /* Session is multipoint. Look for an existing (already joined) session */
                        while ((sit != ajObj.sessionMap.end()) && (sit->first.first == destUniqueName)) {
                            creatorEp = ajObj.FindEndpoint(sit->second.sessionHost);
                            if ((sit->first.second != 0) && (sit->second.sessionPort == sessionPort) && (creatorEp == sessionHostEp)) {
                                sme = sit->second;
                                foundSessionMapEntry = true;
                                QCC_DbgPrintf(("AllJoynObj::RunAttach(): Found session map entry"));
                                /* make sure session is not already joined by this joiner */
                                vector<String>::const_iterator mit = sit->second.memberNames.begin();
                                while (mit != sit->second.memberNames.end()) {
                                    if (*mit++ == srcStr) {
                                        replyCode = ALLJOYN_JOINSESSION_REPLY_ALREADY_JOINED;
                                        foundSessionMapEntry = false;
                                        QCC_DbgPrintf(("AllJoynObj::RunAttach(): Already joined"));
                                        break;
                                    }
                                }
                                break;
                            }
                            ++sit;
                        }
                    } else if (sme.opts.isMultipoint && (sit->first.second == msg->GetSessionId())) {
                        /* joiner to joiner multipoint attach message */
                        QCC_DbgPrintf(("AllJoynObj::RunAttach(): Joiner to Joiner multipoint attach message"));
                        foundSessionMapEntry = true;
                    } else if (!sme.opts.isMultipoint && (sit->first.second != 0)) {
                        /* Cannot join a non-multipoint session more than once */
                        QCC_DbgPrintf(("AllJoynObj::RunAttach(): Multiple joins to non-multipoint session detected"));
                        replyCode = ALLJOYN_JOINSESSION_REPLY_FAILED;
                    }
                    if ((replyCode == ALLJOYN_JOINSESSION_REPLY_SUCCESS) && !foundSessionMapEntry) {
                        /* Assign a session id and insert entry */
                        while (sme.id == 0) {
                            sme.id = qcc::Rand32();
                        }
                        sme.isInitializing = true;
                        foundSessionMapEntry = true;
                        ajObj.SessionMapInsert(sme);
                        newSME = true;
                        QCC_DbgPrintf(("AllJoynObj::RunAttach(): Allocate new session id: %d", sme.id));
                    }
                    break;
                }
                ++sit;
            }
            if (!foundSessionMapEntry) {
                QCC_DbgPrintf(("AllJoynObj::RunAttach(): Unable to find a session map entry"));
                if (replyCode == ALLJOYN_JOINSESSION_REPLY_SUCCESS) {
                    replyCode = ALLJOYN_JOINSESSION_REPLY_NO_SESSION;
                }
            } else if (!sme.opts.IsCompatible(optsIn)) {
                QCC_DbgPrintf(("AllJoynObj::RunAttach(): Incompatible options"));
                replyCode = ALLJOYN_JOINSESSION_REPLY_BAD_SESSION_OPTS;
                optsOut = sme.opts;
            } else {
                QCC_DbgPrintf(("AllJoynObj::RunAttach(): Valid session map entry"));

                optsOut = sme.opts;
                optsOut.transports &= optsIn.transports;

                BusEndpoint tempEp = ajObj.FindEndpoint(srcStr);
                VirtualEndpoint srcEp = VirtualEndpoint::cast(tempEp);
                tempEp = ajObj.FindEndpoint(srcB2BStr);
                srcB2BEp = RemoteEndpoint::cast(tempEp);
                if (srcB2BEp->IsValid() && srcEp->IsValid()) {
                    QCC_DbgPrintf(("AllJoynObj::RunAttach(): srcB2BEp IsValid(), srcEp IsValid()"));
                    uint32_t protoVer = srcB2BEp->GetFeatures().protocolVersion;
                    QCC_DbgPrintf(("AllJoynObj::RunAttach(): protoVer=%d.", protoVer));
                    if (protoVer < 9) {
                        srcB2BEp->GetFeatures().nameTransfer = sme.opts.nameTransfer;
                    }

                    /* Store ep for raw sessions (for future close and fd extract) */
                    if (optsOut.traffic != SessionOpts::TRAFFIC_MESSAGES) {
                        QCC_DbgPrintf(("AllJoynObj::RunAttach(): traffic != TRAFFIC_MESSAGES"));
                        SessionMapEntry* smEntry = ajObj.SessionMapFind(sme.endpointName, sme.id);
                        if (smEntry) {
                            smEntry->streamingEp = srcB2BEp;
                        }
                    }

                    /* If this node is the session creator, give it a chance to accept or reject the new member */
                    bool isAccepted = true;
                    BusEndpoint creatorEp = ajObj.FindEndpoint(sme.sessionHost);

                    if (creatorEp->IsValid() && (destEp == creatorEp)) {
                        QCC_DbgPrintf(("AllJoynObj::RunAttach(): SendAcceptSession()"));
                        ajObj.ReleaseLocks();
                        status = ajObj.SendAcceptSession(sme.sessionPort, sme.id, dest, src, optsIn, isAccepted);

                        if (ER_OK != status) {
                            replyCode = ALLJOYN_JOINSESSION_REPLY_FAILED;
                            QCC_LogError(status, ("SendAcceptSession failed"));
                        }

                        /* Re-lock and re-acquire */
                        ajObj.AcquireLocks();
                        if (!destEp->IsValid() || !srcEp->IsValid()) {
                            QCC_LogError(ER_FAIL, ("%s (%s) disappeared during JoinSession", !destEp->IsValid() ? "destEp" : "srcB2BEp", !destEp->IsValid() ? destStr.c_str() : srcB2BStr.c_str()));
                            replyCode = ALLJOYN_JOINSESSION_REPLY_FAILED;
                        }
                    }

                    /* Add new joiner to members */
                    if (isAccepted && creatorEp->IsValid() && (replyCode == ALLJOYN_JOINSESSION_REPLY_SUCCESS)) {

                        QCC_DbgPrintf(("AllJoynObj::RunAttach(): Joinee accepted.  Adding joiner"));

                        SessionMapEntry* smEntry = ajObj.SessionMapFind(sme.endpointName, sme.id);
                        /* Update sessionMap */
                        if (smEntry) {
                            QCC_DbgPrintf(("AllJoynObj::RunAttach(): Adding srcStr=\"%s\" to session map entry", srcStr.c_str()));
                            smEntry->memberNames.push_back(srcStr);
                            id = smEntry->id;
                            destIsLocal = true;
                            creatorName = creatorEp->GetUniqueName();
                            /* create the list of members for the AttachSession reply.
                             * Include every member from this session map entry, apart from a self-joined host.
                             * We can't include that one because it would confuse legacy routers. They'd end up
                             * creating double session routes and corrupting their session cast set */
                            vector<String> replyMembers;
                            for (vector<String>::const_iterator mit = smEntry->memberNames.begin();
                                 mit != smEntry->memberNames.end(); ++mit) {
                                if (*mit != smEntry->sessionHost) {
                                    replyMembers.push_back(*mit);
                                }
                            }
                            replyArgs[3].Set("a$", replyMembers.size(), &replyMembers.front());

                        } else {
                            replyCode = ALLJOYN_JOINSESSION_REPLY_FAILED;
                        }

                        /* Add routes for new session */
                        if (replyCode == ALLJOYN_JOINSESSION_REPLY_SUCCESS) {
                            if (optsOut.traffic == SessionOpts::TRAFFIC_MESSAGES) {
                                BusEndpoint busEndpoint = BusEndpoint::cast(srcEp);
                                QCC_DbgPrintf(("AllJoynObj::RunAttach(): AddSessionRoute() for id=%d.", id));
                                status = ajObj.AddSessionRoute(id, destEp, NULL, busEndpoint, srcB2BEp);
                                if (ER_OK != status) {
                                    QCC_LogError(status, ("AddSessionRoute(%u, %s, NULL, %s, %s) failed", id, dest, srcEp->GetUniqueName().c_str(), srcB2BEp->GetUniqueName().c_str()));
                                }
                            }

                            /* Send SessionJoined to creator */
                            if (ER_OK == status && creatorEp->IsValid() && (destEp == creatorEp)) {
                                sendSessionJoined = true;
                            }
                        }
                    } else {
                        replyCode =  ALLJOYN_JOINSESSION_REPLY_REJECTED;
                    }
                } else {
                    status = ER_FAIL;
                    replyCode = ALLJOYN_JOINSESSION_REPLY_FAILED;
                    if (!srcB2BEp->IsValid()) {
                        QCC_LogError(status, ("Cannot locate srcB2BEp(%s)", srcB2BStr.c_str()));
                    }
                    if (!srcEp->IsValid()) {
                        QCC_LogError(status, ("Cannot locate srcEp(%s)", srcStr.c_str()));
                    }
                }
            }
        } else {
            QCC_DbgPrintf(("AllJoynObj::RunAttach(): destStr=\"%s\" routes indirectly", destStr.c_str()));
            /* This daemon will attempt to route indirectly to dest */
            if ((busAddr[0] == '\0') && (msg->GetSessionId() != 0) && (destEp->GetEndpointType() == ENDPOINT_TYPE_VIRTUAL)) {
                QCC_DbgPrintf(("AllJoynObj::RunAttach(): Secondary (multipoint) attach.  Increment reference"));
                /* This is a secondary (multipoint) attach.
                 * Forward the attach to the dest over the existing session id's B2BEp */
                VirtualEndpoint vep = VirtualEndpoint::cast(destEp);
                b2bEp = vep->GetBusToBusEndpoint(msg->GetSessionId());
                if (b2bEp->IsValid()) {
                    b2bEp->IncrementRef();
                }
<<<<<<< HEAD
            } else if (busAddr[0] != '\0') {
                QCC_DbgPrintf(("AllJoynObj::RunAttach(): Indirect route.  Find transport for busAddr=\"%s\"", busAddr));
                /* Ask the transport for an endpoint */
                Transport* trans = ajObj.GetTransport(busAddr);
                if (trans == NULL) {
                    replyCode = ALLJOYN_JOINSESSION_REPLY_UNREACHABLE;
                } else {
                    ajObj.ReleaseLocks();
                    BusEndpoint ep;
                    QCC_DbgPrintf(("AllJoynObj::RunAttach(): Indirect route. Connect() to  busAddr=\"%s\"", busAddr));
                    status = trans->Connect(busAddr, optsIn, ep);
                    ajObj.AcquireLocks();
                    if (status == ER_OK) {
                        b2bEp = RemoteEndpoint::cast(ep);
                        if (b2bEp->IsValid()) {
                            b2bEp->IncrementRef();
                        }
                    } else {
                        QCC_LogError(status, ("trans->Connect(%s) failed", busAddr));
                        replyCode = ALLJOYN_JOINSESSION_REPLY_CONNECT_FAILED;
                    }
                }
=======
>>>>>>> 9f4bd9e1
            }

            if (!b2bEp->IsValid()) {
                replyCode = ALLJOYN_JOINSESSION_REPLY_NO_SESSION;
            } else {
                /* Forward AttachSession to next hop */
                SessionId tempId;
                SessionOpts tempOpts;
                const String nextControllerName = b2bEp->GetRemoteName();

                QCC_DbgPrintf(("AllJoynObj::RunAttach(): Forward AttachSession to  busAddr=\"%s\" at nextControllerName=\"%s\"",
                               busAddr, nextControllerName.c_str()));

                /* Send AttachSession */
                ajObj.ReleaseLocks();
                status = ajObj.SendAttachSession(sessionPort, src, sessionHost, dest, b2bEp, nextControllerName.c_str(),
                                                 msg->GetSessionId(), busAddr, optsIn, replyCode, tempId, tempOpts, replyArgs[3]);
                ajObj.AcquireLocks();

                /* If successful, add bi-directional session routes */
                if ((status == ER_OK) && (replyCode == ALLJOYN_JOINSESSION_REPLY_SUCCESS)) {

                    QCC_DbgPrintf(("AllJoynObj::RunAttach(): SendAttachSession() success"));

<<<<<<< HEAD
                    /* Wait for dest to appear with a route through b2bEp */
                    uint64_t startTime = GetTimestamp64();
                    VirtualEndpoint vDestEp;
                    while (replyCode == ALLJOYN_JOINSESSION_REPLY_SUCCESS) {
                        /* Does vSessionEp route through b2bEp? If so, we're done */
                        if (!b2bEp->IsValid()) {
                            QCC_LogError(ER_FAIL, ("B2B endpoint disappeared during AttachSession"));
                            replyCode = ALLJOYN_JOINSESSION_REPLY_FAILED;
                            break;
                        }
                        if (ajObj.FindEndpoint(destStr, vDestEp) && vDestEp->CanUseRoute(b2bEp)) {
                            QCC_DbgPrintf(("AllJoynObj::RunAttach(): Indirect route appeared"));
                            break;
                        }
                        /* Otherwise wait */
                        uint64_t now = GetTimestamp64();
                        if (now > (startTime + 30000LL)) {
                            replyCode = ALLJOYN_JOINSESSION_REPLY_FAILED;
                            QCC_LogError(ER_FAIL, ("AttachSession timed out waiting for destination to appear"));
                            break;
                        } else {
                            /* Give up the locks while waiting */
                            ajObj.ReleaseLocks();
                            qcc::Sleep(10);
                            ajObj.AcquireLocks();
                        }
                    }

                    BusEndpoint tempEp = ajObj.FindEndpoint(srcStr);
=======
                    BusEndpoint tempEp = ajObj.router.FindEndpoint(srcStr);
>>>>>>> 9f4bd9e1
                    VirtualEndpoint srcEp = VirtualEndpoint::cast(tempEp);
                    tempEp = ajObj.FindEndpoint(srcB2BStr);
                    srcB2BEp = RemoteEndpoint::cast(tempEp);
                    /* Add bi-directional session routes */
                    if (srcB2BEp->IsValid() && srcEp->IsValid() && destEp->IsValid() && b2bEp->IsValid()) {
                        id = tempId;
                        optsOut = tempOpts;
                        BusEndpoint busEndpointSrc = BusEndpoint::cast(srcEp);
<<<<<<< HEAD
                        status = ajObj.AddSessionRoute(id, busEndpointDest, &b2bEp, busEndpointSrc, srcB2BEp);
=======
                        status = ajObj.router.AddSessionRoute(id, destEp, &b2bEp, busEndpointSrc, srcB2BEp);
>>>>>>> 9f4bd9e1
                        if (status != ER_OK) {
                            QCC_LogError(status, ("AddSessionRoute(%u, %s, %s, %s) failed",
                                                  id, dest, b2bEp->GetUniqueName().c_str(), srcEp->GetUniqueName().c_str(), srcB2BEp->GetUniqueName().c_str()));
                        }
                    } else {
                        replyCode = ALLJOYN_JOINSESSION_REPLY_FAILED;
                    }
                } else {
                    QCC_LogError(status, ("AttachSession failed (reply=%d)", replyCode));
                    if (status == ER_OK) {
                        status = ER_BUS_REPLY_IS_ERROR_MESSAGE;
                    }
                    if (replyCode == ALLJOYN_JOINSESSION_REPLY_SUCCESS) {
                        replyCode = ALLJOYN_JOINSESSION_REPLY_FAILED;
                    }
                }
            }
            if (b2bEp->IsValid()) {
                b2bEp->DecrementRef();
            }
        }
    }

    /* Reply to request */
    QCC_DbgPrintf(("AllJoynObj::RunAttach(): Reply to request"));
    replyArgs[0].Set("u", replyCode);
    replyArgs[1].Set("u", id);
    SetSessionOpts(optsOut, replyArgs[2]);

    /*
     * On success, ensure that reply goes over the new b2b connection. Otherwise a race condition
     * related to shutting down endpoints that are to become raw will occur.
     */
    /* Obtain the srcB2BEp */
    BusEndpoint tempEp = ajObj.FindEndpoint(srcB2BStr);
    srcB2BEp = RemoteEndpoint::cast(tempEp);
    if (srcB2BEp->IsValid()) {
        ajObj.ReleaseLocks();
        status = msg->ReplyMsg(msg, replyArgs, ArraySize(replyArgs));
        if (status == ER_OK) {
            status = srcB2BEp->PushMessage(msg);
        }
    } else {
        ajObj.ReleaseLocks();
        status = ajObj.MethodReply(msg, replyArgs, ArraySize(replyArgs));
    }

    /* Send SessionJoined to creator */
    if (sendSessionJoined) {
        QCC_DbgPrintf(("AllJoynObj::RunAttach(): SendSessionJoined(port=%d., id=%d, source=\"%s\", endpoint=\"%s\")",
                       sme.sessionPort, sme.id, srcStr.c_str(), sme.endpointName.c_str()));
        ajObj.SendSessionJoined(sme.sessionPort, sme.id, srcStr.c_str(), sme.endpointName.c_str());
    }
    ajObj.AcquireLocks();

    /* Log error if reply could not be sent */
    if (ER_OK != status) {
        QCC_LogError(status, ("Failed to respond to org.alljoyn.Daemon.AttachSession."));
    }

    /* Special handling for successful raw session creation. (Must occur after reply is sent) */
    if (srcB2BEp->IsValid() && (optsOut.traffic != SessionOpts::TRAFFIC_MESSAGES)) {
        QCC_DbgPrintf(("AllJoynObj::RunAttach(): Direct raw session handling"));
        if (!b2bEp->IsValid()) {
            if (!creatorName.empty()) {
                /* Destination for raw session. Shutdown endpoint and preserve the fd for future call to GetSessionFd */
                SessionMapEntry* smEntry = ajObj.SessionMapFind(creatorName, id);
                if (smEntry) {
                    if (smEntry->streamingEp->IsValid()) {
                        ajObj.ReleaseLocks();
                        QCC_DbgPrintf(("AllJoynObj::RunAttach(): Direct raw session handling.  ShutdownEndpoint()"));
                        status = ajObj.ShutdownEndpoint(smEntry->streamingEp, smEntry->fd);

                        ajObj.AcquireLocks();
                        smEntry = ajObj.SessionMapFind(creatorName, id);
                        if (smEntry) {
                            if (status != ER_OK) {
                                QCC_LogError(status, ("Failed to shutdown raw endpoint"));
                            }
                            smEntry->streamingEp->Invalidate();
                            smEntry->isRawReady = true;
                        }
                    }
                }
                if (!smEntry) {
                    QCC_LogError(ER_FAIL, ("Failed to find SessionMapEntry \"%s\",%08x", creatorName.c_str(), id));
                }
            }
        } else {
            QCC_DbgPrintf(("AllJoynObj::RunAttach(): indirect raw session handling"));
            /* Indirect raw route (middle-man). Create a pump to copy raw data between endpoints */
            QStatus tStatus;
            SocketFd srcB2bFd, b2bFd;
            ajObj.ReleaseLocks();
            status = ajObj.ShutdownEndpoint(srcB2BEp, srcB2bFd);
            tStatus = ajObj.ShutdownEndpoint(b2bEp, b2bFd);

            ajObj.AcquireLocks();
            status = (status == ER_OK) ? tStatus : status;
            if (status == ER_OK) {
                QCC_DbgPrintf(("AllJoynObj::RunAttach(): indirect raw session handling. Create message pump."));
                SocketStream* ss1 = new SocketStream(srcB2bFd);
                SocketStream* ss2 = new SocketStream(b2bFd);
                size_t chunkSize = 4096;
                String threadNameStr = id;
                threadNameStr.append("-pump");
                const char* threadName = threadNameStr.c_str();
                bool isManaged = true;
                ManagedObj<StreamPump> pump(ss1, ss2, chunkSize, threadName, isManaged);
                status = pump->Start();
            }
            if (status != ER_OK) {
                QCC_LogError(status, ("Raw relay creation failed"));
            }
        }
    }

    /* Clear the initializing state (or cleanup) any initializing sessionMap entry */
    if (newSME) {
        QCC_DbgPrintf(("AllJoynObj::RunAttach(): Cleanup"));
        SessionMapEntry* smEntry = ajObj.SessionMapFind(sme.endpointName, sme.id);
        if (smEntry) {
            if (replyCode == ALLJOYN_JOINSESSION_REPLY_SUCCESS) {
                smEntry->isInitializing = false;
            } else {
                ajObj.SessionMapErase(sme);
            }
        } else {
            QCC_LogError(ER_BUS_NO_SESSION, ("Error clearing initializing entry in sessionMap"));
        }
    }

    ajObj.ReleaseLocks();

    /* Send SessionChanged if multipoint */
    if ((replyCode == ALLJOYN_JOINSESSION_REPLY_SUCCESS) && optsOut.isMultipoint && (id != 0) && destIsLocal) {
        QCC_DbgPrintf(("AllJoynObj::RunAttach(): SendMPSessionChanged(id=%d, source=\"%s, true, dest)", id, srcStr.c_str(), destStr.c_str()));
        ajObj.SendMPSessionChanged(id, srcStr.c_str(), true, destStr.c_str(), ALLJOYN_MPSESSIONCHANGED_REMOTE_MEMBER_ADDED);
    }

    QCC_DbgPrintf(("AllJoynObj::RunAttach(%d) returned (%d,%u) (status=%s)", sessionPort, replyCode, id, QCC_StatusText(status)));

    return 0;
}

void AllJoynObj::AddAdvNameAlias(const String& guid, const TransportMask mask, const String& advName)
{
    QCC_DbgTrace(("AllJoynObj::AddAdvNameAlias(%s, 0x%x, %s)", guid.c_str(), mask, advName.c_str()));

    AcquireLocks();
    std::map<qcc::String, set<AdvAliasEntry> >::iterator it = advAliasMap.find(guid);
    if (it == advAliasMap.end()) {
        set<AdvAliasEntry> temp;
        AdvAliasEntry entry(advName, mask);
        temp.insert(entry);
        advAliasMap.insert(pair<String, set<AdvAliasEntry> >(guid, temp));
    } else {
        AdvAliasEntry entry(advName, mask);
        it->second.insert(entry);
    }
    ReleaseLocks();
}

bool AllJoynObj::RemoveSessionRefs(const char* epName, SessionId id, bool sendSessionLost, LeaveSessionType lst)
{
    QCC_DbgTrace(("AllJoynObj::RemoveSessionRefs(%s, %u, %u)", epName, id, sendSessionLost));

    AcquireLocks();

    BusEndpoint endpoint = FindEndpoint(epName);

    if (!endpoint->IsValid()) {
        ReleaseLocks();
        return false;
    }

    String epNameStr = endpoint->GetUniqueName();
    vector<pair<String, SessionId> > changedSessionMembers;
    vector<SessionMapEntry> sessionsLost;
    vector<String> epChangedSessionMembers;
    SessionMapEntry smeRemoved;
    bool foundSME = false;
    bool epPresentInAnyEntry = false;
    QStatus sessionLostReason = ER_FAIL;

    SessionMapType::iterator it = sessionMap.begin();
    /* Look through sessionMap for entries matching id */
    while (it != sessionMap.end()) {
        bool toRemove = false;
        if (it->first.second == id) {
            if (it->first.first == epNameStr) {
                bool selfJoinEntry = false;
                /* Exact key matches are removed */

                /* special logic in the case this exact match entry was about self-join
                 * This logic is largely the same as in non exact match branch
                 */
                if (it->second.IsSelfJoin() && it->second.sessionHost == epNameStr) {
                    selfJoinEntry = true;
                    bool endPointIsMember = false;
                    if ((lst == LEAVE_SESSION) ||
                        (lst == LEAVE_JOINED_SESSION)) {
                        /* Remove matching session members */
                        vector<String>::iterator mit = it->second.memberNames.begin();
                        while (mit != it->second.memberNames.end()) {
                            if (epNameStr == *mit) {
                                endPointIsMember = true;
                                mit = it->second.memberNames.erase(mit);
                                if (it->second.opts.isMultipoint) {
                                    changedSessionMembers.push_back(it->first);
                                }
                            } else {
                                ++mit;
                            }
                        }
                    }

                    if (((lst == LEAVE_SESSION && endPointIsMember == false) || lst == LEAVE_HOSTED_SESSION)) {
                        if (endpoint == FindEndpoint(it->second.sessionHost)) {
                            /* Modify entry to remove matching sessionHost */
                            it->second.sessionHost.clear();
                            if (it->second.opts.isMultipoint) {
                                changedSessionMembers.push_back(it->first);
                            }
                        }
                    }

                    /* Session is lost when members + sessionHost together contain only one entry */
                    if ((it->second.fd == qcc::INVALID_SOCKET_FD) && (it->second.memberNames.empty() || ((it->second.memberNames.size() == 1) && it->second.sessionHost.empty()))) {
                        SessionMapEntry tsme = it->second;
                        sessionsLost.push_back(tsme);
                        toRemove = true;
                    }
                } else {
                    toRemove = true;
                }

                if (sendSessionLost) {
                    smeRemoved = it->second;
                    epChangedSessionMembers.push_back(smeRemoved.sessionHost);
                    vector<String>::iterator mit = smeRemoved.memberNames.begin();
                    while (mit != smeRemoved.memberNames.end()) {
                        if (epNameStr != *mit) {
                            epChangedSessionMembers.push_back(*mit++);
                        } else {
                            ++mit;
                        }
                    }
                }

                if (selfJoinEntry == true) {
                    sessionLostReason = ER_BUS_REMOVED_BY_BINDER_SELF;
                } else {
                    sessionLostReason = ER_BUS_REMOVED_BY_BINDER;
                }

                foundSME = true;
            } else {
                bool endPointIsMember = false;

                if ((lst == LEAVE_SESSION) ||
                    (lst == LEAVE_JOINED_SESSION)) {
                    /* Remove matching session members */
                    vector<String>::iterator mit = it->second.memberNames.begin();
                    while (mit != it->second.memberNames.end()) {
                        if (epNameStr == *mit) {
                            endPointIsMember = true;
                            mit = it->second.memberNames.erase(mit);
                            if (it->second.opts.isMultipoint) {
                                changedSessionMembers.push_back(it->first);
                            }
                        } else {
                            ++mit;
                        }
                    }
                }

                if ((lst == LEAVE_SESSION && endPointIsMember == false) || lst == LEAVE_HOSTED_SESSION) {
                    if (endpoint == FindEndpoint(it->second.sessionHost)) {
                        /* Modify entry to remove matching sessionHost */
                        it->second.sessionHost.clear();
                        if (it->second.opts.isMultipoint) {
                            changedSessionMembers.push_back(it->first);
                        }
                    }
                }

                /* Session is lost when members + sessionHost together contain only one entry */
                if ((it->second.fd == qcc::INVALID_SOCKET_FD) && (it->second.memberNames.empty() || ((it->second.memberNames.size() == 1) && it->second.sessionHost.empty()))) {
                    SessionMapEntry tsme = it->second;
                    if (!it->second.isInitializing) {
                        toRemove = true;
                    }
                    sessionsLost.push_back(tsme);
                }
            }

            if (!toRemove && !epPresentInAnyEntry &&
                ((endpoint == FindEndpoint(it->second.sessionHost)) ||
                 (find(it->second.memberNames.begin(), it->second.memberNames.end(), epNameStr) != it->second.memberNames.end()))) {
                epPresentInAnyEntry = true;
            }

        }
        if (toRemove) {
            sessionMap.erase(it++);
        } else {
            ++it;
        }
    }
    ReleaseLocks();

    /* Send MPSessionChanged for each changed session involving alias */
    vector<pair<String, SessionId> >::const_iterator csit = changedSessionMembers.begin();
    while (csit != changedSessionMembers.end()) {
        /* We should not send the MPSessionChanged if this member was still present (selfjoin case), with the exception of its own leaf */
        if (epPresentInAnyEntry == false || epNameStr == csit->first) {
            SendMPSessionChanged(csit->second, epNameStr.c_str(), false, csit->first.c_str(), ALLJOYN_MPSESSIONCHANGED_REMOTE_MEMBER_REMOVED);
        }
        csit++;
    }
    /* Send MPSessionChanged to the member being removed by the binder */
    vector<String>::const_iterator csitEp = epChangedSessionMembers.begin();
    while (csitEp != epChangedSessionMembers.end()) {
        SendMPSessionChanged(id, (*csitEp).c_str(), false, epNameStr.c_str(), ALLJOYN_MPSESSIONCHANGED_LOCAL_MEMBER_REMOVED);
        csitEp++;
    }
    /* Send session lost signals */
    vector<SessionMapEntry>::iterator slit = sessionsLost.begin();
    while (slit != sessionsLost.end()) {
        if (slit->memberNames.size() == 1) {
            SendSessionLost(*slit++, ER_OK, ALLJOYN_SESSIONLOST_DISPOSITION_MEMBER);
        } else {
            SendSessionLost(*slit++, ER_OK, ALLJOYN_SESSIONLOST_DISPOSITION_HOST);
        }
    }
    if (foundSME && sendSessionLost) {
        SendSessionLost(smeRemoved, sessionLostReason, ALLJOYN_SESSIONLOST_DISPOSITION_MEMBER);
    }

    return epPresentInAnyEntry;
}

void AllJoynObj::RemoveSessionRefs(const String& vepName, const String& b2bEpName)
{
    QCC_DbgTrace(("AllJoynObj::RemoveSessionRefs(%s, %s)",  vepName.c_str(), b2bEpName.c_str()));

    VirtualEndpoint vep;
    RemoteEndpoint b2bEp;

    AcquireLocks();

    if (!FindEndpoint(vepName, vep)) {
        QCC_LogError(ER_FAIL, ("Virtual endpoint %s disappeared during RemoveSessionRefs", vepName.c_str()));
        ReleaseLocks();
        return;
    }
    if (!FindEndpoint(b2bEpName, b2bEp)) {
        QCC_LogError(ER_FAIL, ("B2B endpoint %s disappeared during RemoveSessionRefs", b2bEpName.c_str()));
        ReleaseLocks();
        return;
    }

    QStatus disconnectReason = b2bEp->GetDisconnectStatus();

    vector<pair<String, SessionId> > changedSessionMembers;
    vector<SessionMapEntry> sessionsLost;
    SessionMapType::iterator it = sessionMap.begin();
    while (it != sessionMap.end()) {
        int count;
        /* Skip binding reservations */
        if (it->first.second == 0) {
            ++it;
            continue;
        }
        /* Examine sessions with ids that are affected by removal of vep through b2bep */
        /* Only sessions that route through a single (matching) b2bEp are affected */
        if ((vep->GetBusToBusEndpoint(it->first.second, &count) == b2bEp) && (count == 1)) {
            if (it->first.first == vepName) {
                /* Key matches can be removed from sessionMap */
                sessionMap.erase(it++);
            } else {
                if (BusEndpoint::cast(vep) == FindEndpoint(it->second.sessionHost)) {
                    /* If the session's sessionHost is vep, then clear it out of the session */
                    it->second.sessionHost.clear();
                    if (it->second.opts.isMultipoint) {
                        changedSessionMembers.push_back(it->first);
                    }
                } else {
                    /* Clear vep from any session members */
                    vector<String>::iterator mit = it->second.memberNames.begin();
                    while (mit != it->second.memberNames.end()) {
                        if (vepName == *mit) {
                            mit = it->second.memberNames.erase(mit);
                            if (it->second.opts.isMultipoint) {
                                changedSessionMembers.push_back(it->first);
                            }
                        } else {
                            ++mit;
                        }
                    }
                }
                /* A session with only one member and no sessionHost or only a sessionHost are "lost" */
                if ((it->second.fd == qcc::INVALID_SOCKET_FD) && (it->second.memberNames.empty() || ((it->second.memberNames.size() == 1) && it->second.sessionHost.empty()))) {
                    SessionMapEntry tsme = it->second;
                    pair<String, SessionId> key = it->first;
                    if (!it->second.isInitializing) {
                        sessionMap.erase(it++);
                    } else {
                        ++it;
                    }
                    sessionsLost.push_back(tsme);
                } else {
                    ++it;
                }
            }
        } else {
            ++it;
        }
    }
    ReleaseLocks();

    /* Send MPSessionChanged for each changed session involving alias */
    vector<pair<String, SessionId> >::const_iterator csit = changedSessionMembers.begin();
    while (csit != changedSessionMembers.end()) {
        SendMPSessionChanged(csit->second, vepName.c_str(), false, csit->first.c_str(), ALLJOYN_MPSESSIONCHANGED_REMOTE_MEMBER_REMOVED);
        csit++;
    }
    /* Send session lost signals */
    vector<SessionMapEntry>::iterator slit = sessionsLost.begin();
    while (slit != sessionsLost.end()) {
        if (slit->memberNames.size() == 1) {
            SendSessionLost(*slit++, disconnectReason, ALLJOYN_SESSIONLOST_DISPOSITION_MEMBER);
        } else {
            SendSessionLost(*slit++, disconnectReason, ALLJOYN_SESSIONLOST_DISPOSITION_HOST);
        }
    }
}

void AllJoynObj::GetSessionInfo(const InterfaceDescription::Member* member, Message& msg)
{
    /* Received a daemon request for session info */

    /* Parse message args */
    const char* creatorName;
    SessionPort sessionPort;
    SessionOpts optsIn;
    vector<String> busAddrs;

    size_t na;
    const MsgArg* args;
    msg->GetArgs(na, args);
    QStatus status = MsgArg::Get(args, 2, "sq", &creatorName, &sessionPort);
    if (status == ER_OK) {
        status = GetSessionOpts(args[2], optsIn);
    }

    if (status == ER_OK) {
        QCC_DbgTrace(("AllJoynObj::GetSessionInfo(%s, %u, <%x, %x, %x>)", creatorName, sessionPort, optsIn.traffic, optsIn.proximity, optsIn.transports));

        /* Ask the appropriate transport for the listening busAddr */
        TransportList& transList = bus.GetInternal().GetTransportList();
        for (size_t i = 0; i < transList.GetNumTransports(); ++i) {
            Transport* trans = transList.GetTransport(i);
            if (trans && (trans->GetTransportMask() & optsIn.transports)) {
                trans->GetListenAddresses(optsIn, busAddrs);
            } else if (!trans) {
                QCC_LogError(ER_BUS_TRANSPORT_NOT_AVAILABLE, ("NULL transport pointer found in transportList"));
            }
        }
    } else {
        QCC_LogError(status, ("AllJoynObj::GetSessionInfo cannot parse args"));
    }

    if (busAddrs.empty()) {
        status = MethodReply(msg, ER_BUS_NO_SESSION);
    } else {
        MsgArg replyArg("a$", busAddrs.size(), &busAddrs[0]);
        status = MethodReply(msg, &replyArg, 1);
    }

    if (status != ER_OK) {
        QCC_LogError(status, ("GetSessionInfo failed"));
    }
}

QStatus AllJoynObj::SendAttachSession(SessionPort sessionPort,
                                      const char* src,
                                      const char* sessionHost,
                                      const char* dest,
                                      RemoteEndpoint& b2bEp,
                                      const char* remoteControllerName,
                                      SessionId outgoingSessionId,
                                      const char* busAddr,
                                      const SessionOpts& optsIn,
                                      uint32_t& replyCode,
                                      SessionId& id,
                                      SessionOpts& optsOut,
                                      MsgArg& members)
{
    QStatus status = ER_OK;
    Message reply(bus);
    MsgArg attachArgs[7];
    attachArgs[0].Set("q", sessionPort);
    attachArgs[1].Set("s", src);
    attachArgs[2].Set("s", sessionHost);
    attachArgs[3].Set("s", dest);
    attachArgs[4].Set("s", b2bEp->GetUniqueName().c_str());
    attachArgs[5].Set("s", busAddr);
    SetSessionOpts(optsIn, attachArgs[6]);
    ProxyBusObject controllerObj(bus, remoteControllerName, org::alljoyn::Daemon::ObjectPath, outgoingSessionId);
    controllerObj.AddInterface(*daemonIface);

    /* If the new session is raw, then arm the endpoint's RX thread to stop after reading one more message */
    if ((status == ER_OK) && (optsIn.traffic != SessionOpts::TRAFFIC_MESSAGES)) {
        status = b2bEp->PauseAfterRxReply();
    }

    /* Make the method call */
    if (status == ER_OK) {
        QCC_DbgPrintf(("Sending AttachSession(%u, %s, %s, %s, %s, %s, <%x, %x, %x>) to %s",
                       attachArgs[0].v_uint16,
                       attachArgs[1].v_string.str,
                       attachArgs[2].v_string.str,
                       attachArgs[3].v_string.str,
                       attachArgs[4].v_string.str,
                       attachArgs[5].v_string.str,
                       optsIn.proximity, optsIn.traffic, optsIn.transports,
                       remoteControllerName));

        controllerObj.SetB2BEndpoint(b2bEp);
        status = controllerObj.MethodCall(org::alljoyn::Daemon::InterfaceName,
                                          "AttachSession",
                                          attachArgs,
                                          ArraySize(attachArgs),
                                          reply,
                                          30000);
    }

    if (status != ER_OK) {
        replyCode = ALLJOYN_JOINSESSION_REPLY_FAILED;
        QCC_LogError(status, ("SendAttachSession failed"));
    } else {
        const MsgArg* replyArgs;
        size_t numReplyArgs;
        reply->GetArgs(numReplyArgs, replyArgs);
        replyCode = replyArgs[0].v_uint32;
        id = replyArgs[1].v_uint32;
        status = GetSessionOpts(replyArgs[2], optsOut);
        if (status == ER_OK) {
            members = *reply->GetArg(3);
            QCC_DbgPrintf(("Received AttachSession response: replyCode=%d, sessionId=%u, opts=<%x, %x, %x>",
                           replyCode, id, optsOut.proximity, optsOut.traffic, optsOut.transports));
        } else {
            QCC_DbgPrintf(("Received AttachSession response: <bad_args>"));
        }
    }

    return status;
}

QStatus AllJoynObj::SendSessionJoined(SessionPort sessionPort,
                                      SessionId sessionId,
                                      const char* joinerName,
                                      const char* creatorName)
{
    MsgArg args[3];
    args[0].Set("q", sessionPort);
    args[1].Set("u", sessionId);
    args[2].Set("s", joinerName);

    QCC_DbgPrintf(("SendSessionJoined(%u, %u, %s) to %s",
                   args[0].v_uint16,
                   args[1].v_uint32,
                   args[2].v_string.str,
                   creatorName));

    AllJoynPeerObj* peerObj = bus.GetInternal().GetLocalEndpoint()->GetPeerObj();
    QStatus status = peerObj->Signal(creatorName, sessionId, *mpSessionJoinedSignal, args, ArraySize(args));
    if (status != ER_OK) {
        QCC_LogError(status, ("Failed to send SessionJoined to %s", creatorName));
    }

    return status;
}

QStatus AllJoynObj::SendAcceptSession(SessionPort sessionPort,
                                      SessionId sessionId,
                                      const char* creatorName,
                                      const char* joinerName,
                                      const SessionOpts& inOpts,
                                      bool& isAccepted)
{
    /* Give the receiver a chance to accept or reject the new member */
    Message reply(bus);
    MsgArg acceptArgs[4];
    acceptArgs[0].Set("q", sessionPort);
    acceptArgs[1].Set("u", sessionId);
    acceptArgs[2].Set("s", joinerName);
    SetSessionOpts(inOpts, acceptArgs[3]);
    ProxyBusObject peerObj(bus, creatorName, org::alljoyn::Bus::Peer::ObjectPath, 0);
    const InterfaceDescription* sessionIntf = bus.GetInterface(org::alljoyn::Bus::Peer::Session::InterfaceName);
    assert(sessionIntf);
    peerObj.AddInterface(*sessionIntf);

    QCC_DbgPrintf(("Calling AcceptSession(%d, %u, %s, <%x, %x, %x> to %s",
                   acceptArgs[0].v_uint16,
                   acceptArgs[1].v_uint32,
                   acceptArgs[2].v_string.str,
                   inOpts.proximity, inOpts.traffic, inOpts.transports,
                   creatorName));

    QStatus status = peerObj.MethodCall(org::alljoyn::Bus::Peer::Session::InterfaceName,
                                        "AcceptSession",
                                        acceptArgs,
                                        ArraySize(acceptArgs),
                                        reply);
    if (status == ER_OK) {
        size_t na;
        const MsgArg* replyArgs;
        reply->GetArgs(na, replyArgs);
        replyArgs[0].Get("b", &isAccepted);
    } else {
        isAccepted = false;
    }
    return status;
}

SessionListener::SessionLostReason AllJoynObj::ConvertReasonToSessionLostReason(QStatus reason) const {

    SessionListener::SessionLostReason replyCode;
    switch (reason) {
    case ER_OK:
        replyCode = SessionListener::ALLJOYN_SESSIONLOST_REMOTE_END_LEFT_SESSION;
        break;

    case ER_SOCK_OTHER_END_CLOSED:
    case ER_BUS_ENDPOINT_CLOSING:
        replyCode = SessionListener::ALLJOYN_SESSIONLOST_REMOTE_END_CLOSED_ABRUPTLY;
        break;

    case ER_BUS_REMOVED_BY_BINDER:
        replyCode = SessionListener::ALLJOYN_SESSIONLOST_REMOVED_BY_BINDER;
        break;

    case ER_BUS_REMOVED_BY_BINDER_SELF:
        replyCode = SessionListener::ALLJOYN_SESSIONLOST_REMOVED_BY_BINDER_SELF;
        break;

    case ER_TIMEOUT:
        replyCode = SessionListener::ALLJOYN_SESSIONLOST_LINK_TIMEOUT;
        break;

    default:
        replyCode = SessionListener::ALLJOYN_SESSIONLOST_REASON_OTHER;
        break;
    }

    return replyCode;

}

void AllJoynObj::SendSessionLost(const SessionMapEntry& sme, QStatus reason, unsigned int disposition)
{
    /* Send SessionLost to the endpoint mentioned in sme */
    Message sigMsg(bus);

    AcquireLocks();
    BusEndpoint ep = FindEndpoint(sme.endpointName);


    if (ep->GetEndpointType() == ENDPOINT_TYPE_REMOTE && RemoteEndpoint::cast(ep)->GetRemoteProtocolVersion() < 7) {
        ReleaseLocks();
        /* For older clients i.e. protocol version < 7, emit SessionLost(u) signal */
        MsgArg args[1];
        args[0].Set("u", sme.id);
        QCC_DbgPrintf(("Sending SessionLost(%u) to %s", sme.id, sme.endpointName.c_str()));
        QStatus status = Signal(sme.endpointName.c_str(), sme.id, *sessionLostSignal, args, ArraySize(args));
        if (ER_OK != status) {
            QCC_LogError(status, ("Failed to send SessionLost(%d) to %s", sme.id, sme.endpointName.c_str()));
        }
    } else if (ep->GetEndpointType() == ENDPOINT_TYPE_REMOTE && RemoteEndpoint::cast(ep)->GetRemoteProtocolVersion() < 11) {
        ReleaseLocks();
        /* For newer clients i.e. protocol version [8:10], emit SessionLostWithReason(uu) signal */
        MsgArg args[2];
        args[0].Set("u", sme.id);
        args[1].Set("u", ConvertReasonToSessionLostReason(reason));
        QCC_DbgPrintf(("Sending sessionLostWithReason(%u, %s) to %s", sme.id, QCC_StatusText(reason), sme.endpointName.c_str()));

        QStatus status = Signal(sme.endpointName.c_str(), sme.id, *sessionLostWithReasonSignal, args, ArraySize(args));

        if (ER_OK != status) {
            QCC_LogError(status, ("Failed to send sessionLostWithReason(%u, %s) to %s", sme.id, QCC_StatusText(reason), sme.endpointName.c_str()));
        }
    } else {
        ReleaseLocks();
        /* For newer clients i.e. protocol version >= 11, emit SessionLostWithReason(uub) signal */
        MsgArg args[3];
        args[0].Set("u", sme.id);
        args[1].Set("u", ConvertReasonToSessionLostReason(reason));
        args[2].Set("u", disposition);
        QCC_DbgPrintf(("Sending sessionLostWithReasonAndDisposition(%u, %s, %d) to %s", sme.id, QCC_StatusText(reason), disposition, sme.endpointName.c_str()));

        QStatus status = Signal(sme.endpointName.c_str(), sme.id, *sessionLostWithReasonAndDispositionSignal, args, ArraySize(args));

        if (ER_OK != status) {
            QCC_LogError(status, ("Failed to send sessionLostWithReason(%u, %s) to %s", sme.id, QCC_StatusText(reason), sme.endpointName.c_str()));
        }
    }
}

void AllJoynObj::SendMPSessionChanged(SessionId sessionId, const char* name, bool isAdd, const char* dest, unsigned int reason)
{
    Message msg(bus);

    AcquireLocks();
    BusEndpoint ep = FindEndpoint(dest);

    if (ep->GetEndpointType() == ENDPOINT_TYPE_REMOTE && RemoteEndpoint::cast(ep)->GetRemoteProtocolVersion() <= 10) {
        ReleaseLocks();
        MsgArg args[3];
        args[0].Set("u", sessionId);
        args[1].Set("s", name);
        args[2].Set("b", isAdd);
        QCC_DbgPrintf(("Sending MPSessionChanged(%u, %s, %s) to %s", sessionId, name, isAdd ? "true" : "false", dest));
        QStatus status = Signal(dest, sessionId, *mpSessionChangedSignal, args, ArraySize(args));
        if (status != ER_OK) {
            QCC_LogError(status, ("Failed to send MPSessionChanged to %s", dest));
        }
    } else {
        ReleaseLocks();
        MsgArg args[4];
        args[0].Set("u", sessionId);
        args[1].Set("s", name);
        args[2].Set("b", isAdd);
        args[3].Set("u", reason);
        QCC_DbgPrintf(("Sending MPSessionChanged(%u, %s, %s, %u) to %s", sessionId, name, isAdd ? "true" : "false", reason, dest));
        QStatus status = Signal(dest, sessionId, *mpSessionChangedWithReason, args, ArraySize(args));
        if (status != ER_OK) {
            QCC_LogError(status, ("Failed to send MPSessionChangedWithReason to %s", dest));
        }
    }
}

QStatus AllJoynObj::ShutdownEndpoint(RemoteEndpoint& b2bEp, SocketFd& sockFd)
{
    SocketStream& ss = static_cast<SocketStream&>(b2bEp->GetStream());
    /* Grab the file descriptor for the B2B endpoint and close the endpoint */
    ss.DetachSocketFd();
    SocketFd epSockFd = ss.GetSocketFd();
    if (!epSockFd) {
        return ER_BUS_NOT_CONNECTED;
    }
    QStatus status = SocketDup(epSockFd, sockFd);
    if (status == ER_OK) {
        status = b2bEp->StopAfterTxEmpty();
        if (status == ER_OK) {
            status = b2bEp->Join();
            if (status != ER_OK) {
                QCC_LogError(status, ("Failed to join RemoteEndpoint used for streaming"));
                sockFd = qcc::INVALID_SOCKET_FD;
            }
        } else {
            QCC_LogError(status, ("Failed to stop RemoteEndpoint used for streaming"));
            sockFd = qcc::INVALID_SOCKET_FD;
        }
    } else {
        QCC_LogError(status, ("Failed to dup remote endpoint's socket"));
        sockFd = qcc::INVALID_SOCKET_FD;
    }
    return status;
}

void AllJoynObj::DetachSessionSignalHandler(const InterfaceDescription::Member* member, const char* sourcePath, Message& msg)
{
    size_t numArgs;
    const MsgArg* args;

    /* Parse message args */
    msg->GetArgs(numArgs, args);
    assert(numArgs == 2);
    SessionId id = args[0].v_uint32;
    const char* src = args[1].v_string.str;

    QCC_DbgTrace(("AllJoynObj::DetachSessionSignalHandler(src=%s, id=%u)", src, id));

    /* Do not process our own detach message signals */
    if (::strncmp(guid.ToShortString().c_str(), msg->GetSender() + 1, qcc::GUID128::SIZE_SHORT) == 0) {
        return;
    }

    /* Remove session info from sessionmapentry, send a SessionLost to the member being removed. */
    if (RemoveSessionRefs(src, id, true) == false) {
        /* Remove session info from router */
        router.RemoveSessionRoutes(src, id);
    }
}

void AllJoynObj::GetSessionFd(const InterfaceDescription::Member* member, Message& msg)
{
    /* Parse args */
    size_t numArgs;
    const MsgArg* args;
    msg->GetArgs(numArgs, args);
    SessionId id = args[0].v_uint32;
    QStatus status;
    SocketFd sockFd = qcc::INVALID_SOCKET_FD;

    QCC_DbgTrace(("AllJoynObj::GetSessionFd(%u)", id));

    /* Wait for any join related operations to complete before returning fd */
    AcquireLocks();
    SessionMapEntry* smEntry = SessionMapFind(msg->GetSender(), id);
    if (smEntry && (smEntry->opts.traffic != SessionOpts::TRAFFIC_MESSAGES)) {
        uint64_t ts = GetTimestamp64();
        while (smEntry && !smEntry->isRawReady && ((ts + 5000LL) > GetTimestamp64())) {
            ReleaseLocks();
            qcc::Sleep(5);
            AcquireLocks();
            smEntry = SessionMapFind(msg->GetSender(), id);
        }
        /* sessionMap entry removal was delayed waiting for sockFd to become available. Delete it now. */
        if (smEntry) {
            sockFd = smEntry->fd;
            SessionMapErase(*smEntry);
        }
    }
    ReleaseLocks();

    if (sockFd != qcc::INVALID_SOCKET_FD) {
        /* Send the fd and transfer ownership */
        MsgArg replyArg;
        replyArg.Set("h", sockFd);
        status = MethodReply(msg, &replyArg, 1);
        qcc::Close(sockFd);
    } else {
        /* Send an error */
        status = MethodReply(msg, ER_BUS_NO_SESSION);
    }

    if (status != ER_OK) {
        QCC_LogError(status, ("Failed to respond to org.alljoyn.Bus.GetSessionFd"));
    }
}

AllJoynObj::SessionMapEntry* AllJoynObj::SessionMapFind(const qcc::String& name, SessionId session)
{
    pair<String, SessionId> key(name, session);
    AllJoynObj::SessionMapType::iterator it = sessionMap.find(key);
    if (it == sessionMap.end()) {
        return NULL;
    } else {
        return &(it->second);
    }
}

AllJoynObj::SessionMapType::iterator AllJoynObj::SessionMapLowerBound(const qcc::String& name, SessionId session)
{
    pair<String, SessionId> key(name, session);
    return sessionMap.lower_bound(key);
}

AllJoynObj::SessionMapType::iterator AllJoynObj::SessionMapUpperBound(const qcc::String& name, SessionId session)
{
    pair<String, SessionId> key(name, session);
    return sessionMap.upper_bound(key);
}

void AllJoynObj::SessionMapInsert(SessionMapEntry& sme)
{
    pair<String, SessionId> key(sme.endpointName, sme.id);
    sessionMap.insert(pair<pair<String, SessionId>, SessionMapEntry>(key, sme));
}

void AllJoynObj::SessionMapErase(SessionMapEntry& sme)
{
    pair<String, SessionId> key(sme.endpointName, sme.id);
    sessionMap.erase(key);
}

void AllJoynObj::SetLinkTimeout(const InterfaceDescription::Member* member, Message& msg)
{
    /* Parse args */
    size_t numArgs;
    const MsgArg* args;
    msg->GetArgs(numArgs, args);
    SessionId id = args[0].v_uint32;
    uint32_t reqLinkTimeout = args[1].v_uint32;
    uint32_t actLinkTimeout = reqLinkTimeout;
    bool foundEp = false;
    uint32_t disposition;
    QStatus status = ER_OK;

    /* Set the link timeout on all endpoints that are involved in this session */
    AcquireLocks();
    SessionMapType::iterator it = SessionMapLowerBound(msg->GetSender(), id);

    while ((it != sessionMap.end()) && (it->first.first == msg->GetSender()) && (it->first.second == id)) {
        SessionMapEntry& entry = it->second;
        if (entry.opts.traffic == SessionOpts::TRAFFIC_MESSAGES) {
            vector<String> memberNames = entry.memberNames;
            memberNames.push_back(entry.sessionHost);
            for (size_t i = 0; i < memberNames.size(); ++i) {
                BusEndpoint memberEp = FindEndpoint(memberNames[i]);
                if (memberEp->IsValid() && (memberEp->GetEndpointType() == ENDPOINT_TYPE_VIRTUAL)) {
                    VirtualEndpoint vMemberEp = VirtualEndpoint::cast(memberEp);
                    RemoteEndpoint b2bEp = vMemberEp->GetBusToBusEndpoint(id);
                    if (b2bEp->IsValid()) {
                        uint32_t tTimeout = reqLinkTimeout;
                        QStatus tStatus = b2bEp->SetLinkTimeout(tTimeout);
                        status = (status == ER_OK) ? tStatus : status;
                        actLinkTimeout = ((tTimeout == 0) || (actLinkTimeout == 0)) ? 0 : max(actLinkTimeout, tTimeout);
                        foundEp = true;
                    }
                } else if ((memberEp->GetEndpointType() == ENDPOINT_TYPE_REMOTE) || (memberEp->GetEndpointType() == ENDPOINT_TYPE_NULL)) {
                    /*
                     * This is a locally connected client. These clients do not have per-session connecions
                     * therefore we silently allow this as if we had granted the user's request
                     */
                    foundEp = true;
                }
            }
        }
        ++it;
    }
    ReleaseLocks();

    /* Set disposition */
    if (status == ER_ALLJOYN_SETLINKTIMEOUT_REPLY_NO_DEST_SUPPORT) {
        disposition = ALLJOYN_SETLINKTIMEOUT_REPLY_NO_DEST_SUPPORT;
    } else if (!foundEp) {
        disposition = ALLJOYN_SETLINKTIMEOUT_REPLY_NO_SESSION;
        actLinkTimeout = 0;
    } else if (status != ER_OK) {
        disposition = ALLJOYN_SETLINKTIMEOUT_REPLY_FAILED;
        actLinkTimeout = 0;
    } else {
        disposition = ALLJOYN_SETLINKTIMEOUT_REPLY_SUCCESS;
    }

    /* Send response */
    MsgArg replyArgs[2];
    replyArgs[0].Set("u", disposition);
    replyArgs[1].Set("u", actLinkTimeout);
    status = MethodReply(msg, replyArgs, ArraySize(replyArgs));
    if (status != ER_OK) {
        QCC_LogError(status, ("Failed to respond to org.alljoyn.Bus.SetLinkTimeout"));
    }
    QCC_DbgTrace(("AllJoynObj::SetLinkTimeout(%u, %d) (status=%s, disp=%d, lto=%d)", id, reqLinkTimeout,
                  QCC_StatusText(status), disposition, actLinkTimeout));
}
void AllJoynObj::SetIdleTimeouts(const InterfaceDescription::Member* member, Message& msg)
{
    /* Parse args */
    uint32_t disposition = ALLJOYN_SETIDLETIMEOUTS_REPLY_FAILED;
    size_t numArgs;
    const MsgArg* args;
    msg->GetArgs(numArgs, args);
    uint32_t actIdleTimeout = 0;
    uint32_t actProbeTimeout = 0;
    uint32_t reqIdleTimeout = 0;
    uint32_t reqProbeTimeout = 0;

    if (numArgs == 2) {
        reqIdleTimeout = args[0].v_uint32;
        reqProbeTimeout = args[1].v_uint32;
        actIdleTimeout = reqIdleTimeout;
        actProbeTimeout = reqProbeTimeout;
        AcquireLocks();
        BusEndpoint senderEp = FindEndpoint(msg->GetSender());
        if (senderEp->IsValid()) {
            if (senderEp->GetEndpointType() == ENDPOINT_TYPE_REMOTE) {
                RemoteEndpoint rep = RemoteEndpoint::cast(senderEp);
                rep->SetIdleTimeouts(actIdleTimeout, actProbeTimeout);
                disposition = ALLJOYN_SETIDLETIMEOUTS_REPLY_SUCCESS;
            } else {
                disposition = ALLJOYN_SETIDLETIMEOUTS_REPLY_NOT_ALLOWED;
            }
        }
        ReleaseLocks();
    }

    /* Send response */
    MsgArg replyArgs[3];
    replyArgs[0].Set("u", disposition);
    replyArgs[1].Set("u", actIdleTimeout);
    replyArgs[2].Set("u", actProbeTimeout);

    QStatus status = MethodReply(msg, replyArgs, ArraySize(replyArgs));
    if (status != ER_OK) {
        QCC_LogError(status, ("Failed to respond to org.alljoyn.Bus.SetIdleTimeouts"));
    }

    QCC_DbgPrintf(("SetIdleTimeouts(%u,%u) (disposition=%u, actIdleTo=%u, actProbeTo=%u)",
                   reqIdleTimeout, reqProbeTimeout, disposition, actIdleTimeout, actProbeTimeout));
}
void AllJoynObj::AliasUnixUser(const InterfaceDescription::Member* member, Message& msg)
{
    uint32_t replyCode = ALLJOYN_ALIASUNIXUSER_REPLY_SUCCESS;
    /* Parse args */
    size_t numArgs;
    const MsgArg* args;
    msg->GetArgs(numArgs, args);
    uint32_t aliasUID = args[0].v_uint32;
    uint32_t origUID = 0;
    qcc::String sender = msg->GetSender();
    BusEndpoint srcEp = FindEndpoint(sender);
    replyCode = PermissionMgr::AddAliasUnixUser(srcEp, sender, origUID, aliasUID);

    /* Send response */
    MsgArg replyArg;
    replyArg.Set("u", replyCode);
    MethodReply(msg, &replyArg, 1);
    QCC_DbgPrintf(("AllJoynObj::AliasUnixUser(%d) returned %d", aliasUID, replyCode));
}

void AllJoynObj::OnAppSuspend(const InterfaceDescription::Member* member, Message& msg)
{
    uint32_t replyCode = ALLJOYN_ONAPPSUSPEND_REPLY_SUCCESS;
    qcc::String sender = msg->GetSender();
    BusEndpoint srcEp = FindEndpoint(sender);
    if (srcEp->IsValid()) {
        // Only allow NullEndpoint to make this call
        if (srcEp->GetEndpointType() == ENDPOINT_TYPE_NULL) {
            if (ER_OK != IpNameService::Instance().OnProcSuspend()) {
                replyCode = ALLJOYN_ONAPPSUSPEND_REPLY_FAILED;
            }
        } else {
            QCC_DbgPrintf(("OnAppSuspend() is only supported for bundled daemon"));
            replyCode = ALLJOYN_ONAPPSUSPEND_REPLY_NO_SUPPORT;
        }
    } else {
        QCC_LogError(ER_BUS_NO_ENDPOINT, ("AllJoynObj::OnAppSuspend() sender endpoint is invalid"));
        replyCode = ALLJOYN_ONAPPSUSPEND_REPLY_FAILED;
    }

    /* Reply to request */
    MsgArg replyArg;
    replyArg.Set("u", replyCode);
    QStatus status = MethodReply(msg, &replyArg, 1);
    if (ER_OK != status) {
        QCC_LogError(status, ("AllJoynObj::OnAppSuspend() failed to send reply message"));
    }
}

void AllJoynObj::OnAppResume(const InterfaceDescription::Member* member, Message& msg)
{
    uint32_t replyCode = ALLJOYN_ONAPPRESUME_REPLY_SUCCESS;
    qcc::String sender = msg->GetSender();
    BusEndpoint srcEp = FindEndpoint(sender);
    if (srcEp->IsValid()) {
        // Only allow NullEndpoint to make this call
        if (srcEp->GetEndpointType() == ENDPOINT_TYPE_NULL) {
            if (ER_OK != IpNameService::Instance().OnProcResume()) {
                replyCode = ALLJOYN_ONAPPRESUME_REPLY_FAILED;
            }
        } else {
            QCC_DbgPrintf(("OnAppResume() is only supported for bundled daemon"));
            replyCode = ALLJOYN_ONAPPRESUME_REPLY_NO_SUPPORT;
        }
    } else {
        QCC_LogError(ER_BUS_NO_ENDPOINT, ("AllJoynObj::OnAppResume() sender endpoint is invalid"));
        replyCode = ALLJOYN_ONAPPRESUME_REPLY_FAILED;
    }

    /* Reply to request */
    MsgArg replyArg;
    replyArg.Set("u", replyCode);
    QStatus status = MethodReply(msg, &replyArg, 1);
    if (ER_OK != status) {
        QCC_LogError(status, ("AllJoynObj::OnAppResume() failed to send reply message"));
    }
}

TransportMask AllJoynObj::GetCompleteTransportMaskFilter() {
    Transport* tcpTransport = GetTransport("tcp:");
    Transport* udpTransport = GetTransport("udp:");
    TransportMask filterComplete = (tcpTransport && tcpTransport->IsRunning()) ? TRANSPORT_TCP : 0;
    filterComplete |= (udpTransport && udpTransport->IsRunning()) ? TRANSPORT_UDP : 0;
    return filterComplete;
}
void AllJoynObj::AdvertiseName(const InterfaceDescription::Member* member, Message& msg)
{
    uint32_t replyCode = ALLJOYN_ADVERTISENAME_REPLY_SUCCESS;
    size_t numArgs;
    const MsgArg* args;
    MsgArg replyArg;
    const char* advertiseName;
    TransportMask transports = 0;
    bool quietly = false;

    /* Get AdvertiseName args */
    msg->GetArgs(numArgs, args);
    QStatus status = MsgArg::Get(args, numArgs, "sq", &advertiseName, &transports);
    QCC_DbgTrace(("AllJoynObj::AdvertiseName(%s, %x)", (status == ER_OK) ? advertiseName : "", transports));
    if (ER_OK != status) {
        QCC_LogError(status, ("Fail to parse msg parameters"));
        replyCode = ALLJOYN_ADVERTISENAME_REPLY_FAILED;
    }

    /* Get the sender name */
    qcc::String sender = msg->GetSender();
    BusEndpoint srcEp = FindEndpoint(sender);

    if (ALLJOYN_ADVERTISENAME_REPLY_SUCCESS == replyCode) {
        if (PermissionMgr::GetDaemonBusCallPolicy(srcEp) == PermissionMgr::STDBUSCALL_SHOULD_REJECT) {
            QCC_DbgPrintf(("The sender endpoint is not allowed to call AdvertiseName()"));
            replyCode = ALLJOYN_ADVERTISENAME_REPLY_FAILED;
        } else if (PermissionMgr::GetDaemonBusCallPolicy(srcEp) == PermissionMgr::STDBUSCALL_ALLOW_ACCESS_SERVICE_LOCAL) {
            transports &= TRANSPORT_LOCAL;
            QCC_DbgPrintf(("The sender endpoint is only allowed to use local transport"));
        }
    }

    if (ALLJOYN_ADVERTISENAME_REPLY_SUCCESS == replyCode) {
        status = TransportPermission::FilterTransports(srcEp, sender, transports, "AdvertiseName");
        if (ER_OK != status) {
            QCC_LogError(status, ("Filter transports failed"));
        }
    }

    if (ALLJOYN_ADVERTISENAME_REPLY_SUCCESS == replyCode) {
        qcc::String adNameStr = advertiseName;
        // If this is a quiet advertisement, the name has a prefix of "quiet@".
        size_t pos = adNameStr.find_first_of('@');
        if (pos != qcc::String::npos && (0 == adNameStr.compare(0, pos, "quiet"))) {
            quietly = true;
            advertiseName += (pos + 1);
        }

        /* Check to see if the advertise name is valid and well formed */
        if (IsLegalBusName(advertiseName)) {

            /* Check to see if advertiseName is already being advertised */
            AcquireLocks();
            String advertiseNameStr = advertiseName;
            multimap<qcc::String, pair<TransportMask, qcc::String> >::iterator it = advertiseMap.lower_bound(advertiseNameStr);

            bool foundEntry = false;
            while ((it != advertiseMap.end()) && (it->first == advertiseNameStr)) {
                if (it->second.second == sender) {
                    if ((it->second.first & transports) != 0) {
                        replyCode = ALLJOYN_ADVERTISENAME_REPLY_ALREADY_ADVERTISING;
                    }
                    foundEntry = true;
                    break;
                }
                ++it;
            }

            if (ALLJOYN_ADVERTISENAME_REPLY_SUCCESS == replyCode) {
                bool transportsProcessed = false;
                TransportList& transList = bus.GetInternal().GetTransportList();
                for (size_t i = 0; i < transList.GetNumTransports(); ++i) {
                    Transport* trans = transList.GetTransport(i);
                    if (trans && trans->IsBusToBus() && (trans->GetTransportMask() & transports)) {
                        transportsProcessed = true;
                    } else if (!trans) {
                        QCC_LogError(ER_BUS_TRANSPORT_NOT_AVAILABLE, ("NULL transport pointer found in transportList"));
                    }
                }
                /* Add to advertise map */
                if (transportsProcessed || (transports & TRANSPORT_LOCAL)) {
                    if (!foundEntry) {
                        advertiseMap.insert(pair<qcc::String, pair<TransportMask, qcc::String> >(advertiseNameStr, pair<TransportMask, String>(transports, sender)));
                    } else {
                        it->second.first |= transports;
                    }
                } else {
                    replyCode = ALLJOYN_ADVERTISENAME_REPLY_TRANSPORT_NOT_AVAILABLE;
                }
                ReleaseLocks();

                /* Advertise on transports specified */
                if (transportsProcessed) {
                    status = ER_BUS_BAD_SESSION_OPTS;
                    for (size_t i = 0; i < transList.GetNumTransports(); ++i) {
                        Transport* trans = transList.GetTransport(i);
                        if (trans && trans->IsBusToBus() && (trans->GetTransportMask() & transports)) {
                            status = trans->EnableAdvertisement(advertiseNameStr, quietly, transports & GetCompleteTransportMaskFilter());
                            if ((status != ER_OK) && (status != ER_NOT_IMPLEMENTED)) {
                                QCC_LogError(status, ("EnableAdvertisment failed for transport %s - mask=0x%x", trans->GetTransportName(), transports));
                            }
                        } else if (!trans) {
                            QCC_LogError(ER_BUS_TRANSPORT_NOT_AVAILABLE, ("NULL transport pointer found in transportList"));
                        }
                    }
                }

            } else {
                ReleaseLocks();
            }
        } else {
            replyCode = ALLJOYN_ADVERTISENAME_REPLY_FAILED;
        }
    }

    /* Reply to request */
    String advNameStr = advertiseName;                         /* Needed since advertiseName will be corrupt after MethodReply */
    replyArg.Set("u", replyCode);
    status = MethodReply(msg, &replyArg, 1);

    QCC_DbgPrintf(("AllJoynObj::Advertise(%s) returned %d (status=%s)", advNameStr.c_str(), replyCode, QCC_StatusText(status)));

    /* Add advertisement to local nameMap so local discoverers can see this advertisement
       even if the advertisement is not enabled on the local transport. Note however that
       discoverers might see this advertisement as being advertised on the local transport
       even though it is not enabled on the local transport.
     */
    if (replyCode == ALLJOYN_ADVERTISENAME_REPLY_SUCCESS) {
        vector<String> names;
        names.push_back(advNameStr);
        FoundNames("local:", bus.GetGlobalGUIDString(), TRANSPORT_LOCAL, &names, numeric_limits<uint32_t>::max());
    }

    /* Log error if reply could not be sent */
    if (ER_OK != status) {
        QCC_LogError(status, ("Failed to respond to org.alljoyn.Bus.Advertise"));
    }
}

void AllJoynObj::CancelAdvertiseName(const InterfaceDescription::Member* member, Message& msg)
{
    const MsgArg* args;
    size_t numArgs;

    /* Get the name being advertised */
    msg->GetArgs(numArgs, args);
    const char* advertiseName;
    TransportMask transports = 0;
    QStatus status = MsgArg::Get(args, numArgs, "sq", &advertiseName, &transports);
    if (status != ER_OK) {
        QCC_LogError(status, ("CancelAdvertiseName: bad arg types"));
        return;
    }

    // Strip off name prefix "quiet@" if exists
    qcc::String adNameStr = advertiseName;
    size_t pos = adNameStr.find_first_of('@');
    if (pos != qcc::String::npos && (0 == adNameStr.compare(0, pos, "quiet"))) {
        advertiseName += (pos + 1);
    }

    QCC_DbgTrace(("AllJoynObj::CancelAdvertiseName(%s, 0x%x)", advertiseName, transports));

    /* Cancel advertisement */
    status = ProcCancelAdvertise(msg->GetSender(), advertiseName, transports);
    uint32_t replyCode = (ER_OK == status) ? ALLJOYN_CANCELADVERTISENAME_REPLY_SUCCESS : ALLJOYN_CANCELADVERTISENAME_REPLY_FAILED;

    /* Reply to request */
    String advNameStr = advertiseName;                         /* Needed since advertiseName will be corrupt after MethodReply */
    MsgArg replyArg("u", replyCode);
    status = MethodReply(msg, &replyArg, 1);


    /* Log error if reply could not be sent */
    if (ER_OK != status) {
        QCC_LogError(status, ("Failed to respond to org.alljoyn.Bus.CancelAdvertise"));
    }
}

QStatus AllJoynObj::ProcCancelAdvertise(const qcc::String& sender, const qcc::String& advertiseName, TransportMask transports)
{
    QCC_DbgTrace(("AllJoynObj::ProcCancelAdvertise(%s, %s, %x)",
                  sender.c_str(),
                  advertiseName.c_str(),
                  transports));

    QStatus status = ER_OK;

    /* Check to see if this advertised name exists and delete it */
    bool foundAdvert = false;
    TransportMask refMask = 0;
    TransportMask cancelMask = 0;
    TransportMask origMask = 0;

    AcquireLocks();
    multimap<qcc::String, pair<TransportMask, qcc::String> >::iterator it = advertiseMap.find(advertiseName);
    while ((it != advertiseMap.end()) && (it->first == advertiseName)) {
        if (it->second.second == sender) {
            foundAdvert = true;
            origMask = it->second.first;
            it->second.first &= ~transports;
            if (it->second.first == 0) {
                advertiseMap.erase(it++);
                continue;
            }
        }
        refMask |= it->second.first;
        ++it;
    }

    cancelMask = transports & ~refMask;
    if (foundAdvert) {
        cancelMask &= origMask;
    }

    ReleaseLocks();

    /* Cancel transport advertisement if no other refs exist */
    if (foundAdvert && cancelMask) {
        TransportList& transList = bus.GetInternal().GetTransportList();
        for (size_t i = 0; i < transList.GetNumTransports(); ++i) {
            Transport* trans = transList.GetTransport(i);
            if (trans && (trans->GetTransportMask() & cancelMask)) {
                trans->DisableAdvertisement(advertiseName, cancelMask & GetCompleteTransportMaskFilter());
            } else if (!trans) {
                QCC_LogError(ER_BUS_TRANSPORT_NOT_AVAILABLE, ("NULL transport pointer found in transportList"));
            }
        }

    } else if (!foundAdvert) {
        status = ER_FAIL;
    }

    /* Remove advertisement from local nameMap so local discoverers are notified of advertisement going away */
    if ((status == ER_OK) && (transports & TRANSPORT_LOCAL)) {
        vector<String> names;
        names.push_back(advertiseName);
        FoundNames("local:", bus.GetGlobalGUIDString(), TRANSPORT_LOCAL, &names, 0);
    }

    return status;
}

void AllJoynObj::FindAdvertisedName(const InterfaceDescription::Member* member, Message& msg)
{
    size_t numArgs;
    const MsgArg* args;
    msg->GetArgs(numArgs, args);

    qcc::String matchingStr;
    const char* str;
    QStatus status = MsgArg::Get(args, numArgs, "s", &str);
    if (status == ER_OK) {
        /*
         * When a bus name is advertised, the source may append a string that
         * identifies a specific instance of advertised name.  For example, one
         * might advertise something like
         *
         *   com.mycompany.myproduct.0123456789ABCDEF
         *
         * as a specific instance of the bus name,
         *
         *   com.mycompany.myproduct
         *
         * Clients of the system will want to be able to discover all specific
         * instances, so they need to do a wildcard search for bus name strings
         * that match the non-specific name, for example,
         *
         *   com.mycompany.myproduct*
         *
         * We automatically append the name service wildcard character to the end
         * of the provided string (which we call the namePrefix) before sending it
         * to the name service which forwards the request out over the net.
         */
        matchingStr = String("name='") + str + "*'";
    }

    ProcFindAdvertisement(status, msg, matchingStr, TRANSPORT_ANY);
}

void AllJoynObj::FindAdvertisedNameByTransport(const InterfaceDescription::Member* member, Message& msg)
{
    size_t numArgs;
    const MsgArg* args;
    msg->GetArgs(numArgs, args);

    qcc::String matchingStr;
    const char* str;
    TransportMask transports;
    QStatus status = MsgArg::Get(args, numArgs, "sq", &str, &transports);
    if (status == ER_OK) {
        matchingStr = String("name='") + str + "*'";
    }

    ProcFindAdvertisement(status, msg, matchingStr, transports);
}

void AllJoynObj::FindAdvertisementByTransport(const InterfaceDescription::Member* member, Message& msg)
{
    size_t numArgs;
    const MsgArg* args;
    msg->GetArgs(numArgs, args);

    qcc::String matchingStr;
    const char* str;
    TransportMask transports;
    QStatus status = MsgArg::Get(args, numArgs, "sq", &str, &transports);
    if (status == ER_OK) {
        matchingStr = str;
    }

    ProcFindAdvertisement(status, msg, matchingStr, transports);
}

void AllJoynObj::ProcFindAdvertisement(QStatus status, Message& msg, const qcc::String& matchingStr, TransportMask transports)
{
    uint32_t replyCode = ALLJOYN_FINDADVERTISEDNAME_REPLY_SUCCESS;
    TransportMask enableMask = 0;
    TransportMask origMask = 0;

    QCC_DbgTrace(("AllJoynObj::FindAdvertiseNameProc(%s)", matchingStr.c_str()));
    if (ER_OK != status) {
        QCC_LogError(status, ("Fail to parse msg parameters"));
        replyCode = ALLJOYN_FINDADVERTISEDNAME_REPLY_FAILED;
    }

    MatchMap matching;
    if (ALLJOYN_FINDADVERTISEDNAME_REPLY_SUCCESS == replyCode) {
        status = ParseMatchRule(matchingStr, matching);
        if (ER_OK != status) {
            QCC_LogError(status, ("Fail to parse matching paramter"));
            replyCode = ALLJOYN_FINDADVERTISEDNAME_REPLY_FAILED;
        }
    }

    qcc::String sender = msg->GetSender();

    AcquireLocks();
    BusEndpoint srcEp = FindEndpoint(sender);

    if (ALLJOYN_FINDADVERTISEDNAME_REPLY_SUCCESS == replyCode) {
        if (PermissionMgr::GetDaemonBusCallPolicy(srcEp) == PermissionMgr::STDBUSCALL_SHOULD_REJECT) {
            QCC_DbgPrintf(("The sender endpoint is not allowed to call FindAdvertisedName()"));
            replyCode = ER_ALLJOYN_FINDADVERTISEDNAME_REPLY_FAILED;
        } else if (PermissionMgr::GetDaemonBusCallPolicy(srcEp) == PermissionMgr::STDBUSCALL_ALLOW_ACCESS_SERVICE_LOCAL) {
            QCC_DbgPrintf(("The sender endpoint is only allowed to use local transport."));
            transports &= TRANSPORT_LOCAL;
        }
    }

    if (ALLJOYN_FINDADVERTISEDNAME_REPLY_SUCCESS == replyCode) {
        status = TransportPermission::FilterTransports(srcEp, sender, transports, "AllJoynObj::FindAdvertisedName");
    }

    MatchMap::const_iterator namePrefix = matching.find("name");
    if (ALLJOYN_FINDADVERTISEDNAME_REPLY_SUCCESS == replyCode) {
        bool transportsProcessed = false;
        TransportList& transList = bus.GetInternal().GetTransportList();
        for (size_t i = 0; i < transList.GetNumTransports(); ++i) {
            Transport* trans = transList.GetTransport(i);
            if (trans && trans->IsBusToBus() && (trans->GetTransportMask() & transports)) {
                transportsProcessed = true;
            } else if (!trans) {
                QCC_LogError(ER_BUS_TRANSPORT_NOT_AVAILABLE, ("NULL transport pointer found in transportList"));
            }
        }

        /* Check to see if this endpoint is already discovering this prefix */
        bool foundEntry = false;
        DiscoverMapType::iterator it = discoverMap.lower_bound(matchingStr);
        while ((it != discoverMap.end()) && (it->first == matchingStr)) {
            /* This is the transportMask of the transports that this name was being discovered prior to this FindAdvertisedName call. */
            origMask |= it->second.transportMask;
            if (it->second.sender == sender) {
                if ((it->second.transportMask & transports) != 0) {
                    replyCode = ALLJOYN_FINDADVERTISEDNAME_REPLY_ALREADY_DISCOVERING;
                } else {
                    it->second.transportMask = it->second.transportMask | transports;
                }
                foundEntry = true;
            }
            ++it;
        }
        if (transportsProcessed || (transports & TRANSPORT_LOCAL)) {
            if (!foundEntry) {
                /* This is the fix for multiple found names issue.
                 * If this is a name-based query, set initComplete to false and set it to true after
                 * the calls to the transports are complete.
                 */
                discoverMap.insert(std::make_pair(matchingStr, DiscoverMapEntry(transports, sender, matching, namePrefix == matching.end())));
            }
        } else {
            replyCode = ALLJOYN_FINDADVERTISEDNAME_REPLY_TRANSPORT_NOT_AVAILABLE;
        }
    }
    /* Find out the transports on which discovery needs to be enabled for this name.
     * i.e. The ones that are set in the requested transport mask and not set in the origMask.
     */
    ReleaseLocks();
    enableMask = transports & ~origMask;
    if (ALLJOYN_FINDADVERTISEDNAME_REPLY_SUCCESS == replyCode) {
        /* Find name on all remote transports */
        TransportList& transList = bus.GetInternal().GetTransportList();
        for (size_t i = 0; i < transList.GetNumTransports(); ++i) {
            Transport* trans = transList.GetTransport(i);
            if (trans && (trans->GetTransportMask() & enableMask)) {
                trans->EnableDiscovery(matchingStr.c_str(), enableMask & GetCompleteTransportMaskFilter());
            } else if (!trans) {
                QCC_LogError(ER_BUS_TRANSPORT_NOT_AVAILABLE, ("NULL transport pointer found in transportList"));
            }
        }
    }

    /* Reply to request */
    MsgArg replyArg("u", replyCode);
    status = MethodReply(msg, &replyArg, 1);
    QCC_DbgPrintf(("AllJoynObj::FindAdvertisedName(%s) returned %d (status=%s)", matchingStr.c_str(), replyCode, QCC_StatusText(status)));

    /* Log error if reply could not be sent */
    if (ER_OK != status) {
        QCC_LogError(status, ("Failed to respond to org.alljoyn.Bus.Discover"));
    }

    /* Send FoundAdvertisedName signals if there are existing matches for matching */
    if ((ALLJOYN_FINDADVERTISEDNAME_REPLY_SUCCESS == replyCode) && (namePrefix != matching.end())) {
        AcquireLocks();
        String prefix = namePrefix->second.substr(0, namePrefix->second.find_last_of('*'));
        multimap<String, NameMapEntry>::iterator it = nameMap.lower_bound(prefix);
        set<SentSetEntry> sentSet;
        while ((it != nameMap.end()) && !WildcardMatch(it->first, namePrefix->second)) {
            if ((it->second.transport & transports) == 0) {
                ++it;
                continue;
            }

            SentSetEntry sentSetEntry(it->first, it->second.transport);
            if (sentSet.find(sentSetEntry) == sentSet.end()) {
                String foundName = it->first;
                NameMapEntry nme = it->second;
                it = nameMap.lower_bound(prefix);
                sentSet.insert(sentSetEntry);
            } else {
                ++it;
            }
        }


        //Set initComplete to true
        DiscoverMapType::iterator dit = discoverMap.lower_bound(matchingStr);
        while ((dit != discoverMap.end()) && (dit->first == matchingStr)) {
            if (dit->second.sender == sender) {
                dit->second.initComplete = true;
                break;
            }
            ++dit;
        }
        ReleaseLocks();
        set<SentSetEntry>::iterator sit = sentSet.begin();
        while (sit != sentSet.end()) {
            status = SendFoundAdvertisedName(sender, (*sit).name, (*sit).transport, namePrefix->second);
            if (ER_OK != status) {
                QCC_LogError(status, ("Cannot send FoundAdvertisedName to %s for name=%s", sender.c_str(), (*sit).name.c_str()));
            }
            sit++;
        }
    }
}

void AllJoynObj::CancelFindAdvertisedName(const InterfaceDescription::Member* member, Message& msg)
{
    size_t numArgs;
    const MsgArg* args;
    msg->GetArgs(numArgs, args);

    qcc::String matchingStr;
    const char* str;
    QStatus status = MsgArg::Get(args, numArgs, "s", &str);
    if (status == ER_OK) {
        matchingStr = String("name='") + str + "*'";
    }

    HandleCancelFindAdvertisement(status, msg, matchingStr, TRANSPORT_ANY);
}

void AllJoynObj::CancelFindAdvertisedNameByTransport(const InterfaceDescription::Member* member, Message& msg)
{
    size_t numArgs;
    const MsgArg* args;
    msg->GetArgs(numArgs, args);

    qcc::String matchingStr;
    const char* str;
    TransportMask transports;
    QStatus status = MsgArg::Get(args, numArgs, "sq", &str, &transports);
    if (status == ER_OK) {
        matchingStr = String("name='") + str + "*'";
    }

    HandleCancelFindAdvertisement(status, msg, matchingStr, transports);
}

void AllJoynObj::CancelFindAdvertisementByTransport(const InterfaceDescription::Member* member, Message& msg)
{
    size_t numArgs;
    const MsgArg* args;
    msg->GetArgs(numArgs, args);

    qcc::String matchingStr;
    const char* str;
    TransportMask transports;
    QStatus status = MsgArg::Get(args, numArgs, "sq", &str, &transports);
    if (status == ER_OK) {
        matchingStr = str;
    }

    HandleCancelFindAdvertisement(status, msg, matchingStr, transports);
}

void AllJoynObj::HandleCancelFindAdvertisement(QStatus status, Message& msg, const qcc::String& matchingStr, TransportMask transports)
{
    uint32_t replyCode = ALLJOYN_CANCELFINDADVERTISEDNAME_REPLY_SUCCESS;

    /* Cancel advertisement */
    QCC_DbgPrintf(("Calling ProcCancelFindAdvertisement from HandleCancelFindAdvertisedment [%s]", Thread::GetThread()->GetName()));
    if (ER_OK == status) {
        status = ProcCancelFindAdvertisement(msg->GetSender(), matchingStr, transports);
        replyCode = (ER_OK == status) ? ALLJOYN_CANCELFINDADVERTISEDNAME_REPLY_SUCCESS : ALLJOYN_CANCELFINDADVERTISEDNAME_REPLY_FAILED;
    } else {
        QCC_LogError(status, ("HandleCancelFindAdvertisement() parse message arguments error"));
        replyCode = ALLJOYN_CANCELFINDADVERTISEDNAME_REPLY_FAILED;
    }
    /* Reply to request */
    MsgArg replyArg("u", replyCode);
    status = MethodReply(msg, &replyArg, 1);
    QCC_DbgPrintf(("AllJoynObj::CancelFindAdvertisement(%s) returned %d (status=%s)", matchingStr.c_str(), replyCode, QCC_StatusText(status)));

    /* Log error if reply could not be sent */
    if (ER_OK != status) {
        QCC_LogError(status, ("Failed to respond to org.alljoyn.Bus.CancelFindAdvertisement"));
    }
}

QStatus AllJoynObj::ProcCancelFindAdvertisement(const qcc::String& sender, const qcc::String& matchingStr, TransportMask transports)
{
    QCC_DbgTrace(("AllJoynObj::ProcCancelFindAdvertisement(sender = %s, matching = %s, transports = %d)", sender.c_str(), matchingStr.c_str(), transports));
    QStatus status = ER_OK;
    AcquireLocks();
    bool foundFinder = false;
    TransportMask refMask = 0;
    TransportMask origMask = 0;
    TransportMask cancelMask = 0;
    DiscoverMapType::iterator it = discoverMap.lower_bound(matchingStr);
    while ((it != discoverMap.end()) && (it->first == matchingStr)) {
        if (it->second.sender == sender) {
            foundFinder = true;
            origMask = it->second.transportMask;
            it->second.transportMask &= ~transports;
            if (it->second.transportMask == 0) {
                discoverMap.erase(it++);
                continue;
            }
        }
        refMask |= it->second.transportMask;
        ++it;
    }

    cancelMask = transports & ~refMask;
    if (foundFinder) {
        cancelMask &= origMask;
    }

    ReleaseLocks();

    /* Disable discovery if certain transports are no longer referenced for the name prefix */
    if (foundFinder && cancelMask) {
        TransportList& transList = bus.GetInternal().GetTransportList();
        for (size_t i = 0; i < transList.GetNumTransports(); ++i) {
            Transport* trans =  transList.GetTransport(i);
            if (trans && (trans->GetTransportMask() & cancelMask)) {
                trans->DisableDiscovery(matchingStr.c_str(), refMask & GetCompleteTransportMaskFilter());
            }
        }
    } else if (!foundFinder) {
        status = ER_FAIL;
    }
    return status;
}

QStatus AllJoynObj::AddBusToBusEndpoint(RemoteEndpoint& endpoint)
{
    QCC_DbgTrace(("AllJoynObj::AddBusToBusEndpoint(%s)", endpoint->GetUniqueName().c_str()));

    const qcc::String& shortGuidStr = endpoint->GetRemoteGUID().ToShortString();

    /* Add b2b endpoint */
    AcquireLocks();
    b2bEndpoints[endpoint->GetUniqueName()] = endpoint;
    ReleaseLocks();

    /* Create a virtual endpoint for talking to the remote bus control object */
    /* This endpoint will also carry broadcast messages for the remote bus */
    String remoteControllerName(":", 1, 16);
    remoteControllerName.append(shortGuidStr);
    remoteControllerName.append(".1");
    AddVirtualEndpoint(remoteControllerName, endpoint->GetUniqueName());

    /* Exchange existing bus names if connected to another daemon */
    return ExchangeNames(endpoint);
}

void AllJoynObj::RemoveBusToBusEndpoint(RemoteEndpoint& endpoint)
{
    QCC_DbgTrace(("AllJoynObj::RemoveBusToBusEndpoint(%s)", endpoint->GetUniqueName().c_str()));

    qcc::String guidToBeChecked;
    /* Be careful to lock the name table before locking the virtual endpoints since both locks are needed
     * and doing it in the opposite order invites deadlock
     */
    AcquireLocks();
    String b2bEpName = endpoint->GetUniqueName();

    /* Remove the B2B endpoint before removing virtual endpoints to ensure
     * that another thread does not try to re-add the B2B endpoint to a
     * virtual endpoint while this function is in progress.
     */
    b2bEndpoints.erase(endpoint->GetUniqueName());

    /* Remove any virtual endpoints associated with a removed bus-to-bus endpoint */
    map<qcc::String, VirtualEndpoint>::iterator it = virtualEndpoints.begin();
    while (it != virtualEndpoints.end()) {
        String vepName = it->first;
        /* Check if this virtual endpoint has a route through this bus-to-bus endpoint.
         * If not, no cleanup is required for this virtual endpoint.
         */
        if (!it->second->CanUseRoute(endpoint)) {
            it = virtualEndpoints.upper_bound(vepName);
            continue;
        }
        /* Clean sessionMap and report lost sessions */

        /*
         * Remove the sessionMap entries involving endpoint
         * This call must be made without holding locks since it can trigger LostSession callback
         */

        ReleaseLocks();
        RemoveSessionRefs(vepName, b2bEpName);
        AcquireLocks();
        it = virtualEndpoints.find(vepName);
        if (it == virtualEndpoints.end()) {
            /* If the virtual endpoint was lost, continue to the next virtual endpoint */
            it = virtualEndpoints.upper_bound(vepName);
            continue;
        }

        /* Remove endpoint (b2b) reference from this vep.
         * Note: If IsStopping() is true, then there is another thread that is in the process
         * of deleting this virtual endpoint. In this case, skip this virtual endpoint. */
        if (!it->second->IsStopping()) {
            if (it->second->RemoveBusToBusEndpoint(endpoint)) {
                /* The last b2b endpoint was removed from this vep. */
                String exitingEpName = it->second->GetUniqueName();

                /* Let directly connected daemons know that this virtual endpoint is gone. */
                map<qcc::StringMapKey, RemoteEndpoint>::iterator it2 = b2bEndpoints.begin();
                const qcc::GUID128& otherSideGuid = endpoint->GetRemoteGUID();
                guidToBeChecked = otherSideGuid.ToString();
                while ((it2 != b2bEndpoints.end()) && (it != virtualEndpoints.end())) {
                    if ((it2->second != endpoint) && (it2->second->GetRemoteGUID() != otherSideGuid) && (it2->second->GetFeatures().nameTransfer == SessionOpts::ALL_NAMES)) {
                        Message sigMsg(bus);
                        MsgArg args[3];
                        args[0].Set("s", exitingEpName.c_str());
                        args[1].Set("s", exitingEpName.c_str());
                        args[2].Set("s", "");

                        QStatus status = sigMsg->SignalMsg("sss",
                                                           org::alljoyn::Daemon::WellKnownName,
                                                           0,
                                                           org::alljoyn::Daemon::ObjectPath,
                                                           org::alljoyn::Daemon::InterfaceName,
                                                           "NameChanged",
                                                           args,
                                                           ArraySize(args),
                                                           0,
                                                           0);
                        if (ER_OK == status) {
                            String key = it->first;
                            String key2 = it2->first.c_str();
                            RemoteEndpoint ep = it2->second;
                            ReleaseLocks();
                            status = ep->PushMessage(sigMsg);
                            if (ER_OK != status) {
                                QCC_LogError(status, ("Failed to send NameChanged to %s", ep->GetUniqueName().c_str()));
                            }
                            AcquireLocks();
                            it2 = b2bEndpoints.lower_bound(key2);
                            if ((it2 != b2bEndpoints.end()) && (it2->first == key2)) {
                                ++it2;
                            }
                            it = virtualEndpoints.find(key);
                        } else {
                            ++it2;;
                        }
                    } else {
                        ++it2;
                    }
                }

                /* Remove virtual endpoint with no more b2b eps */
                if (it != virtualEndpoints.end()) {
                    String vepName = it->first;
                    ReleaseLocks();
                    RemoveVirtualEndpoint(vepName);
                    AcquireLocks();
                    it = virtualEndpoints.upper_bound(vepName);
                }

            } else {
                /* Need to hit NameTable here since name ownership of a vep alias may have changed */
                ReleaseLocks();
                router.UpdateVirtualAliases(vepName);
                AcquireLocks();
                it = virtualEndpoints.upper_bound(vepName);
            }
        }
    }

    ReleaseLocks();
    //
    // Check if guid for this name is eligible for removal from PeerInfoMap in NameService
    //
    if (!IsGuidLongStringKnown(guidToBeChecked)) {
        IpNameService::Instance().RemoveFromPeerInfoMap(guidToBeChecked);
    }

}

QStatus AllJoynObj::ExchangeNames(RemoteEndpoint& endpoint)
{
    QCC_DbgTrace(("AllJoynObj::ExchangeNames(endpoint = %s)", endpoint->GetUniqueName().c_str()));

    vector<pair<qcc::String, vector<qcc::String> > > names;
    QStatus status;

    /* Send local name table info to remote bus controller */
    AcquireLocks();
    router.GetUniqueNamesAndAliases(names);

    MsgArg argArray(ALLJOYN_ARRAY);
    MsgArg* entries = new MsgArg[names.size()];
    size_t numEntries = 0;
    vector<pair<qcc::String, vector<qcc::String> > >::const_iterator it = names.begin();
    LocalEndpoint localEndpoint = bus.GetInternal().GetLocalEndpoint();

    /* Send all endpoint info except for endpoints related to destination */
    while (it != names.end()) {
        BusEndpoint ep = FindEndpoint(it->first);
        bool isLocalInfo = (0 == ::strncmp(guid.ToShortString().c_str(), it->first.c_str() + 1, guid.ToShortString().size()));

        if ((ep->IsValid() && ((endpoint->GetFeatures().nameTransfer == SessionOpts::ALL_NAMES) || isLocalInfo) && ((ep->GetEndpointType() != ENDPOINT_TYPE_VIRTUAL) || VirtualEndpoint::cast(ep)->CanRouteWithout(endpoint->GetRemoteGUID())))) {
            MsgArg* aliasNames = new MsgArg[it->second.size()];
            vector<qcc::String>::const_iterator ait = it->second.begin();
            size_t numAliases = 0;
            while (ait != it->second.end()) {
                /* Send exportable endpoints */
                aliasNames[numAliases++].Set("s", ait->c_str());
                ++ait;
            }
            if (0 < numAliases) {
                entries[numEntries].Set("(sa*)", it->first.c_str(), numAliases, aliasNames);
                /*
                 * Set ownwership flag so entries array destructor will free inner message args.
                 */
                entries[numEntries].SetOwnershipFlags(MsgArg::OwnsArgs, true);
            } else {
                entries[numEntries].Set("(sas)", it->first.c_str(), 0, NULL);
                delete[] aliasNames;
            }
            ++numEntries;
        }
        ++it;
    }
    status = argArray.Set("a(sas)", numEntries, entries);
    if (ER_OK == status) {
        Message exchangeMsg(bus);
        status = exchangeMsg->SignalMsg("a(sas)",
                                        org::alljoyn::Daemon::WellKnownName,
                                        0,
                                        org::alljoyn::Daemon::ObjectPath,
                                        org::alljoyn::Daemon::InterfaceName,
                                        "ExchangeNames",
                                        &argArray,
                                        1,
                                        0,
                                        0);
        if (ER_OK == status) {
            ReleaseLocks();
            status = endpoint->PushMessage(exchangeMsg);
            AcquireLocks();
        }
    }
    if (status != ER_OK) {
        QCC_LogError(status, ("Failed to send ExchangeName signal"));
    }
    ReleaseLocks();

    /*
     * This will also free the inner MsgArgs.
     */
    delete [] entries;
    return status;
}

void AllJoynObj::ExchangeNamesSignalHandler(const InterfaceDescription::Member* member, const char* sourcePath, Message& msg)
{
    QCC_DbgTrace(("AllJoynObj::ExchangeNamesSignalHandler(msg sender = \"%s\")", msg->GetSender()));

    bool madeChanges = false;
    size_t numArgs;
    const MsgArg* args;
    msg->GetArgs(numArgs, args);
    assert((1 == numArgs) && (ALLJOYN_ARRAY == args[0].typeId));
    const MsgArg* items = args[0].v_array.GetElements();
    const String& shortGuidStr = guid.ToShortString();

    /* Create a virtual endpoint for each unique name in args */
    /* Be careful to lock the name table before locking the virtual endpoints since both locks are needed
     * and doing it in the opposite order invites deadlock
     */
    AcquireLocks();

    map<qcc::StringMapKey, RemoteEndpoint>::iterator bit = b2bEndpoints.find(msg->GetRcvEndpointName());
    const size_t numItems = args[0].v_array.GetNumElements();
    if (bit != b2bEndpoints.end()) {
        qcc::GUID128 otherGuid = bit->second->GetRemoteGUID();
        const String& shortOtherGuidStr = otherGuid.ToShortString();
        StringMapKey key = bit->first;
        for (size_t i = 0; i < numItems; ++i) {
            if (bit == b2bEndpoints.end()) {
                QCC_DbgPrintf(("b2bEp %s disappeared during ExchangeNamesSignalHandler", key.c_str()));
                break;
            }
            assert(items[i].typeId == ALLJOYN_STRUCT);
            qcc::String uniqueName = items[i].v_struct.members[0].v_string.str;
            if (!IsLegalUniqueName(uniqueName.c_str())) {
                QCC_LogError(ER_FAIL, ("Invalid unique name \"%s\" in ExchangeNames message", uniqueName.c_str()));
                continue;
            } else if (0 == ::strncmp(uniqueName.c_str() + 1, shortGuidStr.c_str(), shortGuidStr.size())) {
                /* Cant accept a request to change a local name */
                continue;
            } else if ((bit->second->GetFeatures().nameTransfer != SessionOpts::ALL_NAMES) &&
                       (0 != ::strncmp(uniqueName.c_str() + 1, shortOtherGuidStr.c_str(), shortOtherGuidStr.size()))) {
                /* Filter out names from routers that predate the DAEMON_NAMES flag (if not ALL_NAMES) */
                continue;
            }

            /* Add a virtual endpoint */
            bool madeChange;
            String b2bName = bit->second->GetUniqueName();
            ReleaseLocks();
            AddVirtualEndpoint(uniqueName, b2bName, &madeChange);

            /* Relock and reacquire */
            AcquireLocks();
            BusEndpoint tempEp = FindEndpoint(uniqueName);
            VirtualEndpoint vep = VirtualEndpoint::cast(tempEp);
            bit = b2bEndpoints.find(key);
            if (bit == b2bEndpoints.end()) {
                QCC_DbgPrintf(("b2bEp %s disappeared during ExchangeNamesSignalHandler", key.c_str()));
                break;
            }

            if (madeChange) {
                madeChanges = true;
            }

            /* Add virtual aliases (remote well-known names) */
            const MsgArg* aliasItems = items[i].v_struct.members[1].v_array.GetElements();
            const size_t numAliases = items[i].v_struct.members[1].v_array.GetNumElements();
            for (size_t j = 0; j < numAliases; ++j) {
                assert(ALLJOYN_STRING == aliasItems[j].typeId);
                if (vep->IsValid()) {
                    ReleaseLocks();
                    bool madeChange = router.SetVirtualAlias(aliasItems[j].v_string.str, &vep, vep);
                    AcquireLocks();
                    bit = b2bEndpoints.find(key);
                    if (bit == b2bEndpoints.end()) {
                        QCC_DbgPrintf(("b2bEp %s disappeared during ExchangeNamesSignalHandler", key.c_str()));
                        break;
                    }
                    if (madeChange) {
                        madeChanges = true;
                    }
                }
            }
        }
    } else {
        QCC_LogError(ER_BUS_NO_ENDPOINT, ("Cannot find b2b endpoint %s", msg->GetRcvEndpointName()));
    }
    ReleaseLocks();

    /* If there were changes, forward message to all directly connected controllers except the one that
     * sent us this ExchangeNames
     */
    if (madeChanges) {
        AcquireLocks();
        map<qcc::StringMapKey, RemoteEndpoint>::const_iterator bit = b2bEndpoints.find(msg->GetRcvEndpointName());
        map<qcc::StringMapKey, RemoteEndpoint>::iterator it = b2bEndpoints.begin();
        while (it != b2bEndpoints.end()) {
            if ((it->second->GetFeatures().nameTransfer == SessionOpts::ALL_NAMES) && ((bit == b2bEndpoints.end()) || (bit->second->GetRemoteGUID() != it->second->GetRemoteGUID()))) {
                QCC_DbgPrintf(("Propagating ExchangeName signal to %s", it->second->GetUniqueName().c_str()));
                StringMapKey key = it->first;
                RemoteEndpoint ep = it->second;
                ReleaseLocks();
                QStatus status = ep->PushMessage(msg);
                if (ER_OK != status) {
                    QCC_LogError(status, ("Failed to forward ExchangeNames to %s", ep->GetUniqueName().c_str()));
                }
                AcquireLocks();
                bit = b2bEndpoints.find(msg->GetRcvEndpointName());
                it = b2bEndpoints.lower_bound(key);
                if ((it != b2bEndpoints.end()) && (it->first == key)) {
                    ++it;
                }
            } else {
                ++it;
            }
        }
        ReleaseLocks();
    }
}


void AllJoynObj::NameChangedSignalHandler(const InterfaceDescription::Member* member, const char* sourcePath, Message& msg)
{
    size_t numArgs;
    const MsgArg* args;
    msg->GetArgs(numArgs, args);

    assert(daemonIface);

    const qcc::String alias = args[0].v_string.str;
    const qcc::String oldOwner = args[1].v_string.str;
    const qcc::String newOwner = args[2].v_string.str;

    const String& shortGuidStr = guid.ToShortString();
    bool madeChanges = false;

    QCC_DbgPrintf(("AllJoynObj::NameChangedSignalHandler: alias = \"%s\"   oldOwner = \"%s\"   newOwner = \"%s\"  sent from \"%s\"",
                   alias.c_str(), oldOwner.c_str(), newOwner.c_str(), msg->GetSender()));

    /* Don't allow a NameChange that attempts to change a local name */
    if ((!oldOwner.empty() && (0 == ::strncmp(oldOwner.c_str() + 1, shortGuidStr.c_str(), shortGuidStr.size()))) ||
        (!newOwner.empty() && (0 == ::strncmp(newOwner.c_str() + 1, shortGuidStr.c_str(), shortGuidStr.size())))) {
        return;
    }

    /* Ignore a NameChange for non-local names from routers that predate the DAEMON_NAMES flag (if not ALL_NAMES) */
    AcquireLocks();
    map<qcc::StringMapKey, RemoteEndpoint>::iterator bit = b2bEndpoints.find(msg->GetRcvEndpointName());
    if (bit != b2bEndpoints.end() && (bit->second->GetFeatures().nameTransfer != SessionOpts::ALL_NAMES)) {
        qcc::GUID128 otherGuid = bit->second->GetRemoteGUID();
        const String& shortOtherGuidStr = otherGuid.ToShortString();
        if ((!oldOwner.empty() && (0 != ::strncmp(oldOwner.c_str() + 1, shortOtherGuidStr.c_str(), shortOtherGuidStr.size()))) ||
            (!newOwner.empty() && (0 != ::strncmp(newOwner.c_str() + 1, shortOtherGuidStr.c_str(), shortOtherGuidStr.size())))) {
            ReleaseLocks();
            return;
        }
    }
    ReleaseLocks();

    if (alias[0] == ':') {
        AcquireLocks();
        map<qcc::StringMapKey, RemoteEndpoint>::iterator bit = b2bEndpoints.find(msg->GetRcvEndpointName());
        if (bit != b2bEndpoints.end()) {
            /* Change affects a remote unique name (i.e. a VirtualEndpoint) */
            if (newOwner.empty()) {
                VirtualEndpoint vep = FindVirtualEndpoint(oldOwner.c_str());
                if (vep->IsValid()) {
                    madeChanges = vep->CanUseRoute(bit->second);
                    /* Note: If IsStopping() is true, then there is another thread that is in the process
                     * of deleting this virtual endpoint. In this case, skip this virtual endpoint. */
                    if (madeChanges && !vep->IsStopping()) {
                        if (vep->RemoveBusToBusEndpoint(bit->second)) {
                            /* The last b2b endpoint was removed from this vep. */
                            String vepName = vep->GetUniqueName();
                            ReleaseLocks();
                            RemoveVirtualEndpoint(vepName);
                        } else {
                            /* Need to hit NameTable here since name ownership of a vep alias may have changed */
                            String vepName = vep->GetUniqueName();
                            ReleaseLocks();
                            router.UpdateVirtualAliases(vepName);
                        }
                    } else {
                        ReleaseLocks();
                    }
                } else {
                    ReleaseLocks();
                }
            } else {
                /* Add a new virtual endpoint */
                if (bit != b2bEndpoints.end()) {
                    String b2bEpName = bit->second->GetUniqueName();
                    ReleaseLocks();
                    AddVirtualEndpoint(alias, b2bEpName, &madeChanges);
                } else {
                    ReleaseLocks();
                }
            }
        } else {
            ReleaseLocks();
            QCC_LogError(ER_BUS_NO_ENDPOINT, ("Cannot find bus-to-bus endpoint %s", msg->GetRcvEndpointName()));
        }
    } else {
        AcquireLocks();
        /* Change affects a well-known name (name table only) */
        VirtualEndpoint remoteController = FindVirtualEndpoint(msg->GetSender());
        if (remoteController->IsValid()) {
            ReleaseLocks();
            if (newOwner.empty()) {
                madeChanges = router.SetVirtualAlias(alias, NULL, remoteController);
            } else {
                VirtualEndpoint newOwnerEp = FindVirtualEndpoint(newOwner.c_str());
                madeChanges = router.SetVirtualAlias(alias, &newOwnerEp, remoteController);
            }
            AcquireLocks();
        } else {
            QCC_LogError(ER_BUS_NO_ENDPOINT, ("Cannot find virtual endpoint %s", msg->GetSender()));
        }
        ReleaseLocks();
    }

    if (madeChanges) {
        /* Forward message to all directly connected controllers except the one that sent us this NameChanged */
        AcquireLocks();
        map<qcc::StringMapKey, RemoteEndpoint>::const_iterator bit = b2bEndpoints.find(msg->GetRcvEndpointName());
        map<qcc::StringMapKey, RemoteEndpoint>::iterator it = b2bEndpoints.begin();
        while (it != b2bEndpoints.end()) {
            if ((it->second->GetFeatures().nameTransfer == SessionOpts::ALL_NAMES) && ((bit == b2bEndpoints.end()) || (bit->second->GetRemoteGUID() != it->second->GetRemoteGUID()))) {
                String key = it->first.c_str();
                RemoteEndpoint ep = it->second;
                ReleaseLocks();
                QStatus status = ep->PushMessage(msg);
                if (ER_OK != status) {
                    QCC_LogError(status, ("Failed to forward NameChanged to %s", ep->GetUniqueName().c_str()));
                }
                AcquireLocks();
                bit = b2bEndpoints.find(msg->GetRcvEndpointName());
                it = b2bEndpoints.lower_bound(key);
                if ((it != b2bEndpoints.end()) && (it->first == key)) {
                    ++it;
                }
            } else {
                ++it;
            }
        }
        ReleaseLocks();
    }
}

void AllJoynObj::AddVirtualEndpoint(const qcc::String& uniqueName, const String& b2bEpName, bool* wasAdded)
{
    QCC_DbgTrace(("AllJoynObj::AddVirtualEndpoint(name=%s, b2b=%s)", uniqueName.c_str(), b2bEpName.c_str()));

    bool added = false;

    AcquireLocks();
    BusEndpoint tempEp = FindEndpoint(b2bEpName);
    RemoteEndpoint busToBusEndpoint = RemoteEndpoint::cast(tempEp);

    map<qcc::String, VirtualEndpoint>::iterator it = virtualEndpoints.find(uniqueName);

    /* If there is a VirtualEndpoint with the desired unique name in the virtualEndpoints map
     * and its state is EP_STOPPING, it means that another thread is trying to remove this
     * VirtualEndpoint (As a part of cleanup in AllJoynObj::RemoveBusToBusEndpoint or
     * AllJoynObj::NameChangedSignalHandler.)
     * In that case, wait for that thread to finish removing this virtual endpoint.
     * Also, if the busToBusEndpoint becomes invalid, we just return.
     */
    while (busToBusEndpoint->IsValid() && it != virtualEndpoints.end() && it->second->IsStopping()) {
        ReleaseLocks();
        qcc::Sleep(10);
        AcquireLocks();
        it = virtualEndpoints.find(uniqueName);
    }

    if (busToBusEndpoint->IsValid()) {
        VirtualEndpoint vep;
        if (it == virtualEndpoints.end()) {
            vep = VirtualEndpoint(uniqueName, busToBusEndpoint);
            /* Add new virtual endpoint */
            virtualEndpoints.insert(pair<qcc::String, VirtualEndpoint>(uniqueName, vep));
            added = true;
            /* Register the endpoint with the router */
            ReleaseLocks();
            BusEndpoint busEndpoint = BusEndpoint::cast(vep);
            router.RegisterEndpoint(busEndpoint);

        } else {
            /* Add the busToBus endpoint to the existing virtual endpoint */
            vep = it->second;
            added = vep->AddBusToBusEndpoint(busToBusEndpoint);
            ReleaseLocks();
        }
    } else {
        ReleaseLocks();
    }

    if (wasAdded) {
        *wasAdded = added;
    }
}

void AllJoynObj::RemoveVirtualEndpoint(const String& vepName)
{
    QCC_DbgTrace(("RemoveVirtualEndpoint: %s", vepName.c_str()));

    /* Remove virtual endpoint along with any aliases that exist for this uniqueName */
    router.RemoveVirtualAliases(vepName);
    router.UnregisterEndpoint(vepName, ENDPOINT_TYPE_VIRTUAL);
    AcquireLocks();
    map<qcc::String, VirtualEndpoint>::iterator it = virtualEndpoints.find(vepName);
    if (it != virtualEndpoints.end()) {
        VirtualEndpoint vep = it->second;
        virtualEndpoints.erase(it);
        ReleaseLocks();
    } else {
        ReleaseLocks();
    }
}

VirtualEndpoint AllJoynObj::FindVirtualEndpoint(const qcc::String& uniqueName)
{
    VirtualEndpoint ret;
    AcquireLocks();
    map<qcc::String, VirtualEndpoint>::iterator it = virtualEndpoints.find(uniqueName);
    if (it != virtualEndpoints.end()) {
        ret = it->second;
    }
    ReleaseLocks();
    return ret;
}

void AllJoynObj::NameOwnerChanged(const qcc::String& alias,
                                  const qcc::String* oldOwner, SessionOpts::NameTransferType oldOwnerNameTransfer,
                                  const qcc::String* newOwner, SessionOpts::NameTransferType newOwnerNameTransfer)
{
    QStatus status;
    const String& shortGuidStr = guid.ToShortString();

    /* When newOwner and oldOwner are the same, only the name transfer changed. */
    if (newOwner == oldOwner) {
        return;
    }

    /* Validate that there is either a new owner or an old owner */
    const qcc::String* un = oldOwner ? oldOwner : newOwner;
    if (NULL == un) {
        QCC_LogError(ER_BUS_NO_ENDPOINT, ("Invalid NameOwnerChanged without oldOwner or newOwner"));
        return;
    }

    /* Validate format of unique name */
    size_t guidLen = un->find_first_of('.');
    if ((qcc::String::npos == guidLen) || (guidLen < 3)) {
        QCC_LogError(ER_FAIL, ("Invalid unique name \"%s\"", un->c_str()));
    }

    /* Remove unique names from sessionMap entries */
    if (!newOwner && (alias[0] == ':')) {
        AcquireLocks();
        vector<pair<String, SessionId> > changedSessionMembers;
        vector<SessionMapEntry> sessionsLost;
        SessionMapType::iterator it = sessionMap.begin();
        while (it != sessionMap.end()) {
            if (it->first.first == alias) {
                /* If endpoint has gone then just delete the session map entry */
                sessionMap.erase(it++);
            } else if (it->first.second != 0) {
                /* Remove member entries from existing sessions */
                if (it->second.sessionHost == alias) {
                    if (it->second.opts.isMultipoint) {
                        changedSessionMembers.push_back(it->first);
                    }
                    it->second.sessionHost.clear();

                    /* Check for self-joined member */
                    vector<String>::iterator mit = it->second.memberNames.begin();
                    while (mit != it->second.memberNames.end()) {
                        if (*mit == alias) {
                            it->second.memberNames.erase(mit);
                            break;
                        }
                        ++mit;
                    }

                } else {
                    vector<String>::iterator mit = it->second.memberNames.begin();
                    while (mit != it->second.memberNames.end()) {
                        if (*mit == alias) {
                            it->second.memberNames.erase(mit);
                            if (it->second.opts.isMultipoint) {
                                changedSessionMembers.push_back(it->first);
                            }
                            break;
                        }
                        ++mit;
                    }
                }
                /*
                 * Remove empty session entry.
                 * Preserve raw sessions until GetSessionFd is called.
                 */
                /*
                 * If the session is point-to-point and the memberNames are empty.
                 * if the sessionHost is not empty (implied) and there are no member names send
                 * the  sessionLost signal as long as the session is not a raw session
                 */
                bool noMemberSingleHost = it->second.memberNames.empty();
                /*
                 * If the session is a Multipoint session it will list its own unique
                 * name in the list of memberNames. If There is only one name in the
                 * memberNames list and there is no session host it is safe to send
                 * the session lost signal as long as the session does not contain a
                 * raw session.
                 */
                bool singleMemberNoHost = ((it->second.memberNames.size() == 1) && it->second.sessionHost.empty());
                /*
                 * as long as the file descriptor is -1 this is not a raw session
                 */
                bool noRawSession = (it->second.fd == qcc::INVALID_SOCKET_FD);
                if ((noMemberSingleHost || singleMemberNoHost) && noRawSession) {
                    SessionMapEntry tsme = it->second;
                    pair<String, SessionId> key = it->first;
                    if (!it->second.isInitializing) {
                        sessionMap.erase(it++);
                    } else {
                        ++it;
                    }
                    sessionsLost.push_back(tsme);
                } else {
                    ++it;
                }
            } else {
                ++it;
            }
        }
        ReleaseLocks();

        /* Send MPSessionChanged for each changed session involving alias */
        vector<pair<String, SessionId> >::const_iterator csit = changedSessionMembers.begin();
        while (csit != changedSessionMembers.end()) {
            SendMPSessionChanged(csit->second, alias.c_str(), false, csit->first.c_str(), ALLJOYN_MPSESSIONCHANGED_REMOTE_MEMBER_REMOVED);
            csit++;
        }
        /* Send session lost signals */
        vector<SessionMapEntry>::iterator slit = sessionsLost.begin();
        while (slit != sessionsLost.end()) {
            if (slit->memberNames.size() == 1) {
                SendSessionLost(*slit++, ER_BUS_ENDPOINT_CLOSING, ALLJOYN_SESSIONLOST_DISPOSITION_MEMBER);
            } else {
                SendSessionLost(*slit++, ER_BUS_ENDPOINT_CLOSING, ALLJOYN_SESSIONLOST_DISPOSITION_HOST);
            }
        }
    }

    /* Only if local name */
    if (0 == ::strncmp(shortGuidStr.c_str(), un->c_str() + 1, shortGuidStr.size())) {

        /* Send NameChanged to all directly connected controllers */
        AcquireLocks();
        map<qcc::StringMapKey, RemoteEndpoint>::iterator it = b2bEndpoints.begin();
        while (it != b2bEndpoints.end()) {
            Message sigMsg(bus);
            MsgArg args[3];
            args[0].Set("s", alias.c_str());
            args[1].Set("s", oldOwner ? oldOwner->c_str() : "");
            args[2].Set("s", newOwner ? newOwner->c_str() : "");

            status = sigMsg->SignalMsg("sss",
                                       org::alljoyn::Daemon::WellKnownName,
                                       0,
                                       org::alljoyn::Daemon::ObjectPath,
                                       org::alljoyn::Daemon::InterfaceName,
                                       "NameChanged",
                                       args,
                                       ArraySize(args),
                                       0,
                                       0);
            if (ER_OK == status) {
                StringMapKey key = it->first;
                RemoteEndpoint ep = it->second;
                ReleaseLocks();
                status = ep->PushMessage(sigMsg);
                AcquireLocks();
                it = b2bEndpoints.lower_bound(key);
                if ((it != b2bEndpoints.end()) && (it->first == key)) {
                    ++it;
                }
            } else {
                ++it;
            }
            // if the endpoint is closing we don't don't expect the NameChanged signal to send
            if (ER_OK != status && ER_BUS_ENDPOINT_CLOSING != status) {
                QCC_LogError(status, ("Failed to send NameChanged"));
            }
        }
        ReleaseLocks();

        /* If a local unique name dropped, then remove any refs it had in the connnect, advertise and discover maps */
        if ((NULL == newOwner) && (alias[0] == ':')) {
            /* Remove endpoint refs from connect map */
            AcquireLocks();

            /* Remove endpoint refs from advertise map */
            multimap<String, pair<TransportMask, String> >::const_iterator ait = advertiseMap.begin();
            while (ait != advertiseMap.end()) {
                if (ait->second.second == *oldOwner) {
                    String name = ait->first;
                    TransportMask mask = ait->second.first;
                    ReleaseLocks();

                    QStatus status = ProcCancelAdvertise(*oldOwner, name, mask);
                    AcquireLocks();
                    ait = advertiseMap.upper_bound(name);
                    if (ER_OK != status) {
                        QCC_LogError(status, ("Failed to cancel advertise for name \"%s\"", name.c_str()));
                    }
                } else {
                    ++ait;
                }
            }

            /* Remove endpoint refs from discover map */
            DiscoverMapType::const_iterator dit = discoverMap.begin();
            while (dit != discoverMap.end()) {
                if (dit->second.sender == *oldOwner) {
                    qcc::String last = dit->first;
                    TransportMask mask = dit->second.transportMask;

                    QCC_DbgPrintf(("Calling ProcCancelFindAdvertisement from NameOwnerChanged [%s]", Thread::GetThread()->GetName()));
                    ReleaseLocks();

                    QStatus status = ProcCancelFindAdvertisement(*oldOwner, last, mask);
                    AcquireLocks();
                    dit = discoverMap.upper_bound(last);
                    if (ER_OK != status) {
                        QCC_LogError(status, ("Failed to cancel discover for name \"%s\"", last.c_str()));
                    }
                } else {
                    ++dit;
                }
            }
            ReleaseLocks();
        }
    }
}

struct FoundNameEntry {
  public:
    String name;
    String prefix;
    String dest;
    FoundNameEntry(const String& name, const String& prefix, const String& dest) : name(name), prefix(prefix), dest(dest) {
    }
    bool operator<(const FoundNameEntry& other) const {
        return (name < other.name) || ((name == other.name) && ((prefix < other.prefix) || ((prefix == other.prefix) && (dest < other.dest))));
    }
};

void AllJoynObj::FoundNames(const qcc::String& busAddr,
                            const qcc::String& guid,
                            TransportMask transport,
                            const vector<qcc::String>* names,
                            uint32_t ttl)
{
    QCC_DbgTrace(("AllJoynObj::FoundNames(busAddr = \"%s\", guid = \"%s\", names = %s, ttl = %d)",
                  busAddr.c_str(), guid.c_str(), StringVectorToString(names, ",").c_str(), ttl));

    set<FoundNameEntry> foundNameSet;
    set<String> lostNameSet;
    AcquireLocks();
    if (names == NULL) {
        /* If name is NULL expire all names for the given bus address. */
        if (ttl == 0) {
            multimap<String, NameMapEntry>::iterator it = nameMap.begin();
            while (it != nameMap.end()) {
                NameMapEntry& nme = it->second;
                if ((nme.guid == guid) && (nme.busAddr == busAddr)) {
                    lostNameSet.insert(it->first);
                    timer.RemoveAlarm(nme.alarm, false);
                    nameMap.erase(it++);
                } else {
                    it++;
                }
            }
        }
    } else {
        /* Generate a list of name deltas */
        vector<String>::const_iterator nit = names->begin();
        while (nit != names->end()) {
            multimap<String, NameMapEntry>::iterator it = nameMap.find(*nit);
            bool sendSignal = true;
            bool isNew = true;
            /* Send a FoundAdvertisedName signal if this is the first namemap entry of this transport for this name. */
            /* Send a LostAdvertisedName signal if this is the last namemap entry of this transport for this name. */
            while ((it != nameMap.end()) && (*nit == it->first)) {
                if ((it->second.guid == guid) && (it->second.transport & transport) && (busAddr != it->second.busAddr)) {
                    sendSignal = false;
                    break;
                }
                it++;
            }

            it = nameMap.find(*nit);
            while ((it != nameMap.end()) && (*nit == it->first)) {
                if ((it->second.guid == guid) && (it->second.transport & transport) && (busAddr == it->second.busAddr)) {
                    isNew = false;
                    break;

                }
                ++it;
            }

            if (0 < ttl) {

                if (isNew) {
                    QCC_DbgPrintf(("Adding new entry %d  %d", (1000LL * ttl), (1000LL * ttl * 80 / 100)));
                    /* Add new name to map */
                    NameMapType::iterator it = nameMap.insert(NameMapType::value_type(*nit, NameMapEntry(busAddr,
                                                                                                         guid,
                                                                                                         transport,
                                                                                                         (ttl == numeric_limits<uint32_t>::max()) ? numeric_limits<uint64_t>::max() : (1000LL * ttl),
                                                                                                         this)));
                    QCC_DbgPrintf(("TTL set to %ld", it->second.ttl));
                    /* Don't schedule an alarm which will never expire or multiple timers for the same set */
                    if (ttl != numeric_limits<uint32_t>::max()) {
                        NameMapEntry& nme = it->second;
                        // We need the alarm to be triggered off at 80% time to enable cache refresh
                        const uint32_t timeout = ttl * 1000 * 80 / 100;
                        AllJoynObj* pObj = this;
                        Alarm newAlarm(timeout, pObj, NameMapEntry::truthiness);
                        nme.alarm = newAlarm;
                        QStatus status = timer.AddAlarm(nme.alarm);
                        if (ER_OK != status && ER_TIMER_EXITING != status) {
                            QCC_LogError(status, ("Failed to add alarm"));
                        }
                    }
                    /* Send FoundAdvertisedName to anyone who is discovering *nit */
                    if (sendSignal) {
                        if (0 < discoverMap.size()) {
                            for (DiscoverMapType::const_iterator dit = discoverMap.begin(); dit != discoverMap.end(); ++dit) {
                                MatchMap::const_iterator namePrefix = dit->second.matching.find("name");
                                if (namePrefix == dit->second.matching.end()) {
                                    continue;
                                }

                                if (!dit->second.initComplete) {
                                    continue;
                                }

                                if (!WildcardMatch(*nit, namePrefix->second) && (transport & dit->second.transportMask)) {
                                    foundNameSet.insert(FoundNameEntry(*nit, namePrefix->second, dit->second.sender));
                                }
                            }
                        }
                    }
                } else {
                    /*
                     * If the busAddr doesn't match, then this is actually a new but redundant advertisement.
                     * Don't track it. Don't updated the TTL for the existing advertisement with the same name
                     * and don't tell clients about this alternate way to connect to the name
                     * since it will look like a duplicate to the client (that doesn't receive busAddr).
                     */
                    if (busAddr == it->second.busAddr) {
                        NameMapEntry& nme = it->second;
                        nme.timestamp = GetTimestamp64();
                        /* need to move the alarm ttl seconds into the future. */
                        const uint32_t timeout = ttl * 1000 * 80 / 100;
                        AllJoynObj* pObj = this;
                        Alarm newAlarm(timeout, pObj, NameMapEntry::truthiness);
                        QStatus status = timer.ReplaceAlarm(nme.alarm, newAlarm, false);
                        nme.alarm = newAlarm;
                        QCC_DbgPrintf(("Resetting alarm for name %s to %d", it->first.c_str(), timeout));
                        if (ER_OK != status) {
                            /* This is expected if a prior name set changed in any way (order, removed entry, etc) */
                            status = timer.AddAlarm(nme.alarm);
                            if (ER_OK != status && ER_TIMER_EXITING != status) {
                                QCC_LogError(status, ("Failed to update alarm"));
                            }
                        }
                    }
                }
            } else {

                /* 0 == ttl means flush the record */
                if (!isNew) {
                    NameMapEntry& nme = it->second;
                    qcc::String guidToBeChecked = it->second.guid;
                    if (sendSignal) {
                        lostNameSet.insert(it->first);
                    }
                    timer.RemoveAlarm(nme.alarm, false);
                    nameMap.erase(it);
                    //
                    // Check if guid for this name is eligible for removal from PeerInfoMap in Name service
                    //
                    if (!IsGuidLongStringKnown(guidToBeChecked)) {
                        QCC_DbgPrintf(("TTl=0. Removing GUID %s", guidToBeChecked.c_str()));
                        IpNameService::Instance().RemoveFromPeerInfoMap(guidToBeChecked);
                    }
                }
            }
            ++nit;
        }
    }
    ReleaseLocks();

    /* Send FoundAdvertisedName signals without holding locks */
    set<FoundNameEntry>::const_iterator fit = foundNameSet.begin();
    while (fit != foundNameSet.end()) {
        QStatus status = SendFoundAdvertisedName(fit->dest, fit->name, transport, fit->prefix);
        if (ER_OK != status) {
            QCC_LogError(status, ("Failed to send FoundAdvertisedName to %s (name=%s)", fit->dest.c_str(), fit->name.c_str()));
        }
        ++fit;
    }

    set<String>::const_iterator lit = lostNameSet.begin();
    while (lit != lostNameSet.end()) {
        /* Send LostAdvetisedName signals */
        SendLostAdvertisedName(*lit, transport);
        /* Clean advAliasMap */
        CleanAdvAliasMap(*lit, transport);
        lit++;
    }
}

bool AllJoynObj::IsGuidShortStringKnown(qcc::String& guid)
{
    //
    //Check if there any other name in the NameMap from this guid
    //
    AcquireLocks();
    std::multimap<qcc::String, NameMapEntry>::iterator it = nameMap.begin();
    while (it != nameMap.end()) {
        if (qcc::GUID128(it->second.guid).ToShortString() == guid) {
            ReleaseLocks();
            return true;
        }
        ++it;
    }
    //
    //Check if there is any active session with this guid
    //
    BusEndpoint bep = FindEndpoint(":" + guid + ".1");
    if (bep->GetEndpointType() == ENDPOINT_TYPE_VIRTUAL) {
        QCC_DbgPrintf(("Session found for %s", guid.c_str()));
        ReleaseLocks();
        return true;
    } else {
        QCC_DbgPrintf(("EndpoinType = %d,  Session not found for %s", bep->GetEndpointType(), guid.c_str()));
    }

    ReleaseLocks();
    return false;
}


bool AllJoynObj::IsGuidLongStringKnown(qcc::String& guid)
{
    //
    //Check if there any other name in the NameMap from this guid
    //
    AcquireLocks();
    std::multimap<qcc::String, NameMapEntry>::iterator it = nameMap.begin();
    while (it != nameMap.end()) {
        if (it->second.guid == guid) {
            ReleaseLocks();
            return true;
        }
        ++it;
    }
    //
    //Check if there is any active session with this guid
    //
    GUID128 wellFormedBusName(guid);
    QCC_DbgPrintf(("wellFormedBusName.ToShortString()(%s)", wellFormedBusName.ToShortString().c_str()));
    BusEndpoint bep = FindEndpoint(":" + wellFormedBusName.ToShortString() + ".1");
    if (bep->GetEndpointType() == ENDPOINT_TYPE_VIRTUAL) {
        QCC_DbgPrintf(("Session found ", wellFormedBusName.ToShortString().c_str()));
        ReleaseLocks();
        return true;
    } else {
        QCC_DbgPrintf(("EndpoinType = %d,  Session not found for %s", bep->GetEndpointType(), wellFormedBusName.ToShortString().c_str()));
    }

    ReleaseLocks();
    return false;
}

void AllJoynObj::CleanAdvAliasMap(const String& name, const TransportMask mask)
{
    QCC_DbgTrace(("AllJoynObj::CleanAdvAliasMap(%s, 0x%x): size=%d", name.c_str(), mask, advAliasMap.size()));

    /* Clean advAliasMap */
    AcquireLocks();
    map<String, set<AdvAliasEntry> >::iterator ait = advAliasMap.begin();
    while (ait != advAliasMap.end()) {
        set<AdvAliasEntry>::iterator bit = ait->second.begin();
        while (bit != ait->second.end()) {
            if (((*bit).name == name) && (((*bit).transport & mask) != 0)) {
                ait->second.erase(bit++);
            } else {
                ++bit;
            }
        }
        if (ait->second.size() == 0) {
            advAliasMap.erase(ait++);
        } else {
            ++ait;
        }
    }
    ReleaseLocks();
}

QStatus AllJoynObj::SendFoundAdvertisedName(const String& dest,
                                            const String& name,
                                            TransportMask transport,
                                            const String& namePrefix)
{
    QCC_DbgTrace(("AllJoynObj::SendFoundAdvertisedName(%s, %s, 0x%x, %s)", dest.c_str(), name.c_str(), transport, namePrefix.c_str()));

    MsgArg args[3];
    args[0].Set("s", name.c_str());
    args[1].Set("q", transport);
    String prefix = namePrefix.substr(0, namePrefix.find_last_of('*'));
    args[2].Set("s", prefix.c_str());
    return Signal(dest.c_str(), 0, *foundNameSignal, args, ArraySize(args));
}

QStatus AllJoynObj::SendLostAdvertisedName(const String& name, TransportMask transport)
{
    QCC_DbgTrace(("AllJoynObj::SendLostAdvertisdName(%s, 0x%x)", name.c_str(), transport));

    QStatus status = ER_OK;

    /* Send LostAdvertisedName to anyone who is discovering name */
    AcquireLocks();
    vector<pair<String, String> > sigVec;
    if (0 < discoverMap.size()) {
        for (DiscoverMapType::const_iterator dit = discoverMap.begin(); dit != discoverMap.end(); ++dit) {
            MatchMap::const_iterator namePrefix = dit->second.matching.find("name");
            if (namePrefix == dit->second.matching.end()) {
                continue;
            }
            if (!WildcardMatch(name, namePrefix->second) && (dit->second.transportMask & transport)) {
                sigVec.push_back(pair<String, String>(namePrefix->second, dit->second.sender));
            }
        }
    }
    ReleaseLocks();

    /* Send the signals now that we aren't holding the lock */
    vector<pair<String, String> >::const_iterator it = sigVec.begin();
    while (it != sigVec.end()) {
        MsgArg args[3];
        args[0].Set("s", name.c_str());
        args[1].Set("q", transport);
        String prefix = it->first.substr(0, it->first.find_last_of('*'));
        args[2].Set("s", prefix.c_str());
        QCC_DbgPrintf(("Sending LostAdvertisedName(%s, 0x%x, %s) to %s", name.c_str(), transport, prefix.c_str(), it->second.c_str()));
        QStatus tStatus = Signal(it->second.c_str(), 0, *lostAdvNameSignal, args, ArraySize(args));
        if (ER_OK != tStatus) {
            status = (ER_OK == status) ? tStatus : status;
            if (status != ER_BUS_NO_ROUTE) {
                QCC_LogError(tStatus, ("Failed to send LostAdvertisedName to %s (name=%s)", it->second.c_str(), name.c_str()));
            }
        }
        ++it;
    }
    return status;
}
void AllJoynObj::SendIPNSResponse(String name, uint32_t replyCode) {
    AcquireLocks();
    multimap<String, IncomingPingInfo>::iterator it = incomingPingMap.lower_bound(name);
    list<IncomingPingInfo> temp;
    while (it != incomingPingMap.end() && it->first == name) {
        temp.push_back(it->second);
        incomingPingMap.erase(it++);
    }
    ReleaseLocks();
    list<IncomingPingInfo>::iterator it1 = temp.begin();
    while (it1 != temp.end()) {
        PingResponse((*it1).transport, (*it1).ns4, name, replyCode);
        it1++;
    }

}

void AllJoynObj::AlarmTriggered(const Alarm& alarm, QStatus reason)
{
    QCC_DbgPrintf(("AlarmTriggered"));
    if (alarm->GetContext() != NameMapEntry::truthiness) {
        assert(alarm->GetContext());

        PingAlarmContext* ctx = static_cast<PingAlarmContext*>(alarm->GetContext());
        if (ctx->type == PingAlarmContext::TRANSPORT_CONTEXT) {
            if (ctx->name[0] == ':' && !router.IsValidLocalUniqueName(ctx->name)) {
                SendIPNSResponse(ctx->name, ALLJOYN_PING_REPLY_UNKNOWN_NAME);
                delete ctx;
                return;
            }
            ProxyBusObject peerObj(bus, ctx->name.c_str(), "/", 0);
            const InterfaceDescription* intf = bus.GetInterface(org::freedesktop::DBus::Peer::InterfaceName);
            assert(intf);
            peerObj.AddInterface(*intf);

            QStatus status = peerObj.MethodCallAsync(org::freedesktop::DBus::Peer::InterfaceName,
                                                     "Ping",
                                                     this, static_cast<MessageReceiver::ReplyHandler>(&AllJoynObj::PingReplyTransportHandler),
                                                     NULL, 0,
                                                     ctx);
            if (status != ER_OK) {
                /*
                 * UNREACHABLE may not be the correct reply code here, a failure
                 * status indicates only that setting up the async method call
                 * failed.
                 */
                SendIPNSResponse(ctx->name, ALLJOYN_PING_REPLY_UNREACHABLE);
                delete ctx;
            }
        } else {

            //REPLY_CONTEXT
            AcquireLocks();
            multimap<pair<String, String>, OutgoingPingInfo>::iterator it = outgoingPingMap.find(pair<String, String>(ctx->name, ctx->sender));
            if (it != outgoingPingMap.end()) {
                OutgoingPingInfo opi = it->second;
                outgoingPingMap.erase(it);
                ReleaseLocks();
                PingReplyMethodHandlerUsingCode(opi.message, ALLJOYN_PING_REPLY_TIMEOUT);
            } else {

                ReleaseLocks();
            }
            delete ctx;
        }
        return;
    }
    //
    // Check if TTL is 80% of time or 90% of time
    // If 80%
    //    Initiate a search query for "*"
    //    Set the alarm to 90% of time
    // If 90%
    //    Initiate a search query for "*"
    //    Set the alarm for full TTL time out

    AcquireLocks();
    uint64_t now = GetTimestamp64();
    uint64_t timePassed;
    uint64_t ttl;
    multimap<String, NameMapEntry>::iterator it = nameMap.begin();
    set<String> guidSet;
    while (it != nameMap.end()) {
        NameMapEntry& nme = it->second;
        timePassed = now - nme.timestamp;
        ttl = nme.ttl;
        QCC_DbgPrintf(("Time Passed %ld ttl-80 : %ld ttl-90 : %ld", timePassed, (uint64_t)(ttl * 80 / 100), (uint64_t)(ttl * 90 / 100)));
        if ((timePassed >= (ttl * 80 / 100)) &&
            (timePassed < ttl)) {
            if (discoverMap.size() > 0) {
                //
                // Send Unicast search query only if there are discoverers
                //
                QCC_DbgPrintf(("AlarmTriggered sending query \"*\" Name : %s GUID : %s nme.transport %x", it->first.c_str(), it->second.guid.c_str(), nme.transport));
                guidSet.insert(nme.guid);
            }
        }

        if ((timePassed >= (ttl * 80 / 100)) &&
            (timePassed < (ttl * 90 / 100))) {
            //
            // Set the next alarm of this entry to 90% of ttl
            //
            const uint32_t timeout = (ttl * 90 / 100) - timePassed;
            QCC_DbgPrintf(("AlarmTriggered for 80 time for Name : %s GUID : %s Next alarm in %d", it->first.c_str(), it->second.guid.c_str(), timeout));
            AllJoynObj* pObj = this;
            Alarm newAlarm(timeout, pObj, NameMapEntry::truthiness);
            QStatus status = timer.ReplaceAlarm(nme.alarm, newAlarm, false);
            nme.alarm = newAlarm;
            QCC_DbgPrintf(("Resetting alarm for name %s", it->first.c_str()));
            if (ER_OK != status) {
                /* This is expected if a prior name set changed in any way (order, removed entry, etc) */
                status = timer.AddAlarm(nme.alarm);
                if (ER_OK != status && ER_TIMER_EXITING != status) {
                    QCC_LogError(status, ("Failed to update alarm"));
                }
            }
        }

        if ((timePassed >= (ttl * 90 / 100)) &&
            (timePassed < ttl)) {
            //
            // Set the next alarm to TTL - timePassed
            //
            const uint32_t timeout = (ttl) - timePassed;
            QCC_DbgPrintf(("AlarmTriggered for 90 time for Name : %s GUID : %s Next alarm in %ld", it->first.c_str(), it->second.guid.c_str(), timeout));
            AllJoynObj* pObj = this;
            Alarm newAlarm(timeout, pObj, NameMapEntry::truthiness);
            QStatus status = timer.ReplaceAlarm(nme.alarm, newAlarm, false);
            nme.alarm = newAlarm;
            QCC_DbgPrintf(("Resetting alarm for name %s", it->first.c_str()));
            if (ER_OK != status) {
                /* This is expected if a prior name set changed in any way (order, removed entry, etc) */
                status = timer.AddAlarm(nme.alarm);
                if (ER_OK != status && ER_TIMER_EXITING != status) {
                    QCC_LogError(status, ("Failed to update alarm"));
                }
            }
        }
        ++it;
    }
    ReleaseLocks();
    set<String>::const_iterator git = guidSet.begin();
    while (git != guidSet.end()) {

        QStatus status = IpNameService::Instance().RefreshCache(TRANSPORT_TCP | TRANSPORT_UDP, *git, "name='*'");
        if (ER_OK != status) {
            QCC_LogError(status, ("Error while sending query for Cache refresh"));
        }
        git++;
    }

    // if 100* of time
    //     do all the things below
    //     AND if not in a session
    //         Remove from PeerInfoMap
    //
    if (ER_OK == reason) {
        set<pair<String, TransportMask> > lostNameSet;
        AcquireLocks();
        if ((bool)alarm->GetContext()) {
            multimap<String, NameMapEntry>::iterator it = nameMap.begin();
            uint64_t now = GetTimestamp64();
            while (it != nameMap.end()) {
                NameMapEntry& nme = it->second;
                qcc::String guidToBeChecked = it->second.guid;
                if ((now - nme.timestamp) >= nme.ttl) {
                    bool sendSignal = true;
                    multimap<String, NameMapEntry>::iterator it1 = nameMap.find(it->first);
                    /* Send a LostAdvertisedName signal if this is the last namemap entry of this transport for this name. */
                    while ((it1 != nameMap.end()) && (it->first == it1->first)) {
                        if ((nme.guid == it1->second.guid) && (nme.transport & it1->second.transport) && (nme.busAddr != it1->second.busAddr)) {
                            sendSignal = false;
                            break;
                        }
                        it1++;
                    }
                    if (sendSignal) {
                        QCC_DbgPrintf(("Expiring discovered name %s for guid %s", it->first.c_str(), nme.guid.c_str()));
                        lostNameSet.insert(pair<String, TransportMask>(it->first, nme.transport));
                    }
                    /* Remove alarm */
                    timer.RemoveAlarm(nme.alarm, false);
                    nme.alarm->SetContext((void*)false);
                    nameMap.erase(it++);
                    //
                    // Check if guid for this name is eligible for removal from PeerInfoMap in Name service
                    //
                    if (!IsGuidLongStringKnown(guidToBeChecked)) {
                        IpNameService::Instance().RemoveFromPeerInfoMap(guidToBeChecked);
                    }
                } else {
                    ++it;
                }
            }
        }
        ReleaseLocks();
        set<pair<String, TransportMask> >::const_iterator lit = lostNameSet.begin();
        while (lit != lostNameSet.end()) {
            /* Send LostAdvetisedName signals */
            SendLostAdvertisedName(lit->first, lit->second);
            /* Clean advAliasMap */
            CleanAdvAliasMap(lit->first, lit->second);
            lit++;
        }
    }
}

void AllJoynObj::CancelSessionlessMessage(const InterfaceDescription::Member* member, Message& msg)
{
    busController->GetSessionlessObj().CancelMessage(msg);
}

void AllJoynObj::CancelSessionlessMessageReply(Message& msg, QStatus status)
{
    /* Form response and send it */
    MsgArg replyArg;
    uint32_t replyCode;
    switch (status) {
    case ER_OK:
        replyCode = ALLJOYN_CANCELSESSIONLESS_REPLY_SUCCESS;
        break;

    case ER_BUS_NO_SUCH_MESSAGE:
        replyCode = ALLJOYN_CANCELSESSIONLESS_REPLY_NO_SUCH_MSG;
        break;

    case ER_BUS_NOT_ALLOWED:
        replyCode = ALLJOYN_CANCELSESSIONLESS_REPLY_NOT_ALLOWED;
        break;

    default:
        replyCode = ALLJOYN_CANCELSESSIONLESS_REPLY_FAILED;
        break;
    }
    replyArg.Set("u", replyCode);
    status = MethodReply(msg, &replyArg, 1);
    if (ER_OK != status) {
        QCC_LogError(status, ("AllJoynObj::CancelSessionlessMessage() failed to send reply message"));
    }
}

void AllJoynObj::Ping(const InterfaceDescription::Member* member, Message& msg)
{
    QCC_DbgTrace(("AllJoynObj::Ping()"));

    uint32_t replyCode = ALLJOYN_PING_REPLY_SUCCESS;
    TransportMask transports = TRANSPORT_ANY;
    size_t numArgs;
    const MsgArg* args;
    String sender = msg->GetSender();
    BusEndpoint senderEp = FindEndpoint(sender);

    /* Parse the message args */
    msg->GetArgs(numArgs, args);
    const char* name = NULL;
    uint32_t timeout;
    QStatus status = MsgArg::Get(args, numArgs, "su", &name, &timeout);

    if (status == ER_OK && senderEp->IsValid()) {
        status = TransportPermission::FilterTransports(senderEp, sender, transports, "AllJoynObj::Ping");
    }
    if (status == ER_OK) {
        PermissionMgr::DaemonBusCallPolicy policy = PermissionMgr::GetDaemonBusCallPolicy(senderEp);
        bool rejectCall = false;
        if (policy == PermissionMgr::STDBUSCALL_SHOULD_REJECT) {
            rejectCall = true;
        } else if (policy == PermissionMgr::STDBUSCALL_ALLOW_ACCESS_SERVICE_LOCAL) {
            transports &= TRANSPORT_LOCAL;
            QCC_DbgPrintf(("The sender endpoint is only allowed to use local transport."));
        }

        if (rejectCall) {
            QCC_DbgPrintf(("The sender endpoint is not allowed to call Ping()"));
            replyCode = ALLJOYN_PING_REPLY_FAILED;
            /* Reply to request */
            MsgArg replyArg("u", replyCode);
            status = MethodReply(msg, &replyArg, 1);
            QCC_DbgPrintf(("AllJoynObj::Ping(%s) returned %d (status=%s)", name, replyCode, QCC_StatusText(status)));
            return;
        }
    }

    if (status != ER_OK) {
        replyCode = ALLJOYN_PING_REPLY_FAILED;
        QCC_DbgTrace(("Ping(<bad_args>"));
    } else {
        assert(name);
        QCC_DbgTrace(("Ping(%s)", name));

        /* Decide how to proceed based on the endpoint existence/type */
        BusEndpoint ep = FindEndpoint(name);
        if ((ep->GetEndpointType() == ENDPOINT_TYPE_REMOTE) || (ep->GetEndpointType() == ENDPOINT_TYPE_NULL) || (ep->GetEndpointType() == ENDPOINT_TYPE_LOCAL) || (ep->GetEndpointType() == ENDPOINT_TYPE_VIRTUAL)) {
            AcquireLocks();
            if (dbusPingsInProgress.find(pair<String, String>(msg->GetSender(), name)) != dbusPingsInProgress.end()) {
                replyCode = ALLJOYN_PING_REPLY_IN_PROGRESS;
                ReleaseLocks();
            } else {

                dbusPingsInProgress.insert(pair<String, String>(msg->GetSender(), name));
                ReleaseLocks();
                /* Ping is to a locally connected or remote in session attachment */
                ProxyBusObject peerObj(bus, name, "/", 0);
                const InterfaceDescription* intf = bus.GetInterface(org::freedesktop::DBus::Peer::InterfaceName);
                assert(intf);
                peerObj.AddInterface(*intf);
                Message* ctx = new Message(msg);
                status = peerObj.MethodCallAsync(org::freedesktop::DBus::Peer::InterfaceName,
                                                 "Ping",
                                                 this, static_cast<MessageReceiver::ReplyHandler>(&AllJoynObj::PingReplyMethodHandler),
                                                 NULL, 0,
                                                 ctx);
                if (status != ER_OK) {
                    QCC_LogError(status, ("Send Ping failed"));
                    delete ctx;
                    replyCode = ALLJOYN_PING_REPLY_UNREACHABLE;
                    AcquireLocks();
                    dbusPingsInProgress.erase(pair<String, String>(msg->GetSender(), name));
                    ReleaseLocks();
                }
            }
        } else {
            /* Ping is to a connected or unconnected remote device */

            /*
             * First order of business is to locate a guid corresponding to the name.
             * The logic below follows the same logic as joining a session.
             */

            // Check if the name is advertised
            TransportMask transport = TRANSPORT_TCP | TRANSPORT_UDP | TRANSPORT_LOCAL;                         // TODO transport hard-coded
            String guid;
            AcquireLocks();
            for (multimap<String, NameMapEntry>::iterator nmit = nameMap.lower_bound(name);
                 nmit != nameMap.end() && (nmit->first == name); ++nmit) {
                if (nmit->second.transport & transport) {
                    guid = qcc::GUID128(nmit->second.guid).ToShortString();
                    break;
                }
            }

            if (!ep->IsValid()) {

                if (name[0] != ':') {
                    // Well known name
                    if (guid.empty()) {
                        // No guid found for well known name
                        replyCode = ALLJOYN_PING_REPLY_UNKNOWN_NAME;
                    } else if (guid == bus.GetInternal().GetGlobalGUID().ToShortString()) {
                        // Locally advertised not requested
                        replyCode = ALLJOYN_PING_REPLY_UNREACHABLE;
                    }
                } else {
                    // Unique name
                    String nameStr(name);
                    String guidStr = nameStr.substr(1, GUID128::SIZE_SHORT);
                    if (guidStr == bus.GetInternal().GetGlobalGUID().ToShortString()) {
                        // Guid matches our guid but endpoint is invalid.
                        // Check NameTable to find out if this is a name that has been assigned.
                        if (!router.IsValidLocalUniqueName(nameStr)) {
                            replyCode = ALLJOYN_PING_REPLY_UNKNOWN_NAME;
                        } else {
                            replyCode = ALLJOYN_PING_REPLY_UNREACHABLE;
                        }
                    } else if (IsGuidShortStringKnown(guidStr)) {
                        guid = guidStr;
                    } else {
                        replyCode = ALLJOYN_PING_REPLY_UNKNOWN_NAME;
                    }
                }
            } else if (ep->GetEndpointType() == ENDPOINT_TYPE_VIRTUAL) {
                VirtualEndpoint vep = VirtualEndpoint::cast(ep);
                guid = String(vep->GetUniqueName()).substr(1, GUID128::SIZE_SHORT);
                QCC_DbgPrintf(("Session found %s", name));
            }

            if (!guid.empty() && replyCode == ALLJOYN_PING_REPLY_SUCCESS) {
                QCC_DbgPrintf(("Pinging GUID %s", guid.c_str()));
                if (outgoingPingMap.find(pair<String, String>(name, msg->GetSender())) != outgoingPingMap.end()) {
                    replyCode = ALLJOYN_PING_REPLY_IN_PROGRESS;
                    ReleaseLocks();
                } else {
                    PingAlarmContext* ctx = new PingAlarmContext(PingAlarmContext::REPLY_CONTEXT, name, msg->GetSender());
                    AllJoynObj* pObj = this;

                    Alarm alarm(timeout, pObj, ctx);
                    OutgoingPingInfo ogi(alarm, msg);
                    pair<String, String> key(name, msg->GetSender());
                    outgoingPingMap.insert(pair<pair<String, String>, OutgoingPingInfo>(key, ogi));
                    timer.AddAlarm(alarm);
                    ReleaseLocks();
                    status = IpNameService::Instance().Ping(transport, guid, name);
                    if (status != ER_OK) {
                        QCC_DbgPrintf(("Query failed status %s", QCC_StatusText(status)));
                        AcquireLocks();
                        multimap<pair<String, String>, OutgoingPingInfo>::iterator it = outgoingPingMap.find(key);
                        if (it != outgoingPingMap.end()) {
                            replyCode = (status == ER_ALLJOYN_PING_REPLY_INCOMPATIBLE_REMOTE_ROUTING_NODE) ? ALLJOYN_PING_REPLY_INCOMPATIBLE_REMOTE_ROUTING_NODE : ALLJOYN_PING_REPLY_FAILED;
                            outgoingPingMap.erase(it);
                        }
                        if (timer.RemoveAlarm(alarm, false)) {
                            //Delete ctx if alarm was successfully removed.
                            delete ctx;
                        }
                        ReleaseLocks();
                    }
                }
            } else {
                if (replyCode != ALLJOYN_PING_REPLY_UNREACHABLE) {
                    replyCode = ALLJOYN_PING_REPLY_UNKNOWN_NAME;

                }
                ReleaseLocks();
            }
        }
    }

    /* Reply to request if something went wrong.  The success case is handled asynchronously. */
    if (replyCode != ALLJOYN_PING_REPLY_SUCCESS) {
        MsgArg replyArg("u", replyCode);
        status = MethodReply(msg, &replyArg, 1);
        QCC_DbgPrintf(("AllJoynObj::Ping(%s) returned %d (status=%s)", name, replyCode, QCC_StatusText(status)));

        /* Log error if reply could not be sent */
        if (ER_OK != status) {
            QCC_LogError(status, ("Failed to respond to org.alljoyn.Bus.Ping"));
        }
    }

    return;
}

void AllJoynObj::PingReplyMethodHandler(Message& reply, void* context)
{
    QCC_DbgTrace(("AllJoynObj::PingReplyMethodHandler()"));
    Message* msg = static_cast<Message*>(context);
    uint32_t replyCode = (ajn::MESSAGE_ERROR == reply->GetType()) ? ALLJOYN_PING_REPLY_UNREACHABLE : ALLJOYN_PING_REPLY_SUCCESS;

    /* Parse the message args */
    size_t numArgs;
    const MsgArg* args;

    (*msg)->GetArgs(numArgs, args);
    const char* name = NULL;
    uint32_t timeout;
    MsgArg::Get(args, numArgs, "su", &name, &timeout);

    AcquireLocks();
    dbusPingsInProgress.erase(pair<String, String>((*msg)->GetSender(), name));
    ReleaseLocks();

    PingReplyMethodHandlerUsingCode(*msg, replyCode);
    delete msg;
}

/* From IpNameServiceListener */
bool AllJoynObj::ResponseHandler(TransportMask transport, MDNSPacket response, uint16_t recvPort)
{
    /*
     * Note that we always return false here so that other name service
     * listeners can process other records in the response.
     */

    MDNSResourceRecord* pingReplyRecord;
    if ((recvPort == IpNameService::MULTICAST_MDNS_PORT) ||
        !response->GetAdditionalRecord("ping-reply.*", MDNSResourceRecord::TXT, &pingReplyRecord)) {
        return false;
    }

    MDNSPingReplyRData* pingRData = static_cast<MDNSPingReplyRData*>(pingReplyRecord->GetRData());
    if (!pingRData) {
        QCC_DbgPrintf(("Ignoring response with invalid ping info"));
        return false;
    }

    QCC_DbgPrintf(("Recieved a ping response for name %s", pingRData->GetWellKnownName().c_str()));
    const String& name = pingRData->GetWellKnownName();
    uint32_t replyCode;
    if (pingRData->GetReplyCode() == "ALLJOYN_PING_REPLY_SUCCESS") {
        replyCode = ALLJOYN_PING_REPLY_SUCCESS;
    } else if (pingRData->GetReplyCode() == "ALLJOYN_PING_REPLY_UNREACHABLE") {
        replyCode = ALLJOYN_PING_REPLY_UNREACHABLE;
    } else {
        replyCode = ALLJOYN_PING_REPLY_UNKNOWN_NAME;
    }

    AcquireLocks();

    std::multimap<pair<String, String>, OutgoingPingInfo>::iterator it = outgoingPingMap.lower_bound(pair<String, String>(name, ""));
    list<Message> replyMsgs;

    while (it != outgoingPingMap.end() && it->first.first == name) {
        // TODO May need to filter on transport
        OutgoingPingInfo opi = it->second;
        outgoingPingMap.erase(it++);
        replyMsgs.push_back(opi.message);
        PingAlarmContext* ctx = static_cast<PingAlarmContext*>(opi.alarm->GetContext());
        if (timer.RemoveAlarm(opi.alarm, false)) {
            //Delete context if alarm was successfully removed.
            delete ctx;
        }
    }

    ReleaseLocks();
    for (list<Message>::iterator it = replyMsgs.begin(); it != replyMsgs.end(); it++) {
        PingReplyMethodHandlerUsingCode(*it, replyCode);
    }
    return false;
}

void AllJoynObj::PingReplyMethodHandlerUsingCode(Message& msg, uint32_t replyCode)
{
    QCC_DbgTrace(("AllJoynObj::PingReplyMethodHandlerUsingCode()"));
    const char* name = NULL;
    msg->GetArgs("s", &name);
    QCC_DbgPrintf(("AllJoynObj::Ping(%s) returned %d", name, replyCode));

    MsgArg replyArg("u", replyCode);
    MethodReply(msg, &replyArg, 1);
}


/* From IpNameServiceListener */
bool AllJoynObj::QueryHandler(TransportMask transport, MDNSPacket query, uint16_t recvPort,
                              const qcc::IPEndpoint& ns4)
{
    MDNSResourceRecord* pingRecord;
    if ((recvPort == IpNameService::MULTICAST_MDNS_PORT) ||
        !query->GetAdditionalRecord("ping.*", MDNSResourceRecord::TXT, &pingRecord)) {
        QCC_DbgPrintf(("Received Unicast packet which is not PING"));
        return false;
    }

    MDNSPingRData* pingRData = static_cast<MDNSPingRData*>(pingRecord->GetRData());
    if (!pingRData) {
        QCC_DbgPrintf(("Ignoring query with invalid ping info"));
        return true;
    }

    const String& name = pingRData->GetWellKnownName();

    //If incomingPingMap does not have this key, then add an alarm
    //in any case add it to incomingPingMap.
    AcquireLocks();
    bool alarmFound = (incomingPingMap.find(name) != incomingPingMap.end());
    IncomingPingInfo ipi(transport, ns4);

    incomingPingMap.insert(pair<String, IncomingPingInfo>(name, ipi));
    if (!alarmFound) {
        uint32_t timeout = 0;
        PingAlarmContext* ctx = new PingAlarmContext(PingAlarmContext::TRANSPORT_CONTEXT, name);
        AllJoynObj* pObj = this;
        Alarm alarm(timeout, pObj, ctx);
        timer.AddAlarm(alarm);
    }
    ReleaseLocks();
    return true;
}

void AllJoynObj::PingReplyTransportHandler(Message& reply, void* context)
{
    PingAlarmContext* ctx = static_cast<PingAlarmContext*>(context);
    if (ajn::MESSAGE_ERROR == reply->GetType()) {
        const char* errorName = reply->GetErrorName();
        if (errorName && (0 == strcmp(errorName, "org.alljoyn.Bus.Timeout"))) {
            /*
             * There may be multiple ping callers with different timeouts being
             * serviced by a single DBus Ping, so don't send a response here,
             * let the caller timeout on their own schedule.
             */
        } else {
            /* Likely error name is "org.freedesktop.DBus.Error.ServiceUnknown */
            SendIPNSResponse(ctx->name, ALLJOYN_PING_REPLY_UNREACHABLE);
        }
    } else {
        SendIPNSResponse(ctx->name, ALLJOYN_PING_REPLY_SUCCESS);
    }
    delete ctx;
}

void AllJoynObj::PingResponse(TransportMask transport, const qcc::IPEndpoint& ns4, const qcc::String& name, uint32_t replyCode)
{
    MDNSPacket response;
    response->SetDestination(ns4);

    // Similar to advertise record with only one name
    MDNSPingReplyRData* pingReplyRData = new MDNSPingReplyRData();
    pingReplyRData->SetWellKnownName(name);
    String replyCodeText;
    if (replyCode == ALLJOYN_PING_REPLY_SUCCESS) {
        replyCodeText = "ALLJOYN_PING_REPLY_SUCCESS";
    } else if (replyCode == ALLJOYN_PING_REPLY_UNREACHABLE) {
        replyCodeText = "ALLJOYN_PING_REPLY_UNREACHABLE";
    } else {
        replyCodeText = "ALLJOYN_PING_REPLY_UNKNOWN_NAME";
    }

    pingReplyRData->SetReplyCode(replyCodeText);

    MDNSResourceRecord pingReplyRecord("ping-reply." + guid.ToString() + ".local.", MDNSResourceRecord::TXT, MDNSResourceRecord::INTERNET, 120, pingReplyRData);
    response->AddAdditionalRecord(pingReplyRecord);
    delete pingReplyRData;

    QStatus status = IpNameService::Instance().Response(transport, 120, response);
    if (ER_OK != status) {
        QCC_LogError(status, ("Response failed"));
    }
}

}<|MERGE_RESOLUTION|>--- conflicted
+++ resolved
@@ -1945,31 +1945,6 @@
                 if (b2bEp->IsValid()) {
                     b2bEp->IncrementRef();
                 }
-<<<<<<< HEAD
-            } else if (busAddr[0] != '\0') {
-                QCC_DbgPrintf(("AllJoynObj::RunAttach(): Indirect route.  Find transport for busAddr=\"%s\"", busAddr));
-                /* Ask the transport for an endpoint */
-                Transport* trans = ajObj.GetTransport(busAddr);
-                if (trans == NULL) {
-                    replyCode = ALLJOYN_JOINSESSION_REPLY_UNREACHABLE;
-                } else {
-                    ajObj.ReleaseLocks();
-                    BusEndpoint ep;
-                    QCC_DbgPrintf(("AllJoynObj::RunAttach(): Indirect route. Connect() to  busAddr=\"%s\"", busAddr));
-                    status = trans->Connect(busAddr, optsIn, ep);
-                    ajObj.AcquireLocks();
-                    if (status == ER_OK) {
-                        b2bEp = RemoteEndpoint::cast(ep);
-                        if (b2bEp->IsValid()) {
-                            b2bEp->IncrementRef();
-                        }
-                    } else {
-                        QCC_LogError(status, ("trans->Connect(%s) failed", busAddr));
-                        replyCode = ALLJOYN_JOINSESSION_REPLY_CONNECT_FAILED;
-                    }
-                }
-=======
->>>>>>> 9f4bd9e1
             }
 
             if (!b2bEp->IsValid()) {
@@ -1994,39 +1969,7 @@
 
                     QCC_DbgPrintf(("AllJoynObj::RunAttach(): SendAttachSession() success"));
 
-<<<<<<< HEAD
-                    /* Wait for dest to appear with a route through b2bEp */
-                    uint64_t startTime = GetTimestamp64();
-                    VirtualEndpoint vDestEp;
-                    while (replyCode == ALLJOYN_JOINSESSION_REPLY_SUCCESS) {
-                        /* Does vSessionEp route through b2bEp? If so, we're done */
-                        if (!b2bEp->IsValid()) {
-                            QCC_LogError(ER_FAIL, ("B2B endpoint disappeared during AttachSession"));
-                            replyCode = ALLJOYN_JOINSESSION_REPLY_FAILED;
-                            break;
-                        }
-                        if (ajObj.FindEndpoint(destStr, vDestEp) && vDestEp->CanUseRoute(b2bEp)) {
-                            QCC_DbgPrintf(("AllJoynObj::RunAttach(): Indirect route appeared"));
-                            break;
-                        }
-                        /* Otherwise wait */
-                        uint64_t now = GetTimestamp64();
-                        if (now > (startTime + 30000LL)) {
-                            replyCode = ALLJOYN_JOINSESSION_REPLY_FAILED;
-                            QCC_LogError(ER_FAIL, ("AttachSession timed out waiting for destination to appear"));
-                            break;
-                        } else {
-                            /* Give up the locks while waiting */
-                            ajObj.ReleaseLocks();
-                            qcc::Sleep(10);
-                            ajObj.AcquireLocks();
-                        }
-                    }
-
                     BusEndpoint tempEp = ajObj.FindEndpoint(srcStr);
-=======
-                    BusEndpoint tempEp = ajObj.router.FindEndpoint(srcStr);
->>>>>>> 9f4bd9e1
                     VirtualEndpoint srcEp = VirtualEndpoint::cast(tempEp);
                     tempEp = ajObj.FindEndpoint(srcB2BStr);
                     srcB2BEp = RemoteEndpoint::cast(tempEp);
@@ -2035,11 +1978,7 @@
                         id = tempId;
                         optsOut = tempOpts;
                         BusEndpoint busEndpointSrc = BusEndpoint::cast(srcEp);
-<<<<<<< HEAD
-                        status = ajObj.AddSessionRoute(id, busEndpointDest, &b2bEp, busEndpointSrc, srcB2BEp);
-=======
-                        status = ajObj.router.AddSessionRoute(id, destEp, &b2bEp, busEndpointSrc, srcB2BEp);
->>>>>>> 9f4bd9e1
+                        status = ajObj.AddSessionRoute(id, destEp, &b2bEp, busEndpointSrc, srcB2BEp);
                         if (status != ER_OK) {
                             QCC_LogError(status, ("AddSessionRoute(%u, %s, %s, %s) failed",
                                                   id, dest, b2bEp->GetUniqueName().c_str(), srcEp->GetUniqueName().c_str(), srcB2BEp->GetUniqueName().c_str()));

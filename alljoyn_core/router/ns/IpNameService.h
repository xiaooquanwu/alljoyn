--- conflicted
+++ resolved
@@ -45,14 +45,9 @@
     virtual ~IpNameServiceListener() { }
     virtual bool QueryHandler(TransportMask transport, MDNSPacket query, const qcc::IPEndpoint& src, const qcc::IPEndpoint& dst) {
         QCC_UNUSED(transport);
-<<<<<<< HEAD
         QCC_UNUSED(query);
-        QCC_UNUSED(recvPort);
-        QCC_UNUSED(ns4);
-=======
         QCC_UNUSED(src);
         QCC_UNUSED(dst);
->>>>>>> 4763f7e5
         return false;
     }
     virtual bool ResponseHandler(TransportMask transport, MDNSPacket response, uint16_t recvPort) {

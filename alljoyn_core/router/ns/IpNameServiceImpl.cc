/**
 * @file
 * The lightweight name service implementation
 */

/******************************************************************************
 * Copyright (c) 2010-2014, AllSeen Alliance. All rights reserved.
 *
 *    Permission to use, copy, modify, and/or distribute this software for any
 *    purpose with or without fee is hereby granted, provided that the above
 *    copyright notice and this permission notice appear in all copies.
 *
 *    THE SOFTWARE IS PROVIDED "AS IS" AND THE AUTHOR DISCLAIMS ALL WARRANTIES
 *    WITH REGARD TO THIS SOFTWARE INCLUDING ALL IMPLIED WARRANTIES OF
 *    MERCHANTABILITY AND FITNESS. IN NO EVENT SHALL THE AUTHOR BE LIABLE FOR
 *    ANY SPECIAL, DIRECT, INDIRECT, OR CONSEQUENTIAL DAMAGES OR ANY DAMAGES
 *    WHATSOEVER RESULTING FROM LOSS OF USE, DATA OR PROFITS, WHETHER IN AN
 *    ACTION OF CONTRACT, NEGLIGENCE OR OTHER TORTIOUS ACTION, ARISING OUT OF
 *    OR IN CONNECTION WITH THE USE OR PERFORMANCE OF THIS SOFTWARE.
 ******************************************************************************/

#include <stdio.h>
#include <stdlib.h>
#include <assert.h>
#include <ctype.h>
#include <algorithm>
#include <iterator>

#if defined(QCC_OS_GROUP_WINDOWS)
#define close closesocket
#include <winsock2.h>
#include <ws2tcpip.h>
#include <iphlpapi.h>
#endif

#include <qcc/Debug.h>
#include <qcc/Event.h>
#include <qcc/atomic.h>
#include <qcc/Socket.h>
#include <qcc/SocketTypes.h>
#include <qcc/IfConfig.h>
#include <qcc/time.h>
#include <qcc/StringUtil.h>
#include <qcc/GUID.h>
#include <qcc/Event.h>

#include "BusUtil.h"
#include "ConfigDB.h"
#include "IpNameServiceImpl.h"

#define QCC_MODULE "IPNS"

using namespace std;
using namespace qcc;

namespace ajn {
int32_t INCREMENTAL_PACKET_ID;
#define RESET_SCHEDULE_ALERTCODE  1
#define PACKET_TIME_ACCURACY_MS 20

// ============================================================================
// Long sidebar on why this looks so complicated:
//
// In order to understand all of the trouble we are going to go through below,
// it is helpful to thoroughly understand what is done on our platforms in the
// presence of multicast.  This is long reading, but worthwhile reading if you
// are trying to understand what is going on.  I don't know of anywhere you
// can find all of this written in one place.
//
// The first thing to grok is that all platforms are implemented differently.
// Windows and Linux use IGMP to enable and disable multicast, and use other
// multicast-related socket calls to do the fine-grained control.  Android
// doesn't bother to compile its kernel with CONFIG_IP_MULTICAST set.  This
// doesn't mean that there is no multicast code in the Android kernel, it means
// there is no IGMP code in the kernel.  Since IGMP isn't implemented, Android
// can't use it to enable and disable multicast at the driver level, so it uses
// wpa_supplicant driver-private commands instead.  This means that you will
// probably get three different answers if you ask how some piece of the
// multicast puzzle works.
//
// On the send side, multicast is controlled by the IP_MULTICAST_IF (or for
// IPv6 IPV6_MULTICAST_IF) socket.  In IPv4 you provide an IP address and in
// IPv6 you provide an interface index.  These differences are abstracted in
// the qcc code and there you are asked to provide an interface name, which the
// abstraction function uses to figure out the appropriate address or index
// depending on the address family.  Unfortunately, you can't abstract away
// the operating system differences in how they interpret the calls; so you
// really need to understand what is happening at a low level in order to get
// the high level multicast operations to do what you really want.
//
// If you do nothing (leave the sockets as you find them), or set the interface
// address to 0.0.0.0 for IPv4 or the interface index to 0 for IPv6 the
// multicast output interface is essentially selected by the system routing
// code.
//
// In Linux (and Android), multicast packets are sent out the interface that is
// used for the default route (the default interface).  You can see this if you
// type "ip ro sh".  In Windows, however, the system chooses its default
// interface by looking for the lowest value for the routing metric for a
// destination IP address of 224.0.0.0 in its routing table.  You can see this
// in the output of "route print".
//
// We want all of our multicast code to work in the presence of IP addresses
// changing when phones move from one Wifi access point to another, or when our
// desktop access point changes when someone with a mobile access point walks
// by; so it is also important to know what will happen when these addresses
// change (or come up or go down).
//
// On Linux, if you set the IP_MULTICAST_IF to 0.0.0.0 (or index 0 in IPv6) and
// bring down the default interface or change the IP address on the default
// interface, you will begin to fail the multicast sends with "network
// unreachable" errors since the default route goes away when you change the IP
// address (e.g, just do somthing like "sudo ifconfig eth1 10.4.108.237 netmask
// 255.255.255.0 up to change the address).  Until you provide a new default
// route (e.g., "route add default gw 10.4.108.1") the multicast packets will be
// dropped, but as soon as a new default route is set, they will begin flowing
// again.
//
// In Windows, if you set the IP_MULTICAST_IF address to 0.0.0.0 and release the
// ip address (e.g., "ipconfig /release") the sends may still appear to work at
// the level of the program but nothing goes out the original interface.  The
// sends fail silently.  This is because Windows will dynamically change the
// default multicast route according to its internal multicast routing table.
// It selects another interface based on a routing metric, and it could, for
// example, just switch to a VMware virtual interface silently.  The name
// service would never know it just "broke" and is no longer sending packets out
// the interface it thinks it is.
//
// When we set up multicast advertisements in our system, we most likely do not
// want to route our advertisements only to the default adapter.  For example,
// on a desktop system, the default interface is probably one of the wired
// Ethernets.  We may or many not want to advertise on that interface, but we
// may also want to advertise on other wired interfaces and other wireless
// interfaces as well.
//
// We do not want the system to start changing multicast destinations out from
// under us, EVER.  Because of this, the only time using INADDR_ANY would be
// appropriate in the IP_MULTICAST_IF socket option is in the simplest, static
// network situations.  For the general case, we really need to keep multiple
// sockets that are each talking to an INTERFACE of interest (not an IP address
// of interest, since they can change at any time because of normal access point
// dis-associations, for example).
//
// Since we determined that we needed to use IP_MULTICAST_IF to control which
// interfaces are used for discovery, we needed to understand exactly what
// changing an IP address out from under a corresponding interface would do.
//
// The first thing we observed is that IP_MULTICAST_IF takes an IP address in
// the case of IPv4, but we wanted to specify an interface index as in IPv6 or
// for mere mortal human beings, a name (e.g., "wlan0").  It may be the case
// that the interface does not have an IP address assigned (is not up or
// connected to an access point) at the time we want to start our name service,
// so a call to set the IP_MULTICAST_IF (via the appropriate abstract qcc call)
// would not be possible until an address is available, perhaps an arbitrary
// unknowable time later.  If sendto() operations are attempted and the IP
// address is not valid one will see "network unreachable" errors.  As we will
// discuss shortly, joining a multicast group also requires an IP address in the
// case of IPv4 (need to send IGMP Join messages), so it is not possible to
// express interest in receiving multicast packets until an IP address is
// available.
//
// So we needed to provide an API that allows a user to specify a network
// interface over which she is interested in advertising.  This explains the
// method OpenInterface(qcc::String interface) defined below.  The client is
// expected to figure out which interfaces it wants to do discovery over (e.g.,
// "wlan0", "eth0") and explicitly tell the name service which interfaces it is
// interested in.  We clearly need a lazy evaluation mechanism in the name
// service to look at the interfaces which the client expresses interest in, and
// when IP addresses are available, or change, we begin using those interfaces.
// If the interfaces go down, or change out from under the name service, we need
// to deal with that fact and make things right.
//
// We can either hook system "IP address changed" or "interface state changed"
// events to drive the re-evaluation process as described above, or we can poll
// for those changes.  Since the event systems in our various target platforms
// are wildly different, creating an abstract event system is non-trivial (for
// example, a DBus-based network manager exists on Linux, but even though
// Android is basically Linux and has DBus, it doesn't use it.  You'd need to
// use Netlink sockets on most Posix systems, but Darwin doesn't have Netlink.
// Windows is from another planet.
//
// Because of all of these complications, we just choose the better part of
// valor and poll for changes using a maintenance thread that fires off every
// second and looks for changes in the networking environment and adjusts
// accordingly.
//
// We could check for IP address changes on the interfaces and re-evaluate and
// open new sockets bound to the correct interfaces whenever an address change
// happens.  It is possible, however, that we could miss the fact that we have
// switched access points if DHCP gives us the same IP address.  Windows, for
// example, could happily begin rerouting packets to other interfaces if one
// goes down.  If the interface comes back up on a different access point, which
// gives out the same IP address, Windows could bring us back up but leave the
// multicast route pointing somewhere else and we would never notice.  Because
// of these byzantine kinds of errors, we chose the better part of valor and
// decided to close all of our multicast sockets down and restart them in a
// known state periodically.
//
// The receive side has similar kinds of issues.
//
// In order to receive multicast datagrams sent to a particular port, it is
// necessary to bind that local port leaving the local address unspecified
// (i.e., INADDR_ANY or in6addr_any).  What you might think of as binding is
// then actually handled by the Internet Group Management Protocol (IGMP) or its
// ICMPv6 equivalent.  Recall that Android does not implement IGMP, so we have
// yet another complication.
//
// Using IGMP, we join the socket to the multicast group instead of binding the
// socket to a specific interface (address) and port.  Binding the socket to
// INADDR_ANY or in6addr_any may look strange, but it is actually the right
// thing to do.  Since joining a multicast group requires sending packets over
// the IGMP protocol, we need a valid IP address in order to do the join.  As
// mentioned above, an interface must be IFF_UP with an assigned IP address in
// order to join a multicast group.
//
// The socket option for joining a multicast group, of course, works differently
// for IPv4 and IPv6.  IP_ADD_MEMBERSHIP (for IPv4) has a provided IP address
// that can be either INADDR_ANY or a specific address.  If INADDR_ANY is
// provided, the interface of the default route is added to the group, and the
// IGMP join is sent out that interface.  IPV6_ADD_MEMBERSHIP (for IPv6) has a
// provided interface index that can be either 0 or a specific interface.  If 0
// is provided, the interface of the default route is added to the group, and
// the IGMP Join (actually an ICMPv6 equivalent) is sent out that interface.  If
// a specific interface index is that interface is added to the group and the
// IGMP join is sent out that interface.  Note that since an ICMP packet is sent,
// the interface must be IFF_UP with an assigned IP address even though the
// interface is specified by an index.
//
// A side effect of the IGMP join deep down in the kernel is to enable reception
// of multicast MAC addresses in the device driver.  Since there is no IGMP in
// Android, we must rely on a multicast (Java) lock being taken by some external
// code on phones that do not leave multicast always enabled (HTC Desire, for
// example).  When the Java multicast lock is taken, a private driver command is
// sent to the wpa_supplicant which, in turn, calls into the appropriate network
// device driver(s) to enable reception of multicast MAC packets.  This is
// completely out of our control here.
//
// Similar to the situation on the send side, we most likely do not want to rely
// on the system routing tables to configure which network interfaces our name
// service receives over; so we really need to provide a specific address.
//
// If a specific IP address is provided, then that address must be an address
// assigned to a currently-UP interface.  This is the same catch-22 as we have
// on the send side.  We need to lazily evaluate the interface in order to find
// if an IP address has appeared on that interface and then join the multicast
// group to enable multicast on the underlying network device.
//
// It turns out that in Linux, the IP address passed to the join multicast group
// socket option call is actually not significant after the initial call.  It is
// used to look up an interface and its associated net device and to then set
// the PACKET_MULTICAST filter on the net device to receive packets destined for
// the specified multicast address.  If the IP address associated with the
// interface changes, multicast messages will continue to be received.
//
// Of course, Windows does it differently.  They look at the IP address passed
// to the socket option as being significant, and so if the underlying IP
// address changes on a Windows system, multicast packets will no longer be
// delivered.  Because of this, the receive side of the multicast name service
// has also got to look for changes to IP address configuration and re-set
// itself whenever it finds a change.
//
// So the code you find below may look overly complicated, but (hopefully most
// of it, anyway) needs to be that way.
//
// As an aside, the daemon that owns us can be happy as a clam by simply binding
// to INADDR_ANY since the semantics of this action, as interpreted by both
// Windows and Linux, are to listen for connections on all current and future
// interfaces and their IP addresses.  The complexity is fairly well contained
// here.
// ============================================================================

//
// There are configurable attributes of the name service which are determined
// by the configuration database.  A module name is required and is defined
// here.  An example of how to use this is in setting the interfaces the name
// service will use for discovery.
//
//   <busconfig>
//       <property name="ns_interfaces">*</property>
//       <flag name="ns_disable_directed_broadcast">false</flag>
//       <flag name="ns_disable_ipv4">false</flag>
//       <flag name="ns_disable_ipv6">false</flag>
//   </busconfig>
//
//
// The value of the interfaces property used to configure the name service
// to run discovery over all interfaces in the system.
//
const char* IpNameServiceImpl::INTERFACES_WILDCARD = "*";

//
// Define WORKAROUND_2_3_BUG to send name service messages over the old site
// administered addresses to work around a forward compatibility bug introduced
// in version 2.3 daemons.  They neglect to join the new IANA assigned multicast
// groups and so cannot receive advertisements on those groups.  In order to
// workaround this problem, we send version zero name service messages over the
// old groups.  The old versions can send new IANA multicast group messages so
// we can receive advertisements from them.  They just can't hear our new
// messages
//
#define WORKAROUND_2_3_BUG 0
#if WORKAROUND_2_3_BUG

//
// This is just a random IPv4 multicast group chosen out of the defined site
// administered block of addresses.  This was a temporary choice while an IANA
// reservation was in process, and remains for backward compatibility.
//
const char* IpNameServiceImpl::IPV4_MULTICAST_GROUP = "239.255.37.41";

//
// This is an IPv6 version of the temporary IPv4 multicast address described
// above.  IPv6 multicast groups are composed of a prefix containing 0xff and
// then flags (4 bits) followed by the IPv6 Scope (4 bits) and finally the IPv4
// group, as in "ff03::239.255.37.41".  The Scope corresponding to the IPv4
// Local Scope group is defined to be "3" by RFC 2365.  Unfortunately, the
// qcc::IPAddress code can't deal with "ff03::239.255.37.41" so we have to
// translate it.
//
const char* IpNameServiceImpl::IPV6_MULTICAST_GROUP = "ff03::efff:2529";

#endif


#if 1
//
// This is the IANA assigned IPv4 multicast group for AllJoyn.  This is
// a Local Network Control Block address.
//
// See IPv4 Multicast Address space Registry IANA
//
const char* IpNameServiceImpl::IPV4_ALLJOYN_MULTICAST_GROUP = "224.0.0.113";

const char* IpNameServiceImpl::IPV4_MDNS_MULTICAST_GROUP = "224.0.0.251";
#endif

//
// This is the IANA assigned UDP port for the AllJoyn Name Service.  See
// see Service Name and Transport Protocol Port Number Registry IANA
//
const uint16_t IpNameServiceImpl::MULTICAST_PORT = 9956;
const uint16_t IpNameServiceImpl::BROADCAST_PORT = IpNameServiceImpl::MULTICAST_PORT;

const uint16_t IpNameServiceImpl::MULTICAST_MDNS_PORT = IpNameService::MULTICAST_MDNS_PORT;
const uint16_t IpNameServiceImpl::BROADCAST_MDNS_PORT = IpNameServiceImpl::MULTICAST_MDNS_PORT;

//
// This is the IANA assigned IPv6 multicast group for AllJoyn.  The assigned
// address is a variable scope address (ff0x) but we always use the link local
// scope (ff02).  See IPv4 Multicast Address space Registry IANA
//
const char* IpNameServiceImpl::IPV6_ALLJOYN_MULTICAST_GROUP = "ff02::13a";

const char* IpNameServiceImpl::IPV6_MDNS_MULTICAST_GROUP = "ff02::fb";

const uint32_t IpNameServiceImpl::RETRY_INTERVALS[] = { 1, 2, 6, 18 };


IpNameServiceImpl::IpNameServiceImpl()
    : Thread("IpNameServiceImpl"), m_state(IMPL_SHUTDOWN), m_isProcSuspending(false),
    m_terminal(false), m_protect_callback(false), m_timer(0), m_tDuration(DEFAULT_DURATION),
    m_tRetransmit(RETRANSMIT_TIME), m_tQuestion(QUESTION_TIME),
    m_modulus(QUESTION_MODULUS), m_retries(sizeof(RETRY_INTERVALS) / sizeof(RETRY_INTERVALS[0])),
    m_loopback(false), m_enableIPv4(false), m_enableIPv6(false), m_enableV1(false),
    m_wakeEvent(), m_forceLazyUpdate(false), m_refreshAdvertisements(false),
    m_enabled(false), m_doEnable(false), m_doDisable(false),
    m_ipv4QuietSockFd(-1), m_ipv6QuietSockFd(-1),
    m_ipv4UnicastSockFd(-1), m_ipv6UnicastSockFd(-1),
    m_protectListeners(false), m_packetScheduler(*this),
    m_networkChangeScheduleCount(m_retries + 1)
{
    QCC_DbgHLPrintf(("IpNameServiceImpl::IpNameServiceImpl()"));
    TRANSPORT_INDEX_TCP = IndexFromBit(TRANSPORT_TCP);
    TRANSPORT_INDEX_UDP = IndexFromBit(TRANSPORT_UDP);

    memset(&m_any[0], 0, sizeof(m_any));
    memset(&m_callback[0], 0, sizeof(m_callback));

    memset(&m_enabledReliableIPv4[0], 0, sizeof(m_enabledReliableIPv4));
    memset(&m_enabledUnreliableIPv4[0], 0, sizeof(m_enabledUnreliableIPv4));
    memset(&m_enabledReliableIPv6[0], 0, sizeof(m_enabledReliableIPv6));
    memset(&m_enabledUnreliableIPv6[0], 0, sizeof(m_enabledUnreliableIPv6));

    memset(&m_reliableIPv4Port[0], 0, sizeof(m_reliableIPv4Port));
    memset(&m_unreliableIPv4Port[0], 0, sizeof(m_unreliableIPv4Port));
    memset(&m_reliableIPv6Port[0], 0, sizeof(m_reliableIPv6Port));
    memset(&m_unreliableIPv6Port[0], 0, sizeof(m_unreliableIPv6Port));

}

QStatus IpNameServiceImpl::Init(const qcc::String& guid, bool loopback)
{
    QCC_DbgHLPrintf(("IpNameServiceImpl::Init()"));

    //
    // Can only call Init() if the object is not running or in the process
    // of initializing
    //
    if (m_state != IMPL_SHUTDOWN) {
        return ER_FAIL;
    }

    //
    // There should be no queued packets between IMPL_SHUTDOWN to
    // IMPL_INITIALIZING.
    //
    assert(m_outbound.size() == 0);
    assert(m_burstQueue.size() == 0);

    m_state = IMPL_INITIALIZING;

    ConfigDB* config = ConfigDB::GetConfigDB();

    //
    // We enable outbound traffic on a per-interface basis.  Whether or not we
    // will consider using a network interface address to send name service
    // packets depends on the configuration.
    //
    m_enableIPv4 = !config->GetFlag("ns_disable_ipv4");
    m_enableIPv6 = !config->GetFlag("ns_disable_ipv6");
    m_broadcast = !config->GetFlag("ns_disable_directed_broadcast");

    //
    // We don't enable v0 and v1 traffic unless explicitly configured to do so.
    //
    m_enableV1 = config->GetFlag("ns_enable_v1", true);

    //
    // Set the broadcast bit to true for WinRT. For all other platforms,
    // this field should be derived from the property disable_directed_broadcast
    //
#ifdef QCC_OS_WINRT
    m_broadcast = true;
#endif

    m_guid = guid;
    m_loopback = loopback;
    m_terminal = false;

    m_networkChangeScheduleCount = m_retries + 1;
    return ER_OK;
}

//
// When we moved the name service out of the TCP transport and promoted it to a
// singleton, we opened a bit of a can of worms because of the C++ static
// destruction order fiasco and our interaction with the bundled daemon.
//
// Since the bundled daemon may be destroyed after the IP name service singleton
// it is possible that multiple threads (transports) may be still accessing the
// name service as it is being destroyed.  This horrific situation will be
// resolved when we accomplish strict destructor ordering, but for now, we have
// the possibility.
//
// This object was never intended to provide multithread safe destruction and so
// we are exposed in the case where the object destroys itself around a thread
// that is executing in one of its methods.  The chances are small that this
// happens, but the chance is non-zero; and the result might be a crash after
// the process main() function exits!
//
IpNameServiceImpl::~IpNameServiceImpl()
{
    QCC_DbgHLPrintf(("IpNameServiceImpl::~IpNameServiceImpl()"));

    //
    // Stop the worker thread to get things calmed down.
    //
    if (IsRunning()) {
        Stop();
        Join();
    }

    //
    // We may have some open sockets.  Windows boxes may have Winsock shut down
    // by the time we get to this destructor so we are out of luck trying to
    // make the necessary calls.
    //
#if !defined(QCC_OS_GROUP_WINDOWS)
    ClearLiveInterfaces();
#endif

    for (uint32_t i = 0; i < N_TRANSPORTS; ++i) {
        //
        // Delete any callbacks that any users of this class may have set.  We
        // assume we are not multithreaded at this point.
        //
        delete m_callback[i];
        m_callback[i] = NULL;

        //
        // We can just blow away the requested interfaces without a care since
        // nobody else clears them and we are obviously done with them.
        //
        m_requestedInterfaces[i].clear();
    }

    //
    // If we opened a socket to send quiet responses (unicast, not over the
    // multicast channel) we need to close it.
    //
    if (m_ipv4QuietSockFd != -1) {
        qcc::Close(m_ipv4QuietSockFd);
        m_ipv4QuietSockFd = -1;
    }

    if (m_ipv6QuietSockFd != -1) {
        qcc::Close(m_ipv6QuietSockFd);
        m_ipv6QuietSockFd = -1;
    }

    if (m_ipv4UnicastSockFd != -1) {
        qcc::Close(m_ipv4UnicastSockFd);
        m_ipv4UnicastSockFd = -1;
    }

    if (m_ipv6UnicastSockFd != -1) {
        qcc::Close(m_ipv6UnicastSockFd);
        m_ipv6UnicastSockFd = -1;
    }

    //
    // All shut down and ready for bed.
    //
    m_state = IMPL_SHUTDOWN;
}

QStatus IpNameServiceImpl::CreateVirtualInterface(const qcc::IfConfigEntry& entry)
{
    QCC_DbgPrintf(("IpNameServiceImpl::CreateVirtualInterface(%s)", entry.m_name.c_str()));

    std::vector<qcc::IfConfigEntry>::const_iterator it = m_virtualInterfaces.begin();
    for (; it != m_virtualInterfaces.end(); it++) {
        if (it->m_name == entry.m_name) {
            QCC_DbgPrintf(("Interface(%s) already exists", entry.m_name.c_str()));
            return ER_FAIL;
        }
    }
    m_virtualInterfaces.push_back(entry);
    m_forceLazyUpdate = true;
    m_wakeEvent.SetEvent();
    return ER_OK;
}

QStatus IpNameServiceImpl::DeleteVirtualInterface(const qcc::String& ifceName)
{
    QCC_DbgPrintf(("IpNameServiceImpl::DeleteVirtualInterface(%s)", ifceName.c_str()));

    std::vector<qcc::IfConfigEntry>::iterator it = m_virtualInterfaces.begin();
    for (; it != m_virtualInterfaces.end(); it++) {
        if (it->m_name == ifceName) {
            m_virtualInterfaces.erase(it);
            m_forceLazyUpdate = true;
            m_wakeEvent.SetEvent();
            return ER_OK;
        }
    }
    QCC_DbgPrintf(("Interface(%s) does not exist", ifceName.c_str()));
    return ER_FAIL;
}

QStatus IpNameServiceImpl::OpenInterface(TransportMask transportMask, const qcc::String& name)
{
    QCC_DbgHLPrintf(("IpNameServiceImpl::OpenInterface(%s)", name.c_str()));

    //
    // Exactly one bit must be set in a transport mask in order to identify the
    // one transport (in the AllJoyn sense) that is making the request.
    //
    if (CountOnes(transportMask) != 1) {
        QCC_LogError(ER_BAD_TRANSPORT_MASK, ("IpNameServiceImpl::OpenInterface(): Bad transport mask"));
        return ER_BAD_TRANSPORT_MASK;
    }

    //
    // Can only call OpenInterface() if the object is running.
    //
    if (m_state != IMPL_RUNNING) {
        QCC_DbgPrintf(("IpNameServiceImpl::OpenInterface(): Not running"));
        return ER_FAIL;
    }

    //
    // If the user specifies the wildcard interface name, this trumps everything
    // else.
    //
    if (name == INTERFACES_WILDCARD) {
        qcc::IPAddress wildcard("0.0.0.0");
        return OpenInterface(transportMask, wildcard);
    }

    uint32_t transportIndex = IndexFromBit(transportMask);
    assert(transportIndex < 16 && "IpNameServiceImpl::OpenInterface(): Bad transport index");

    if (transportIndex >= 16) {
        return ER_BAD_TRANSPORT_MASK;
    }
    //
    // There are at least two threads that can wander through the vector below
    // so we need to protect access to the list with a convenient mutex.
    //
    m_mutex.Lock();

    for (uint32_t i = 0; i < m_requestedInterfaces[transportIndex].size(); ++i) {
        if (m_requestedInterfaces[transportIndex][i].m_interfaceName == name) {
            QCC_DbgPrintf(("IpNameServiceImpl::OpenInterface(): Already opened."));
            m_mutex.Unlock();
            return ER_OK;
        }
    }

    InterfaceSpecifier specifier;
    specifier.m_interfaceName = name;
    specifier.m_interfaceAddr = qcc::IPAddress("0.0.0.0");
    specifier.m_transportMask = transportMask;

    m_requestedInterfaces[transportIndex].push_back(specifier);
    m_forceLazyUpdate = true;
    m_wakeEvent.SetEvent();
    m_mutex.Unlock();
    return ER_OK;
}

QStatus IpNameServiceImpl::OpenInterface(TransportMask transportMask, const qcc::IPAddress& addr)
{
    QCC_DbgHLPrintf(("IpNameServiceImpl::OpenInterface(%s)", addr.ToString().c_str()));

    //
    // Exactly one bit must be set in a transport mask in order to identify the
    // one transport (in the AllJoyn sense) that is making the request.
    //
    if (CountOnes(transportMask) != 1) {
        QCC_LogError(ER_BAD_TRANSPORT_MASK, ("IpNameServiceImpl::OpenInterface(): Bad transport mask"));
        return ER_BAD_TRANSPORT_MASK;
    }

    uint32_t transportIndex = IndexFromBit(transportMask);
    assert(transportIndex < 16 && "IpNameServiceImpl::OpenInterface(): Bad transport index");

    if (transportIndex >= 16) {
        return ER_BAD_TRANSPORT_MASK;
    }

    //
    // Can only call OpenInterface() if the object is running.
    //
    if (m_state != IMPL_RUNNING) {
        QCC_DbgPrintf(("IpNameServiceImpl::OpenInterface(): Not running"));
        return ER_FAIL;
    }

    //
    // There are at least two threads that can wander through the vector below
    // so we need to protect access to the list with a convenient mutex.
    //
    m_mutex.Lock();

    //
    // We treat the INADDR_ANY address (and the equivalent IPv6 address as a
    // wildcard.  To have the same semantics as using INADDR_ANY in the TCP
    // transport listen spec, and avoid resulting user confusion, we need to
    // interpret this as "use any interfaces that are currently up, or may come
    // up in the future to send and receive name service messages over."  This
    // trumps anything else the user might throw at us.  We set a global flag to
    // indicate this mode of operation and clear it if we see a CloseInterface()
    // on INADDR_ANY.  These calls are not reference counted.
    //
    m_any[transportIndex] = false;
    if (addr == qcc::IPAddress("0.0.0.0") ||
        addr == qcc::IPAddress("0::0") ||
        addr == qcc::IPAddress("::")) {
        QCC_DbgPrintf(("IpNameServiceImpl::OpenInterface(): Wildcard address"));
        m_any[transportIndex] = true;
        m_mutex.Unlock();
        return ER_OK;
    }

    for (uint32_t i = 0; i < m_requestedInterfaces[transportIndex].size(); ++i) {
        if (m_requestedInterfaces[transportIndex][i].m_interfaceAddr == addr) {
            QCC_DbgPrintf(("IpNameServiceImpl::OpenInterface(): Already opened."));
            m_mutex.Unlock();
            return ER_OK;
        }
    }

    InterfaceSpecifier specifier;
    specifier.m_interfaceName = "";
    specifier.m_interfaceAddr = addr;
    specifier.m_transportMask = transportMask;

    m_requestedInterfaces[transportIndex].push_back(specifier);
    m_forceLazyUpdate = true;
    m_wakeEvent.SetEvent();
    m_mutex.Unlock();
    return ER_OK;
}

QStatus IpNameServiceImpl::CloseInterface(TransportMask transportMask, const qcc::String& name)
{
    QCC_DbgHLPrintf(("IpNameServiceImpl::CloseInterface(%s)", name.c_str()));

    //
    // Exactly one bit must be in set a transport mask in order to identify the
    // one transport (in the AllJoyn sense) that is making the request.
    //
    if (CountOnes(transportMask) != 1) {
        QCC_LogError(ER_BAD_TRANSPORT_MASK, ("IpNameServiceImpl::CloseInterface(): Bad transport mask"));
        return ER_BAD_TRANSPORT_MASK;
    }

    //
    // Can only call CloseInterface() if the object is running.
    //
    if (m_state != IMPL_RUNNING) {
        QCC_DbgPrintf(("IpNameServiceImpl::CloseInterface(): Not running"));
        return ER_FAIL;
    }

    uint32_t transportIndex = IndexFromBit(transportMask);
    assert(transportIndex < 16 && "IpNameServiceImpl::CloseInterface(): Bad transport index");

    if (transportIndex >= 16) {
        return ER_BAD_TRANSPORT_MASK;
    }

    //
    // There are at least two threads that can wander through the vector below
    // so we need to protect access to the list with a convenient mutex.
    //
    m_mutex.Lock();

    //
    // use Meyers' idiom to keep iterators sane.  Note that we don't close the
    // socket in this call, we just remove the request and the lazy updator will
    // just not use it when it re-evaluates what to do.
    //
    for (vector<InterfaceSpecifier>::iterator i = m_requestedInterfaces[transportIndex].begin(); i != m_requestedInterfaces[transportIndex].end();) {
        if ((*i).m_interfaceName == name) {
            i = m_requestedInterfaces[transportIndex].erase(i);
        } else {
            ++i;
        }
    }

    m_forceLazyUpdate = true;
    m_wakeEvent.SetEvent();
    m_mutex.Unlock();
    return ER_OK;
}

QStatus IpNameServiceImpl::CloseInterface(TransportMask transportMask, const qcc::IPAddress& addr)
{
    QCC_DbgHLPrintf(("IpNameServiceImpl::CloseInterface(%s)", addr.ToString().c_str()));

    //
    // Exactly one bit must be set in a transport mask in order to identify the
    // one transport (in the AllJoyn sense) that is making the request.
    //
    if (CountOnes(transportMask) != 1) {
        QCC_LogError(ER_BAD_TRANSPORT_MASK, ("IpNameServiceImpl::CloseInterface(): Bad transport mask"));
        return ER_BAD_TRANSPORT_MASK;
    }

    //
    // Can only call CloseInterface() if the object is running.
    //
    if (m_state != IMPL_RUNNING) {
        QCC_DbgPrintf(("IpNameServiceImpl::CloseInterface(): Not running"));
        return ER_FAIL;
    }

    uint32_t transportIndex = IndexFromBit(transportMask);
    assert(transportIndex < 16 && "IpNameServiceImpl::CloseInterface(): Bad transport index");

    if (transportIndex >= 16) {
        return ER_BAD_TRANSPORT_MASK;
    }

    //
    // There are at least two threads that can wander through the vector below
    // so we need to protect access to the list with a convenient mutex.
    //
    m_mutex.Lock();

    //
    // We treat the INADDR_ANY address (and the equivalent IPv6 address as a
    // wildcard.  We set a global flag in OpenInterface() to indicate this mode
    // of operation and clear it here.  These calls are not reference counted
    // so one call to CloseInterface(INADDR_ANY) will stop this mode
    // irrespective of how many opens are done.
    //
    if (addr == qcc::IPAddress("0.0.0.0") ||
        addr == qcc::IPAddress("0::0") ||
        addr == qcc::IPAddress("::")) {
        QCC_DbgPrintf(("IpNameServiceImpl::CloseInterface(): Wildcard address"));
        m_any[transportIndex] = false;
        m_mutex.Unlock();
        return ER_OK;
    }

    //
    // use Meyers' idiom to keep iterators sane.  Note that we don't close the
    // socket in this call, we just remove the request and the lazy updator will
    // just not use it when it re-evaluates what to do.
    //
    for (vector<InterfaceSpecifier>::iterator i = m_requestedInterfaces[transportIndex].begin(); i != m_requestedInterfaces[transportIndex].end();) {
        if ((*i).m_interfaceAddr == addr) {
            i = m_requestedInterfaces[transportIndex].erase(i);
        } else {
            ++i;
        }
    }

    m_forceLazyUpdate = true;
    m_wakeEvent.SetEvent();
    m_mutex.Unlock();
    return ER_OK;
}

void IpNameServiceImpl::ClearLiveInterfaces(void)
{
    QCC_DbgPrintf(("IpNameServiceImpl::ClearLiveInterfaces()"));

    //
    // ClearLiveInterfaces is not called with the mutex taken so we need to
    // grab it.
    //
    m_mutex.Lock();

    for (uint32_t i = 0; i < m_liveInterfaces.size(); ++i) {
        if (m_liveInterfaces[i].m_multicastMDNSsockFd != -1 || m_liveInterfaces[i].m_multicastsockFd != -1) {

            QCC_DbgPrintf(("IpNameServiceImpl::ClearLiveInterfaces(): clear interface %d", i));

            //
            // If the multicast bit is set, we have done an IGMP join.  In this
            // case, we must arrange an IGMP drop via the appropriate socket option
            // (via the qcc absraction layer). Android doesn't bother to compile its
            // kernel with CONFIG_IP_MULTICAST set.  This doesn't mean that there is
            // no multicast code in the Android kernel, it means there is no IGMP
            // code in the kernel.  What this means to us is that even through we
            // are doing an IP_DROP_MEMBERSHIP request, which is ultimately an IGMP
            // operation, the request will filter through the IP code before being
            // ignored and will do useful things in the kernel even though
            // CONFIG_IP_MULTICAST was not set for the Android build -- i.e., we
            // have to do it anyway.
            //
            if (m_liveInterfaces[i].m_flags & qcc::IfConfigEntry::MULTICAST ||
                m_liveInterfaces[i].m_flags & qcc::IfConfigEntry::LOOPBACK) {
                if (m_liveInterfaces[i].m_address.IsIPv4()) {
#if 1
                    if (m_liveInterfaces[i].m_multicastMDNSsockFd != -1) {
                        qcc::LeaveMulticastGroup(m_liveInterfaces[i].m_multicastMDNSsockFd, qcc::QCC_AF_INET, IPV4_MDNS_MULTICAST_GROUP,
                                                 m_liveInterfaces[i].m_interfaceName);
                    }
                    if (m_liveInterfaces[i].m_multicastsockFd != -1) {
                        qcc::LeaveMulticastGroup(m_liveInterfaces[i].m_multicastsockFd, qcc::QCC_AF_INET, IPV4_ALLJOYN_MULTICAST_GROUP,
                                                 m_liveInterfaces[i].m_interfaceName);
                    }
#endif
                } else if (m_liveInterfaces[i].m_address.IsIPv6()) {
                    if (m_liveInterfaces[i].m_multicastMDNSsockFd != -1) {
                        qcc::LeaveMulticastGroup(m_liveInterfaces[i].m_multicastMDNSsockFd, qcc::QCC_AF_INET6, IPV6_MDNS_MULTICAST_GROUP,
                                                 m_liveInterfaces[i].m_interfaceName);
                    }
                    if (m_liveInterfaces[i].m_multicastsockFd != -1) {
                        qcc::LeaveMulticastGroup(m_liveInterfaces[i].m_multicastsockFd, qcc::QCC_AF_INET6, IPV6_ALLJOYN_MULTICAST_GROUP,
                                                 m_liveInterfaces[i].m_interfaceName);
                    }

                }
            }

            //
            // Always delete the event before closing the socket because the event
            // is monitoring the socket state and therefore has a reference to the
            // socket.  One the socket is closed the FD can be reused and our event
            // can end up monitoring the wrong socket and interfere with the correct
            // operation of other unrelated event/socket pairs.
            //
            if (m_liveInterfaces[i].m_multicastMDNSsockFd != -1) {
                delete m_liveInterfaces[i].m_multicastMDNSevent;
                m_liveInterfaces[i].m_multicastMDNSevent = NULL;
                qcc::Close(m_liveInterfaces[i].m_multicastMDNSsockFd);
                m_liveInterfaces[i].m_multicastMDNSsockFd = -1;
            }

            if (m_liveInterfaces[i].m_multicastsockFd != -1) {
                delete m_liveInterfaces[i].m_multicastevent;
                m_liveInterfaces[i].m_multicastevent = NULL;
                qcc::Close(m_liveInterfaces[i].m_multicastsockFd);
                m_liveInterfaces[i].m_multicastsockFd = -1;
            }
        }
    }

    QCC_DbgPrintf(("IpNameServiceImpl::ClearLiveInterfaces(): Clear interfaces"));
    m_liveInterfaces.clear();

    m_mutex.Unlock();

    QCC_DbgPrintf(("IpNameServiceImpl::ClearLiveInterfaces(): Done"));
}

QStatus IpNameServiceImpl::CreateUnicastSocket(AddressFamily family)
{
    if (family == qcc::QCC_AF_INET) {
        if (m_ipv4UnicastSockFd == -1) {
            QStatus status = qcc::Socket(family, qcc::QCC_SOCK_DGRAM, m_ipv4UnicastSockFd);
            if (status != ER_OK) {
                QCC_LogError(status, ("CreateUnicastSocket: qcc::Socket(%d) failed: %d - %s", family,
                                      qcc::GetLastError(), qcc::GetLastErrorString().c_str()));
                m_ipv4UnicastSockFd = -1;
                return status;
            }
            status = qcc::SetRecvPktAncillaryData(m_ipv4UnicastSockFd, family, true);
            if (status != ER_OK) {
                QCC_LogError(status, ("CreateUnicastSocket: enable recv ancillary data"
                                      " failed for sockFd %d", m_ipv4UnicastSockFd));
                qcc::Close(m_ipv4UnicastSockFd);
                m_ipv4UnicastSockFd = -1;
                return status;
            }
            //
            // We must be able to reuse the address/port combination so other
            // AllJoyn daemon instances on the same host can listen in if desired.
            // This will set the SO_REUSEPORT socket option if available or fall
            // back onto SO_REUSEADDR if not.
            //
            status = qcc::SetReusePort(m_ipv4UnicastSockFd, true);
            if (status != ER_OK && status != ER_NOT_IMPLEMENTED) {
                QCC_LogError(status, ("CreateUnicastSocket(): SetReusePort() failed"));
                qcc::Close(m_ipv4UnicastSockFd);
                m_ipv4UnicastSockFd = -1;
                return status;
            }
            //
            // We bind to an ephemeral port.
            //
            status = qcc::Bind(m_ipv4UnicastSockFd, qcc::IPAddress("0.0.0.0"), 0);
            if (status != ER_OK) {
                QCC_LogError(status, ("CreateUnicastSocket(): bind failed"));
                qcc::Close(m_ipv4UnicastSockFd);
                m_ipv4UnicastSockFd = -1;
                return status;
            }
        }
    } else if (family == qcc::QCC_AF_INET6) {
        if (m_ipv6UnicastSockFd == -1) {
            QStatus status = qcc::Socket(family, qcc::QCC_SOCK_DGRAM, m_ipv6UnicastSockFd);
            if (status != ER_OK) {
                QCC_LogError(status, ("CreateUnicastSocket: qcc::Socket(%d) failed: %d - %s", family,
                                      qcc::GetLastError(), qcc::GetLastErrorString().c_str()));
                m_ipv6UnicastSockFd = -1;
                return status;
            }
            status = qcc::SetRecvPktAncillaryData(m_ipv6UnicastSockFd, family, true);
            if (status != ER_OK) {
                QCC_LogError(status, ("CreateUnicastSocket: enable recv ancillary data"
                                      " failed for sockFd %d", m_ipv6UnicastSockFd));
                qcc::Close(m_ipv6UnicastSockFd);
                m_ipv6UnicastSockFd = -1;
                return status;
            }
            status = qcc::SetReusePort(m_ipv6UnicastSockFd, true);
            if (status != ER_OK && status != ER_NOT_IMPLEMENTED) {
                QCC_LogError(status, ("CreateUnicastSocket(): SetReusePort() failed"));
                qcc::Close(m_ipv6UnicastSockFd);
                m_ipv6UnicastSockFd = -1;
                return status;
            }
            status = qcc::Bind(m_ipv6UnicastSockFd, qcc::IPAddress("::"), 0);
            if (status != ER_OK) {
                QCC_LogError(status, ("CreateUnicastSocket(): bind failed"));
                qcc::Close(m_ipv6UnicastSockFd);
                m_ipv6UnicastSockFd = -1;
                return status;
            }
        }
    }
    return ER_OK;
}

QStatus CreateMulticastSocket(IfConfigEntry entry, const char* ipv4_multicast_group, const char* ipv6_multicast_group, uint16_t port, bool broadcast, SocketFd& sockFd)
{
    QStatus status = qcc::Socket(entry.m_family, qcc::QCC_SOCK_DGRAM, sockFd);
    if (status != ER_OK) {
        QCC_LogError(status, ("CreateMulticastSocket: qcc::Socket(%d) failed: %d - %s", entry.m_family,
                              qcc::GetLastError(), qcc::GetLastErrorString().c_str()));
        qcc::Close(sockFd);
        return status;
    }

    status = qcc::SetRecvPktAncillaryData(sockFd, entry.m_family, true);
    if (status != ER_OK) {
        QCC_LogError(status, ("CreateMulticastSocket: enable recv ancillary data"
                              " failed for sockFd %d", sockFd));
        qcc::Close(sockFd);
        return status;
    }

    if (entry.m_family == qcc::QCC_AF_INET6) {
        status = qcc::SetRecvIPv6Only(sockFd, true);
        if (status != ER_OK) {
            QCC_LogError(status, ("CreateMulticastSocket: enable recv IPv6 only"
                                  " failed for sockFd %d", sockFd));
            qcc::Close(sockFd);
            return status;
        }
    }

    if (broadcast && entry.m_flags & qcc::IfConfigEntry::BROADCAST) {
        //
        // If we're going to send broadcasts, we have to ask for
        // permission for the multicast NS socket FD.
        //

        status = qcc::SetBroadcast(sockFd, true);
        if (status != ER_OK && status != ER_NOT_IMPLEMENTED) {
            QCC_LogError(status, ("CreateMulticastSocket: enable broadcast failed"));
            qcc::Close(sockFd);
            return status;
        }
    }

    //
    // We must be able to reuse the address/port combination so other
    // AllJoyn daemon instances on the same host can listen in if desired.
    // This will set the SO_REUSEPORT socket option if available or fall
    // back onto SO_REUSEADDR if not.
    //

    status = qcc::SetReusePort(sockFd, true);
    if (status != ER_OK && status != ER_NOT_IMPLEMENTED) {
        QCC_LogError(status, ("CreateMulticastSocket(): SetReusePort() failed"));
        qcc::Close(sockFd);
        return status;
    }
    //
    // If the MULTICAST or LOOPBACK flag is set, we are going to try and
    // multicast out over the interface in question.  If one of the flags is
    // not set, then we want to fall back to IPv4 subnet directed broadcast,
    // so we optionally do all of the multicast games and take the interface
    // live even if it doesn't support multicast.
    //

    if (entry.m_flags & qcc::IfConfigEntry::MULTICAST ||
        entry.m_flags & qcc::IfConfigEntry::LOOPBACK) {
        //
        // Restrict the scope of the sent muticast packets to the local subnet.
        //
        status = qcc::SetMulticastHops(sockFd, entry.m_family, 1);
        if (status != ER_OK && status != ER_NOT_IMPLEMENTED) {
            QCC_LogError(status, ("CreateMulticastSocket(): SetMulticastHops() failed"));
            qcc::Close(sockFd);
            return status;
        }

        //
        // In order to control which interfaces get our multicast datagrams, it
        // is necessary to do so via a socket option.  See the Long Sidebar above.
        // Yes, you have to do it differently depending on whether or not you're
        // using IPv4 or IPv6.
        //
        status = qcc::SetMulticastInterface(sockFd, entry.m_family, entry.m_name);
        if (status != ER_OK && status != ER_NOT_IMPLEMENTED) {
            QCC_LogError(status, ("CreateMulticastSocket(): SetMulticastInterface() failed"));
            qcc::Close(sockFd);
            return status;
        }
    }
    if (entry.m_family == qcc::QCC_AF_INET) {

#ifndef QCC_OS_WINRT
        status = qcc::Bind(sockFd, qcc::IPAddress("0.0.0.0"), port);
#else
        status = qcc::Bind(sockFd, qcc::IPAddress(entry.m_addr), port);
#endif
        if (status != ER_OK) {
            QCC_LogError(status, ("CreateMulticastSocket(): bind(0.0.0.0) failed"));
            qcc::Close(sockFd);
            return status;

        }
    } else if (entry.m_family == qcc::QCC_AF_INET6) {

#ifndef QCC_OS_WINRT
        status = qcc::Bind(sockFd, qcc::IPAddress("::"), port);
#else
        status = qcc::Bind(sockFd, qcc::IPAddress(entry.m_addr), port);
#endif
        if (status != ER_OK) {
            QCC_LogError(status, ("CreateMulticastSocket(): bind(::) failed"));
            qcc::Close(sockFd);
            return status;

        }
    }
    //
    // The IGMP join must be done after the bind for Windows XP.  Other
    // OSes are fine with it, but XP balks.
    //
    if (entry.m_flags & qcc::IfConfigEntry::MULTICAST ||
        entry.m_flags & qcc::IfConfigEntry::LOOPBACK) {
        //
        // Arrange an IGMP join via the appropriate socket option (via the
        // qcc abstraction layer). Android doesn't bother to compile its
        // kernel with CONFIG_IP_MULTICAST set.  This doesn't mean that
        // there is no multicast code in the Android kernel, it means there
        // is no IGMP code in the kernel.  What this means to us is that
        // even through we are doing an IP_ADD_MEMBERSHIP request, which is
        // ultimately an IGMP operation, the request will filter through the
        // IP code before being ignored and will do useful things in the
        // kernel even though CONFIG_IP_MULTICAST was not set for the
        // Android build -- i.e., we have to do it anyway.
        //
        if (entry.m_family == qcc::QCC_AF_INET) {
#if 1
            status = qcc::JoinMulticastGroup(sockFd, qcc::QCC_AF_INET, ipv4_multicast_group, entry.m_name);
#endif
        } else if (entry.m_family == qcc::QCC_AF_INET6) {
            status = qcc::JoinMulticastGroup(sockFd, qcc::QCC_AF_INET6, ipv6_multicast_group, entry.m_name);
        }
        if (status != ER_OK) {
            QCC_LogError(status, ("CreateMulticastSocket(): JoinMulticastGroup failed"));

            qcc::Close(sockFd);
            return status;
        }
    }
    return ER_OK;
}
//
// N.B. This function must be called with m_mutex locked since we wander through
// the list of requested interfaces that can also be modified by the user in the
// context of her thread(s).
//
void IpNameServiceImpl::LazyUpdateInterfaces(const std::set<uint32_t>& networkRefreshSet)
{
    QCC_DbgPrintf(("IpNameServiceImpl::LazyUpdateInterfaces()"));

    //qcc::SocketFd unicastsockFd;
    //
    // However desirable it may be, the decision to simply use an existing
    // open socket exposes us to system-dependent behavior.  For example,
    // In Linux and Windows, an IGMP join must be done on an interface that
    // is currently IFF_UP and IFF_MULTICAST with an assigned IP address.
    // On Linux, that join remains in effect (net devices will continue to
    // recieve multicast packets destined for our group) even if the net
    // device goes down and comes back up with a different IP address.  On
    // Windows, however, if the interface goes down, an IGMP drop is done
    // and multicast receives will stop.  Since the socket never returns
    // any status unless we actually send data, it is very possible that
    // the state of the system can change out from underneath us without
    // our knowledge, and we would simply stop receiving multicasts. This
    // behavior is not specified anywhere that I am aware of, so Windows
    // cannot really be said to be broken.  It is just different, like it
    // is in so many other ways.  In Android, IGMP isn't even compiled into
    // the kernel, and so an out-of-band mechanism is used (wpa_supplicant
    // private driver commands called by the Java multicast lock).
    //
    // It can be argued that since we are using Android phones (sort-of Linux)
    // when mobility is a concern, and Windows boxes would be relatively static,
    // we could get away with ignoring the possibility of missing interface
    // state changes.  Since we are really talking an average of a couple of
    // IGMP packets every 30 seconds we take the conservative approach and tear
    // down all of our sockets and restart them every time through.
    //
    ClearLiveInterfaces();

    //
    // If m_enable is false, we need to make sure that no packets are sent
    // and no sockets are listening for connections.  This is for Android
    // Compatibility Test Suite (CTS) conformance.  The only way we can talk
    // to the outside world is via one of the live interfaces, so if we don't
    // make any new ones, this will accomplish the requirement.
    //
    if (m_enabled == false) {
        QCC_DbgPrintf(("IpNameServiceImpl::LazyUpdateInterfaces(): Communication with the outside world is forbidden"));
        return;
    }

    if (m_isProcSuspending) {
        QCC_DbgPrintf(("IpNameServiceImpl::LazyUpdateInterfaces(): The process is suspending. Stop communicating with the outside world"));
        return;
    }
    //
    // Call IfConfig to get the list of interfaces currently configured in the
    // system.  This also pulls out interface flags, addresses and MTU.  If we
    // can't get the system interfaces, we give up for now and hope the error
    // is transient.
    //
    QCC_DbgPrintf(("IpNameServiceImpl::LazyUpdateInterfaces(): IfConfig()"));
    std::vector<qcc::IfConfigEntry> entries;
    QStatus status = qcc::IfConfig(entries);
    if (status != ER_OK) {
        QCC_LogError(status, ("LazyUpdateInterfaces: IfConfig() failed"));
        return;
    }

    // add the virtual network interfaces if any
    if (m_virtualInterfaces.size() > 0) {
        entries.insert(entries.end(), m_virtualInterfaces.begin(), m_virtualInterfaces.end());
    }

    //
    // There are two fundamental ways we can look for interfaces to use.  We
    // can either walk the list of IfConfig entries (real interfaces on the
    // system) looking for any that match our list of user-requested
    // interfaces; or we can walk the list of user-requested interfaces looking
    // for any that match the list of real IfConfig entries.  Since we have an
    // m_any mode that means match all real IfConfig entries, we need to walk
    // the real IfConfig entries.
    //
    for (uint32_t i = 0; (m_state == IMPL_RUNNING || m_terminal) && (i < entries.size()); ++i) {
        //
        // We expect that every device in the system must have a name.
        // It might be some crazy random GUID in Windows, but it will have
        // a name.
        //
        assert(entries[i].m_name.size());
        QCC_DbgPrintf(("IpNameServiceImpl::LazyUpdateInterfaces(): Checking out interface %s", entries[i].m_name.c_str()));

        //
        // We are never interested in interfaces that are not UP.
        //
        if ((entries[i].m_flags & qcc::IfConfigEntry::UP) == 0) {
            QCC_DbgPrintf(("IpNameServiceImpl::LazyUpdateInterfaces(): not UP"));
            continue;
        }

#if defined(QCC_OS_LINUX)
        if ((entries[i].m_flags & qcc::IfConfigEntry::RUNNING) == 0) {
            QCC_DbgPrintf(("IpNameServiceImpl::LazyUpdateInterfaces(): not RUNNING"));
            continue;
        }
#endif
        //
        // LOOPBACK interfaces are a special case: sending messages to
        // the local host is handled by the MULTICAST_LOOP socket
        // option which is enabled by default.  However we must stil
        // use the loopback interface in the case there are no other
        // interfaces UP.  Furthermore, multicast LOOPBACK over IPv6
        // doesn't appear to work consistently, so we are only
        // interested in IPv4 multicast interfaces.
        //
        if ((entries[i].m_flags & qcc::IfConfigEntry::LOOPBACK) != 0 &&
            (entries[i].m_family != qcc::QCC_AF_INET)) {
            QCC_DbgPrintf(("IpNameServiceImpl::LazyUpdateInterfaces(): ignoring non-IPv4 loopback"));
            continue;
        }

        //
        // When initializing the name service, the user can decide whether or
        // not she wants to advertise and listen over IPv4 or IPv6.  We need
        // to check for that configuration here.  Since the rest of the code
        // just works with the live interfaces irrespective of address family,
        // this is the only place we need to do this check.
        //
        if ((m_enableIPv4 == false && entries[i].m_family == qcc::QCC_AF_INET) ||
            (m_enableIPv6 == false && entries[i].m_family == qcc::QCC_AF_INET6)) {
            QCC_DbgPrintf(("IpNameServiceImpl::LazyUpdateInterfaces(): family %d not enabled", entries[i].m_family));
            continue;
        }

        //
        // The current real interface entry is a candidate for use.  We need to
        // decide if we are actually going to use it either based on the
        // wildcard mode or the list of requestedInterfaces provided by each of
        // the transports.
        //
        bool useEntry = false;
        for (uint32_t j = 0; j < N_TRANSPORTS; ++j) {
            QCC_DbgPrintf(("IpNameServiceImpl::LazyUpdateInterfaces(): Check out interface cantidates for transport %d", j));

            if (m_any[j]) {
                QCC_DbgPrintf(("IpNameServiceImpl::LazyUpdateInterfaces(): Wildcard set mode for transport %d", j));

                //
                // All interfaces means all except for "special use" interfaces
                // like Wi-Fi Direct interfaces on Android.  We don't know what
                // interfaces are actually in use by the Wi-Fi Direct subsystem
                // but it does seem that any P2P-based interface will begin with
                // the string "p2p" as in "p2p0" or "p2p-p2p0-0".
                //
                // Note that this assumes that the Wi-Fi Direct transport will
                // never try to open an interface with a wild-card.
                //
#if defined(QCC_OS_ANDROID)
                if (entries[i].m_name.find("p2p") == qcc::String::npos) {
                    QCC_DbgPrintf(("IpNameServiceImpl::LazyUpdateInterfaces(): Use entry \"%s\" since not a P2P interface",
                                   entries[i].m_name.c_str()));
                    useEntry = true;
                }
#else
                //
                // There is no such thing as a "special use" interface on any of
                // our other platforms, so we always use them.
                //
                QCC_DbgPrintf(("IpNameServiceImpl::LazyUpdateInterfaces(): Use entry \"%s\" since P2P not supported",
                               entries[i].m_name.c_str()));
                useEntry = true;
#endif
            } else {
                m_mutex.Lock();

                QCC_DbgPrintf(("IpNameServiceImpl::LazyUpdateInterfaces(): m_any not set, look for explicitly requested interfaces for transport %d (%d currently requested)", j, m_requestedInterfaces[j].size()));
                for (uint32_t k = 0; k < m_requestedInterfaces[j].size(); ++k) {

                    QCC_DbgPrintf(("IpNameServiceImpl::LazyUpdateInterfaces(): Check out requested interfaces \"%s\"",
                                   m_requestedInterfaces[j][k].m_interfaceName.c_str()));
                    //
                    // If the current real interface name matches the name in the
                    // requestedInterface list, we will try to use it.
                    //
                    if (m_requestedInterfaces[j][k].m_interfaceName.size() != 0 &&
                        m_requestedInterfaces[j][k].m_interfaceName == entries[i].m_name) {
                        QCC_DbgPrintf(("IpNameServiceImpl::LazyUpdateInterfaces(): Use because found requestedInterface name "
                                       " \"%s\" for transport %d", entries[i].m_name.c_str(), j));
                        useEntry = true;
                        break;
                    }

                    //
                    // If the current real interface IP Address matches the name in
                    // the requestedInterface list, we will try to use it.
                    //
                    if (m_requestedInterfaces[j][k].m_interfaceName.size() == 0 &&
                        m_requestedInterfaces[j][k].m_interfaceAddr == qcc::IPAddress(entries[i].m_addr)) {
                        QCC_DbgPrintf(("IpNameServiceImpl::LazyUpdateInterfaces(): Use because found requestedInterface address "
                                       "\"%s\" for transport %d.", entries[i].m_addr.c_str(), i));
                        useEntry = true;
                        break;
                    }
                }

                m_mutex.Unlock();
            }
        }

        //
        // If we aren't configured to use this entry, or have no idea how to use
        // this entry (not AF_INET or AF_INET6), try the next one.
        //
        if (useEntry == false || (entries[i].m_family != qcc::QCC_AF_INET && entries[i].m_family != qcc::QCC_AF_INET6)) {
            QCC_DbgPrintf(("IpNameServiceImpl::LazyUpdateInterfaces(): Won't use this IfConfig entry"));
            continue;
        }

        //
        // If we fall through to here, we have decided that the host configured
        // entries[i] interface describes an interface we want to use to send
        // and receive our name service messages over.  We keep a list of "live"
        // interfaces that reflect the interfaces we've previously made the
        // decision to use, so we'll set up a socket and move it there.  We have
        // to be careful about what kind of socket we are going to use for each
        // entry (IPv4 or IPv6) and whether or not multicast is actually supported
        // on the interface.
        //
        // This next condition may be a bit confusing, so we break it out a bit
        // for clarity.  We can posibly use an interface if it supports either
        // loopback, multicast, or broadcast.  What we want to do is to detect
        // the condition when we cannot use it, so we invert the logic.  That
        // means !multicast && !broadcast && !loopback.  Not being able to
        // support broadcast is also true if we don't want to (i.e., m_broadcast
        // is false).  This expression then looks like !loopback && !multicast &&
        // (!broadcast || !m_broadcast).  broadcast really implies AF_INET since
        // there is no broadcast in IPv6 but we double-check this condition and
        // come up with:
        //
        //   !loopback && !multicast && (!broadcast || !m_broadcast || !AF_INET).
        //
        // To avoid a horribly complicated if statement, we make it look like
        // the above explanation.  The resulting debug print is intimidating,
        // but it says exactly the right thing for those in the know.
        //
        bool loopback = (entries[i].m_flags & qcc::IfConfigEntry::LOOPBACK) != 0;
        bool multicast = (entries[i].m_flags & qcc::IfConfigEntry::MULTICAST) != 0;
        bool broadcast = (entries[i].m_flags & qcc::IfConfigEntry::BROADCAST) != 0;
        bool af_inet = entries[i].m_family == qcc::QCC_AF_INET;

        if (!loopback && !multicast && (!broadcast || !m_broadcast || !af_inet)) {
            QCC_DbgPrintf(("LazyUpdateInterfaces: !loopback && !multicast && (!broadcast || !m_broadcast || !af_inet).  Ignoring"));
            continue;
        }

        //
        // We've decided the interface in question is interesting and we want to
        // use it to send and receive name service messages.  Now we need to
        // start the long process of convincing the network to do what we want.
        // This is going to mostly be done by setting a series of socket
        // options.  The small number of the ones we need are absracted in the
        // qcc package.
        // We set up 3 sockets - one to listen for Multicast NS packets, one for MDNS packets
        // and 1 for unicast MDNS packets.
        //
        qcc::SocketFd multicastMDNSsockFd = -1;
        qcc::SocketFd multicastsockFd = -1;
        qcc::SocketFd unicastsockFd = -1;

        if (entries[i].m_family != qcc::QCC_AF_INET && entries[i].m_family != qcc::QCC_AF_INET6) {
            assert(!"IpNameServiceImpl::LazyUpdateInterfaces(): Unexpected value in m_family (not AF_INET or AF_INET6");
            continue;
        }
        if (entries[i].m_family == qcc::QCC_AF_INET) {
            unicastsockFd = m_ipv4UnicastSockFd;
        }
        if (entries[i].m_family == qcc::QCC_AF_INET6) {
            unicastsockFd = m_ipv6UnicastSockFd;
        }

        status = CreateMulticastSocket(entries[i], IPV4_MDNS_MULTICAST_GROUP, IPV6_MDNS_MULTICAST_GROUP, MULTICAST_MDNS_PORT,
                                       m_broadcast, multicastMDNSsockFd);
        if (status != ER_OK) {
            QCC_DbgPrintf(("Failed to create multicast socket for MDNS packets."));
            continue;
        }

        if (m_enableV1) {
            status = CreateMulticastSocket(entries[i], IPV4_ALLJOYN_MULTICAST_GROUP, IPV6_ALLJOYN_MULTICAST_GROUP, MULTICAST_PORT,
                                           m_broadcast, multicastsockFd);
            if (status != ER_OK) {
                QCC_DbgPrintf(("Failed to create multicast socket for NS packets."));
                qcc::Close(multicastMDNSsockFd);
                continue;
            }
        }

        //
        // Now take the interface "live."
        //
        LiveInterface live;
        live.m_interfaceName = entries[i].m_name;
        live.m_interfaceAddr = entries[i].m_addr;
        live.m_prefixlen = entries[i].m_prefixlen;
        live.m_address = qcc::IPAddress(entries[i].m_addr);
        live.m_flags = entries[i].m_flags;
        live.m_mtu = entries[i].m_mtu;
        live.m_index = entries[i].m_index;

        live.m_multicastsockFd = multicastsockFd;
        live.m_multicastMDNSsockFd = multicastMDNSsockFd;

        IPAddress listenAddr;
        uint16_t listenPort;
        qcc::GetLocalAddress(unicastsockFd, listenAddr, listenPort);
        live.m_unicastPort = listenPort;
        live.m_multicastPort = MULTICAST_PORT;
        live.m_multicastMDNSPort = MULTICAST_MDNS_PORT;

        if (multicastsockFd != -1) {
            live.m_multicastevent = new qcc::Event(multicastsockFd, qcc::Event::IO_READ, false);
        }
        if (multicastMDNSsockFd != -1) {
            live.m_multicastMDNSevent = new qcc::Event(multicastMDNSsockFd, qcc::Event::IO_READ, false);
        }

        QCC_DbgPrintf(("Pushing back interface %s addr %s", live.m_interfaceName.c_str(), entries[i].m_addr.c_str()));
        //
        // Lazy update is called with the mutex taken, so this is safe here.
        //
        m_liveInterfaces.push_back(live);
    }
    if (m_refreshAdvertisements) {
        QCC_DbgHLPrintf(("Now refreshing advertisements on interface event"));
        m_timer = m_tRetransmit + 1;
        m_burstQueue.clear();
        m_networkChangeScheduleCount = 0;
        for (std::set<uint32_t>::const_iterator it = networkRefreshSet.begin(); it != networkRefreshSet.end(); it++) {
            m_networkChangeRefreshSet.insert(*it);
        }
        m_packetScheduler.Alert();
        m_refreshAdvertisements = false;
    }
}

QStatus IpNameServiceImpl::Enable(TransportMask transportMask,
                                  uint16_t reliableIPv4Port, uint16_t reliableIPv6Port,
                                  uint16_t unreliableIPv4Port, uint16_t unreliableIPv6Port,
                                  bool enableReliableIPv4, bool enableReliableIPv6,
                                  bool enableUnreliableIPv4, bool enableUnreliableIPv6)
{
    QCC_DbgHLPrintf(("IpNameServiceImpl::Enable(0x%x, %d., %d., %d., %d., %d, %d, %d, %d )", transportMask,
                     reliableIPv4Port, reliableIPv6Port, unreliableIPv4Port, unreliableIPv6Port,
                     enableReliableIPv4, enableReliableIPv6, enableUnreliableIPv4, enableUnreliableIPv6));

    //
    // Exactly one bit must be set in a transport mask in order to identify the
    // one transport (in the AllJoyn sense) that is making the request.
    //
    if (CountOnes(transportMask) != 1) {
        QCC_LogError(ER_BAD_TRANSPORT_MASK, ("IpNameServiceImpl::Enable(): Bad transport mask"));
        return ER_BAD_TRANSPORT_MASK;
    }

    uint32_t i = IndexFromBit(transportMask);
    assert(i < 16 && "IpNameServiceImpl::SetCallback(): Bad callback index");

    if (i >= 16) {
        return ER_BAD_TRANSPORT_MASK;
    }

    //
    // This is a bit non-intuitive.  We have to disable the name service (stop
    // listening on the sockets for the multicast groups) to pass the Android
    // Compatibility Test.  We have to make sure that if we are disabling the
    // name service by removing its last advertisement, we leave ourselves up
    // for long enough to get the last cancel advertised name out.
    //
    // We synchronize with the main run thread which will do that work by
    // requesting it to enable or disable, and it figures out the right thing
    // to do with respect to the advertised names.
    //
    // We keep track of what is going on with two variables:
    //
    //     <somethingWasEnabled> tells us if there was an enabled port somewhere
    //         before we started.
    //
    //     <enabling> tells us if this operation is to enable or disable some
    //         port.
    //
    bool somethingWasEnabled = false;
    for (uint32_t j = 0; j < N_TRANSPORTS; ++j) {
        if (m_enabledReliableIPv4[j] || m_enabledUnreliableIPv4[j] || m_enabledReliableIPv6[j] || m_enabledUnreliableIPv6[j]) {
            somethingWasEnabled = true;
        }
    }

    bool enabling = enableReliableIPv4 || enableUnreliableIPv4 || enableReliableIPv6 || enableUnreliableIPv6;

    //
    // If enabling is true, then we need to cancel any pending disables since
    // the name service needs to be alive and we absolutely don't want to do a
    // pending shutdown sequence if it is queued.
    //
    if (enabling) {
        m_doDisable = false;

        //
        // If we weren't already enabled, then we certainly want to be so
        // since we know we're going to add a port listener in a moment.
        //
        if (somethingWasEnabled == false) {
            m_doEnable = true;
        }
    }

    m_reliableIPv4Port[i] = reliableIPv4Port;
    m_unreliableIPv4Port[i] = unreliableIPv4Port;
    m_reliableIPv6Port[i] = reliableIPv6Port;
    m_unreliableIPv6Port[i] = reliableIPv6Port;

    m_enabledReliableIPv4[i] = enableReliableIPv4;
    m_enabledUnreliableIPv4[i] = enableUnreliableIPv4;
    m_enabledReliableIPv6[i] = enableReliableIPv6;
    m_enabledUnreliableIPv6[i] = enableUnreliableIPv6;
    //
    // We might be wanting to disable the name service depending on whether we
    // end up disabling the last of the enabled ports.
    //
    bool somethingIsEnabled = false;
    for (uint32_t j = 0; j < N_TRANSPORTS; ++j) {
        if (m_enabledReliableIPv4[j] || m_enabledUnreliableIPv4[j] || m_enabledReliableIPv6[j] || m_enabledUnreliableIPv6[j]) {
            somethingIsEnabled = true;
        }
    }

    //
    // If the end result of doing the operation above ends up that there are no
    // longer any enabled ports, the name service definitely needs to end up
    // disabled.  Therefore we need to cancel any any pending enable requests.
    //
    if (somethingIsEnabled == false) {
        m_doEnable = false;

        //
        // If we weren't already disabled, and we are then we certainly want to be so
        // since we know we just deleted the  going to add a port listener in a moment.
        //
        if (somethingWasEnabled == true) {
            m_doDisable = true;
        }
    }

    m_forceLazyUpdate = true;
    m_wakeEvent.SetEvent();

    return ER_OK;
}

QStatus IpNameServiceImpl::Enabled(TransportMask transportMask,
                                   uint16_t& reliableIPv4Port, uint16_t& reliableIPv6Port,
                                   uint16_t& unreliableIPv4Port, uint16_t& unreliableIPv6Port)
{
    QCC_DbgPrintf(("IpNameServiceImpl::Enabled()"));

    //
    // Exactly one bit must be set in a transport mask in order to identify the
    // one transport (in the AllJoyn sense) that is making the request.
    //
    if (CountOnes(transportMask) != 1) {
        QCC_LogError(ER_BAD_TRANSPORT_MASK, ("IpNameServiceImpl::Enable(): Bad transport mask"));
        return ER_BAD_TRANSPORT_MASK;
    }

    uint32_t i = IndexFromBit(transportMask);
    assert(i < 16 && "IpNameServiceImpl::SetCallback(): Bad callback index");

    if (i >= 16) {
        return ER_BAD_TRANSPORT_MASK;
    }

    reliableIPv4Port = m_reliableIPv4Port[i];
    unreliableIPv4Port = m_unreliableIPv4Port[i];
    reliableIPv6Port = m_reliableIPv6Port[i];
    unreliableIPv6Port = m_unreliableIPv6Port[i];

    return ER_OK;
}

void IpNameServiceImpl::TriggerTransmission(Packet packet)
{
    BurstResponseHeader brh(packet);
    // Maximum number of IpNameService protocol burst messages that can be queued.
    static const size_t MAX_IPNS_MESSAGES = 50;

    uint32_t nsVersion, msgVersion;
    packet->GetVersion(nsVersion, msgVersion);
    assert(m_enableV1 || (msgVersion != 0 && msgVersion != 1));

    m_mutex.Lock();
    while (m_burstQueue.size() >= MAX_IPNS_MESSAGES) {
        m_mutex.Unlock();
        qcc::Sleep(10);
        m_mutex.Lock();
    }
    m_burstQueue.push_back(brh);

    m_packetScheduler.Alert();
    m_mutex.Unlock();
}

QStatus IpNameServiceImpl::FindAdvertisement(TransportMask transportMask, const qcc::String& matchingStr, LocatePolicy policy, TransportMask completeTransportMask)
{
    QCC_DbgHLPrintf(("IpNameServiceImpl::FindAdvertisement(0x%x, \"%s\", %d)", transportMask, matchingStr.c_str(), policy));

    //
    // Exactly one bit must be set in a transport mask in order to identify the
    // one transport (in the AllJoyn sense) that is making the request.
    //
    if (CountOnes(transportMask) != 1) {
        QCC_LogError(ER_BAD_TRANSPORT_MASK, ("IpNameServiceImpl::FindAdvertisement(): Bad transport mask"));
        return ER_BAD_TRANSPORT_MASK;
    }

    uint32_t transportIndex = IndexFromBit(transportMask);

    if (transportIndex >= 16) {
        return ER_BAD_TRANSPORT_MASK;
    }

    MatchMap matching;
    ParseMatchRule(matchingStr, matching);

    //
    // Only version 2 supports more than just the name key.
    //
    uint8_t type = TRANSMIT_V2;
    MatchMap::iterator name = matching.find("name");
    if (m_enableV1 && (matching.size() == 1) && (name != matching.end())) {
        type |= TRANSMIT_V0_V1;
    }

    //
    // Send a request to the network over our multicast channel, asking for
    // anyone who supports the specified well-known name.
    //
    // We are now at version one of the protocol.  There is no significant
    // difference between version zero and version one messages, but down-version
    // (version zero) clients don't know that, so they will ignore version one
    // messages.  This means that if we want to have clients running older daemons
    // be able to hear our discovery requests, we need to send both flavors of
    // message.  Since the version is located in the message header, this means
    // two messages.

    //
    // Do it once for version two.
    //
    if (type & TRANSMIT_V2) {
        m_v2_queries[transportIndex].insert(matchingStr);
        if (!((transportMask == TRANSPORT_FIRST_OF_PAIR) && ((completeTransportMask & TRANSPORT_SECOND_OF_PAIR) == TRANSPORT_SECOND_OF_PAIR))) {

            MDNSPacket query;

            MDNSSearchRData* searchRData = new MDNSSearchRData();
            for (MatchMap::iterator it = matching.begin(); it != matching.end(); ++it) {
                searchRData->SetValue(it->first, it->second);
            }
            MDNSResourceRecord searchRecord("search." + m_guid + ".local.", MDNSResourceRecord::TXT, MDNSResourceRecord::INTERNET, 120, searchRData);
            query->AddAdditionalRecord(searchRecord);

            Query(completeTransportMask, query);
            delete searchRData;
        }
    }
    //
    // Do it once for version zero.
    //
    if ((type & TRANSMIT_V0_V1) && (transportMask != TRANSPORT_UDP)) {
        m_v0_v1_queries[transportIndex].insert(name->second);

        WhoHas whoHas;

        //
        // We understand all messages from version zero to version one, but we
        // are sending a version zero message.  The whole point of sending a
        // version zero message is that can be understood by down-level code
        // so we can't use the new versioning scheme.  We have to use some
        // sneaky way to tell an in-the know version one client that the
        // packet is from a version one client and that is through the setting
        // of the UDP flag.
        //
        whoHas.SetVersion(0, 0);
        whoHas.SetTransportMask(transportMask);

        //
        // We have to use some sneaky way to tell an in-the know version one
        // client that the packet is from a version one client and that is
        // through the setting of the UDP flag.  TCP transports are the only
        // possibility for version zero packets and it always sets the TCP
        // flag, of course.
        //
        whoHas.SetTcpFlag(true);
        whoHas.SetUdpFlag(true);

        whoHas.SetIPv4Flag(true);
        whoHas.AddName(name->second);

        NSPacket nspacket;
        nspacket->SetVersion(0, 0);
        nspacket->SetTimer(m_tDuration);
        nspacket->AddQuestion(whoHas);

        m_mutex.Lock();
        // Search for the same name in the burstQueue.
        // If present, remove the entry to preserve the ordering of outgoing packets.
        std::list<BurstResponseHeader>::iterator it = m_burstQueue.begin();
        while (it != m_burstQueue.end()) {
            uint32_t nsVersion;
            uint32_t msgVersion;

            (*it).packet->GetVersion(nsVersion, msgVersion);
            if (nsVersion == 0 && msgVersion == 0) {
                NSPacket temp = NSPacket::cast((*it).packet);
                if (temp->GetQuestion(0).GetName(0) == name->second) {
                    m_burstQueue.erase(it++);
                    continue;
                }
            }
            it++;
        }
        m_mutex.Unlock();
        TriggerTransmission(Packet::cast(nspacket));
    }
    //
    // Do it again for version one.
    //
    if ((type & TRANSMIT_V0_V1) && (transportMask != TRANSPORT_UDP)) {
        WhoHas whoHas;

        //
        // We understand all messages from version zero to version one, and we
        // are sending a version one message.
        //
        whoHas.SetVersion(1, 1);
        whoHas.SetTransportMask(transportMask);
        whoHas.AddName(name->second);

        NSPacket nspacket;
        nspacket->SetVersion(1, 1);
        nspacket->SetTimer(m_tDuration);
        nspacket->AddQuestion(whoHas);

        m_mutex.Lock();
        // Search for the same name in the burstQueue.
        // If present, remove the entry to preserve the ordering of outgoing packets.
        std::list<BurstResponseHeader>::iterator it = m_burstQueue.begin();
        while (it != m_burstQueue.end()) {
            uint32_t nsVersion;
            uint32_t msgVersion;

            (*it).packet->GetVersion(nsVersion, msgVersion);
            if (nsVersion == 1 && msgVersion == 1) {
                NSPacket temp = NSPacket::cast((*it).packet);
                if (temp->GetQuestion(0).GetName(0) == name->second) {
                    m_burstQueue.erase(it++);
                    continue;
                }
            }
            it++;
        }
        m_mutex.Unlock();
        TriggerTransmission(Packet::cast(nspacket));
    }



    return ER_OK;
}

QStatus IpNameServiceImpl::CancelFindAdvertisement(TransportMask transportMask, const qcc::String& matchingStr, LocatePolicy policy, TransportMask completeTransportMask)
{
    if (CountOnes(transportMask) != 1) {
        QCC_LogError(ER_BAD_TRANSPORT_MASK, ("IpNameServiceImpl::CancelFindAdvertisement(): Bad transport mask"));
        return ER_BAD_TRANSPORT_MASK;
    }

    uint32_t transportIndex = IndexFromBit(transportMask);
    if (transportIndex >= 16) {
        return ER_BAD_TRANSPORT_MASK;
    }

    MatchMap matching;
    ParseMatchRule(matchingStr, matching);
    //
    // Only version 2 supports more than just the name key.
    //
    bool nameOnly = false;
    MatchMap::iterator name = matching.find("name");
    if ((matching.size() == 1) && (name != matching.end())) {
        nameOnly = true;
    }

    m_mutex.Lock();
    if (m_enableV1 && nameOnly) {
        m_v0_v1_queries[transportIndex].erase(name->second);
    }

    m_v2_queries[transportIndex].erase(matchingStr);

    m_mutex.Unlock();
    return ER_OK;
}
#define MIN_THRESHOLD_CACHE_REFRESH_MS 1000
QStatus IpNameServiceImpl::RefreshCache(TransportMask transportMask, const qcc::String& guid, const qcc::String& matchingStr, LocatePolicy policy, bool ping) {
    QCC_DbgHLPrintf(("IpNameServiceImpl::RefreshCache(0x%x, \"%s\", %d)", transportMask, matchingStr.c_str(), policy));
    QCC_DbgPrintf(("IpNameServiceImpl::RefreshCache %s", matchingStr.c_str()));

    MatchMap matching;
    ParseMatchRule(matchingStr, matching);
    //
    // We first retrieve the destination for the guid from the PeerInfoMap and set the destination for the
    // MDNS packet that we will be sending out over unicast to this guid
    //
    m_mutex.Lock();
    std::unordered_map<qcc::String, std::list<PeerInfo>, Hash, Equal>::iterator it = m_peerInfoMap.end();
    if (!ping) {
        it = m_peerInfoMap.find(guid);
    } else {
        for (std::unordered_map<qcc::String, std::list<PeerInfo>, Hash, Equal>::iterator i = m_peerInfoMap.begin();
             i != m_peerInfoMap.end(); ++i) {
            if (qcc::GUID128(i->first).ToShortString() == guid) {
                it = i;
                break;
            }
        }
    }
    std::list<PeerInfo> peerList;
    if (it != m_peerInfoMap.end()) {
        peerList = it->second;
    }
    m_mutex.Unlock();

    std::list<PeerInfo>::iterator pit = peerList.begin();
    if (!peerList.empty()) {
        Timespec now;
        GetTimeNow(&now);
        QCC_DbgPrintf(("Entry found in Peer Info Map. Setting unicast destination"));

        while (pit != peerList.end()) {
            if (!ping && ((now - (*pit).lastQueryTimeStamp) < MIN_THRESHOLD_CACHE_REFRESH_MS)) {
                ++pit;
                continue;
            }
            if (!ping) {
                (*pit).lastQueryTimeStamp = now;
            }

            MDNSPacket query;
            query->SetDestination((*pit).unicastIPV4Info);
            MDNSSearchRData* searchRData = new MDNSSearchRData();
            for (MatchMap::iterator it1 = matching.begin(); it1 != matching.end(); ++it1) {
                searchRData->SetValue(it1->first, it1->second);
            }

            if (ping) {
                MDNSPingRData* pingRData = new MDNSPingRData();
                for (MatchMap::iterator it1 = matching.begin(); it1 != matching.end(); ++it1) {
                    pingRData->SetValue("n", it1->second);
                }
                MDNSResourceRecord pingRecord("ping." + m_guid + ".local.", MDNSResourceRecord::TXT, MDNSResourceRecord::INTERNET, 120, pingRData);
                query->AddAdditionalRecord(pingRecord);
                delete pingRData;
            }

            MDNSResourceRecord searchRecord("search." + m_guid + ".local.", MDNSResourceRecord::TXT, MDNSResourceRecord::INTERNET, 120, searchRData);
            query->AddAdditionalRecord(searchRecord);
            delete searchRData;
            Query(transportMask, query);

            ++pit;
        }
    } else {
        if (ping) {
            return ER_ALLJOYN_PING_REPLY_UNIMPLEMENTED;
        }
        QCC_DbgPrintf((" IpNameServiceImpl::RefreshCache(): Entry not found in PeerInfoMap"));
    }

    return ER_OK;
}

void IpNameServiceImpl::SetCriticalParameters(
    uint32_t tDuration,
    uint32_t tRetransmit,
    uint32_t tQuestion,
    uint32_t modulus,
    uint32_t retries)
{
    m_tDuration = tDuration;
    m_tRetransmit = tRetransmit;
    m_tQuestion = tQuestion;
    m_modulus = modulus;
    m_retries = retries;
}

QStatus IpNameServiceImpl::SetCallback(TransportMask transportMask,
                                       Callback<void, const qcc::String&, const qcc::String&, vector<qcc::String>&, uint8_t>* cb)
{
    QCC_DbgPrintf(("IpNameServiceImpl::SetCallback()"));

    //
    // Exactly one bit must be set in a transport mask in order to identify the
    // one transport (in the AllJoyn sense) that is making the request.
    //
    if (CountOnes(transportMask) != 1) {
        QCC_LogError(ER_BAD_TRANSPORT_MASK, ("IpNameServiceImpl::SetCallback(): Bad transport mask"));
        return ER_BAD_TRANSPORT_MASK;
    }

    uint32_t i = IndexFromBit(transportMask);
    assert(i < 16 && "IpNameServiceImpl::SetCallback(): Bad callback index");
    if (i >= 16) {
        return ER_BAD_TRANSPORT_MASK;
    }

    m_mutex.Lock();
    // Wait till the callback is in use.
    while (m_protect_callback) {
        m_mutex.Unlock();
        qcc::Sleep(2);
        m_mutex.Lock();
    }

    Callback<void, const qcc::String&, const qcc::String&, vector<qcc::String>&, uint8_t>*  goner = m_callback[i];
    m_callback[i] = NULL;
    delete goner;
    m_callback[i] = cb;

    m_mutex.Unlock();

    return ER_OK;
}

void IpNameServiceImpl::ClearCallbacks(void)
{
    QCC_DbgPrintf(("IpNameServiceImpl::ClearCallbacks()"));

    m_mutex.Lock();
    // Wait till the callback is in use.
    while (m_protect_callback) {
        m_mutex.Unlock();
        qcc::Sleep(2);
        m_mutex.Lock();
    }

    //
    // Delete any callbacks that any users of this class may have set.
    //
    for (uint32_t i = 0; i < N_TRANSPORTS; ++i) {
        Callback<void, const qcc::String&, const qcc::String&, vector<qcc::String>&, uint8_t>*  goner = m_callback[i];
        m_callback[i] = NULL;
        delete goner;
    }

    m_mutex.Unlock();
}

size_t IpNameServiceImpl::NumAdvertisements(TransportMask transportMask)
{
    QCC_DbgPrintf(("IpNameServiceImpl::NumAdvertisements()"));

    //
    // Exactly one bit must be set in a transport mask in order to identify the
    // one transport (in the AllJoyn sense) that is making the request.
    //
    if (CountOnes(transportMask) != 1) {
        QCC_LogError(ER_BAD_TRANSPORT_MASK, ("IpNameServiceImpl::NumAdvertisements(): Bad transport mask"));
        return 0;
    }

    uint32_t i = IndexFromBit(transportMask);
    assert(i < 16 && "IpNameServiceImpl::NumAdvertisements(): Bad callback index");
    if (i >= 16) {
        return ER_BAD_TRANSPORT_MASK;
    }

    return m_advertised[i].size();
}

QStatus IpNameServiceImpl::AdvertiseName(TransportMask transportMask, const qcc::String& wkn, bool quietly, TransportMask completeTransportMask)
{
    QCC_DbgHLPrintf(("IpNameServiceImpl::AdvertiseName(0x%x, \"%s\", %d)", transportMask, wkn.c_str(), quietly));

    vector<qcc::String> wknVector;
    wknVector.push_back(wkn);

    return AdvertiseName(transportMask, wknVector, quietly, completeTransportMask);
}

QStatus IpNameServiceImpl::AdvertiseName(TransportMask transportMask, vector<qcc::String>& wkn, bool quietly, TransportMask completeTransportMask)
{
    QCC_DbgHLPrintf(("IpNameServiceImpl::AdvertiseName(0x%x, 0x%p, %d)", transportMask, &wkn, quietly));

    //
    // Exactly one bit must be set in a transport mask in order to identify the
    // one transport (in the AllJoyn sense) that is making the request.
    //
    if (CountOnes(transportMask) != 1) {
        QCC_LogError(ER_BAD_TRANSPORT_MASK, ("IpNameServiceImpl::AdvertiseName(): Bad transport mask"));
        return ER_BAD_TRANSPORT_MASK;
    }

    uint32_t transportIndex = IndexFromBit(transportMask);
    assert(transportIndex < 16 && "IpNameServiceImpl::AdvertiseName(): Bad transport index");
    if (transportIndex >= 16) {
        return ER_BAD_TRANSPORT_MASK;
    }

    if (m_state != IMPL_RUNNING) {
        QCC_DbgPrintf(("IpNameServiceImpl::AdvertiseName(): Not IMPL_RUNNING"));
        return ER_FAIL;
    }

    //
    // There are at least two threads wandering through the advertised list.
    // We are running short on toes, so don't shoot any more off by not being
    // thread-unaware.
    //
    m_mutex.Lock();

    //
    // Make a note to ourselves which services we are advertising so we can
    // respond to protocol questions in the future.  Only allow one entry per
    // name.  We keep separate lists of quietly advertised names and actively
    // advertised names since it makes it easy to decide which names go in
    // periodic keep-alive advertisements.
    //
    if (quietly) {
        for (uint32_t i = 0; i < wkn.size(); ++i) {
            set<qcc::String>::iterator j = find(m_advertised_quietly[transportIndex].begin(), m_advertised_quietly[transportIndex].end(), wkn[i]);
            if (j == m_advertised_quietly[transportIndex].end()) {
                m_advertised_quietly[transportIndex].insert(wkn[i]);
            } else {
                //
                // Nothing has changed, so don't bother.
                //
                QCC_DbgPrintf(("IpNameServiceImpl::AdvertiseName(): Duplicate advertisement"));
                m_mutex.Unlock();
                return ER_OK;
            }
        }

        //
        // Since we are advertising quietly, we need to quietly return without
        // advertising the name, which would happen if we just fell out of the
        // if-else.
        //
        m_mutex.Unlock();
        return ER_OK;
    } else {
        for (uint32_t i = 0; i < wkn.size(); ++i) {
            set<qcc::String>::iterator j = find(m_advertised[transportIndex].begin(), m_advertised[transportIndex].end(), wkn[i]);
            if (j == m_advertised[transportIndex].end()) {
                m_advertised[transportIndex].insert(wkn[i]);
            } else {
                //
                // Nothing has changed, so don't bother.
                //
                QCC_DbgPrintf(("IpNameServiceImpl::AdvertiseName(): Duplicate advertisement"));

                m_mutex.Unlock();
                return ER_OK;
            }
        }


        //
        // If the advertisement retransmission timer is cleared, then set us
        // up to retransmit.  This has to be done with the mutex locked since
        // the main thread is playing with this value as well.
        //
        if (m_timer == 0) {
            m_timer = m_tDuration;
        }
    }

    m_mutex.Unlock();

    //
    // We are now at version one of the protocol.  There is a significant
    // difference between version zero and version one messages, so down-version
    // (version zero) clients will not know what to do with version one
    // messages.  This means that if we want to have clients running older
    // daemons be able to hear our advertisements, we need to send both flavors
    // of message.  Since the version is located in the message header, this
    // means two messages.

    //
    // Do it once for version two.
    //
    if (!((transportMask == TRANSPORT_FIRST_OF_PAIR) && ((completeTransportMask & TRANSPORT_SECOND_OF_PAIR) == TRANSPORT_SECOND_OF_PAIR))) {
        //version two
        MDNSAdvertiseRData* advRData = new MDNSAdvertiseRData();
        advRData->SetTransport(completeTransportMask & (TRANSPORT_TCP | TRANSPORT_UDP));
        for (uint32_t i = 0; i < wkn.size(); ++i) {
            advRData->SetValue("name", wkn[i]);
        }
        MDNSResourceRecord advRecord("advertise." + m_guid + ".local.", MDNSResourceRecord::TXT, MDNSResourceRecord::INTERNET, 120, advRData);

        MDNSPacket mdnsPacket;
        mdnsPacket->AddAdditionalRecord(advRecord);
        mdnsPacket->SetVersion(2, 2);
        Response(completeTransportMask, 120, mdnsPacket);
        delete advRData;
    }
    //
    // Do it once for version zero.
    //
    if (m_enableV1 && (transportMask != TRANSPORT_UDP)) {
        //
        // The underlying protocol is capable of identifying both TCP and UDP
        // services.  Right now, the only possibility is TCP, so this is not
        // exposed to the user unneccesarily.
        //
        IsAt isAt;

        //
        // We understand all messages from version zero to version one, and we
        // are sending a version zero message.  The whole point of sending a
        // version zero message is that can be understood by down-level code
        // so we can't use the new versioning scheme.
        //
        isAt.SetVersion(0, 0);

        //
        // We don't actually send the transport mask in version zero packets
        // but we make a note to ourselves to let us know on behalf ow what
        // transport we will be sending.
        //
        isAt.SetTransportMask(transportMask);

        //
        // We have to use some sneaky way to tell an in-the know version one
        // client that the packet is from a version one client and that is
        // through the setting of the UDP flag.  TCP transports are the only
        // possibility for version zero packets and it always sets the TCP
        // flag, of course.
        //
        isAt.SetTcpFlag(true);
        isAt.SetUdpFlag(true);

        //
        // Always send the provided daemon GUID out with the reponse.
        //
        isAt.SetGuid(m_guid);

        //
        // Send a protocol message describing the entire list of names we have
        // for the provided protocol.
        //
        isAt.SetCompleteFlag(true);

        //
        // The only possibility for version zero is that the port is the
        // reliable IPv4 port.  When the message goes out a selected interface,
        // the protocol handler will write out the addresses according to its
        // rules.
        //
        isAt.SetPort(m_reliableIPv4Port[transportIndex]);

        //
        // Add the provided names to the is-at message that will be sent out on the
        // network.
        //
        for (uint32_t i = 0; i < wkn.size(); ++i) {
            isAt.AddName(wkn[i]);
        }

        //
        // The header ties the whole protocol message together.  By setting the
        // timer, we are asking for everyone who hears the message to remember
        // the advertisements for that number of seconds.
        //
        NSPacket nspacket;
        nspacket->SetVersion(0, 0);
        nspacket->SetTimer(m_tDuration);
        nspacket->AddAnswer(isAt);

        //
        // We don't want allow the caller to advertise an unlimited number of
        // names and consume all available network resources.  We expect
        // AdvertiseName() to typically be called once per advertised name, but
        // since we allow a vector of names we need to limit that size somehow.
        // The easy way is to assume that all of the names are the maximum size
        // and just limit based on the maximum NS packet size and the maximum
        // name size of 256 bytes.  This, however, leaves just five names which
        // seems too restrictive.  So, we do it the more time-consuming way and
        // put together the message and then see if it's "too big."
        //
        // This isn't terribly elegant, but we don't know the IP address(es) over
        // which the message will be sent.  These are added in the loop that
        // actually does the packet sends, with the interface addresses dynamically
        // added onto the message.  We have no clue here if an IPv4 or IPv6 or both
        // flavors of address will exist on a given interface, nor how many
        // interfaces there are.  All we can do here is to assume the worst case for
        // the size (both exist) and add the 20 bytes (four for IPv4, sixteen for
        // IPv6) that the addresses may consume in the final packet.
        //
        if (nspacket->GetSerializedSize() + 20 <= NS_MESSAGE_MAX) {
            //
            // Queue this message for transmission out on the various live interfaces.
            //
            QueueProtocolMessage(Packet::cast(nspacket));
        } else {
            QCC_LogError(ER_PACKET_TOO_LARGE, ("IpNameServiceImpl::AdvertiseName(): Resulting NS message too large"));
            return ER_PACKET_TOO_LARGE;
        }
    }

    //
    // Do it once for version one.
    //
    if (m_enableV1 && (transportMask != TRANSPORT_UDP)) {
        IsAt isAt;

        //
        // We understand all messages from version zero to version one, and we
        // are sending a version one message;
        //
        isAt.SetVersion(1, 1);
        isAt.SetTransportMask(transportMask);

        //
        // Version one allows us to provide four possible endpoints.  The
        // address will be rewritten on the way out with the address of the
        // appropriate interface.
        //
        if (m_reliableIPv4Port[transportIndex]) {
            isAt.SetReliableIPv4("", m_reliableIPv4Port[transportIndex]);
        }
        if (m_unreliableIPv4Port[transportIndex]) {
            isAt.SetUnreliableIPv4("", m_unreliableIPv4Port[transportIndex]);
        }

        // This is a trick to make V2 NS ignore V1 packets. We set the IPv6 reliable bit,
        // that tells version two capable NS that a version two message will follow, and
        // to ignore the version one messages.
        isAt.SetReliableIPv6("", m_reliableIPv6Port[transportIndex]);

        if (m_unreliableIPv6Port[transportIndex]) {
            isAt.SetUnreliableIPv6("", m_unreliableIPv6Port[transportIndex]);
        }

        //
        // Always send the provided daemon GUID out with the reponse.
        //
        isAt.SetGuid(m_guid);

        //
        // Send a protocol message describing the entire list of names we have
        // for the provided protocol.
        //
        isAt.SetCompleteFlag(true);

        //
        // Add the provided names to the is-at message that will be sent out on the
        // network.
        //
        for (uint32_t i = 0; i < wkn.size(); ++i) {
            isAt.AddName(wkn[i]);
        }

        //
        // The header ties the whole protocol message together.  By setting the
        // timer, we are asking for everyone who hears the message to remember
        // the advertisements for that number of seconds.
        //
        NSPacket nspacket;
        nspacket->SetVersion(1, 1);
        nspacket->SetTimer(m_tDuration);
        nspacket->AddAnswer(isAt);

        //
        // We don't want allow the caller to advertise an unlimited number of
        // names and consume all available network resources.  We expect
        // AdvertiseName() to typically be called once per advertised name, but
        // since we allow a vector of names we need to limit that size somehow.
        // The easy way is to assume that all of the names are the maximum size
        // and just limit based on the maximum NS packet size and the maximum
        // name size of 256 bytes.  This, however, leaves just five names which
        // seems too restrictive.  So, we do it the more time-consuming way and
        // put together the message and then see if it's "too big."
        //
        // This isn't terribly elegant, but we don't know the IP address(es) over
        // which the message will be sent.  These are added in the loop that
        // actually does the packet sends, with the interface addresses dynamically
        // added onto the message.  We have no clue here if an IPv4 or IPv6 or both
        // flavors of address will exist on a given interface, nor how many
        // interfaces there are.  All we can do here is to assume the worst case for
        // the size (both exist) and add the 20 bytes (four for IPv4, sixteen for
        // IPv6) that the addresses may consume in the final packet.
        //
        if (nspacket->GetSerializedSize() + 20 <= NS_MESSAGE_MAX) {
            //
            // Queue this message for transmission out on the various live interfaces.
            //
            QueueProtocolMessage(Packet::cast(nspacket));
        } else {
            QCC_LogError(ER_PACKET_TOO_LARGE, ("IpNameServiceImpl::AdvertiseName(): Resulting NS message too large"));
            return ER_PACKET_TOO_LARGE;
        }
    }


    return ER_OK;
}

QStatus IpNameServiceImpl::CancelAdvertiseName(TransportMask transportMask, const qcc::String& wkn, TransportMask completeTransportMask)
{
    QCC_DbgPrintf(("IpNameServiceImpl::CancelAdvertiseName(0x%x, \"%s\")", transportMask, wkn.c_str()));

    vector<qcc::String> wknVector;
    wknVector.push_back(wkn);

    return CancelAdvertiseName(transportMask, wknVector, completeTransportMask);
}

QStatus IpNameServiceImpl::CancelAdvertiseName(TransportMask transportMask, vector<qcc::String>& wkn, TransportMask completeTransportMask)
{
    QCC_DbgPrintf(("IpNameServiceImpl::CancelAdvertiseName(0x%x, 0x%p)", transportMask, &wkn));

    //
    // Exactly one bit must be set in a transport mask in order to identify the
    // one transport (in the AllJoyn sense) that is making the request.
    //
    if (CountOnes(transportMask) != 1) {
        QCC_LogError(ER_BAD_TRANSPORT_MASK, ("IpNameServiceImpl::CancelAdvertiseName(): Bad transport mask"));
        return ER_BAD_TRANSPORT_MASK;
    }

    uint32_t transportIndex = IndexFromBit(transportMask);
    assert(transportIndex < 16 && "IpNameServiceImpl::CancelAdvertiseName(): Bad transport index");

    if (transportIndex >= 16) {
        return ER_BAD_TRANSPORT_MASK;
    }

    if (m_state != IMPL_RUNNING) {
        QCC_DbgPrintf(("IpNameServiceImpl::CancelAdvertiseName(): Not IMPL_RUNNING"));
        return ER_FAIL;
    }

    //
    // There are at least two threads wandering through the advertised list.
    // We are running short on toes, so don't shoot any more off by not being
    // thread-unaware.
    //
    m_mutex.Lock();

    //
    // Remove the given services from our list of services we are advertising.
    //
    bool changed = false;

    //
    // We cancel advertisements in either the quietly or actively advertised
    // lists through this method.  Note that it is only actively advertised
    // names that have changes in status reflected out on the network.  The
    // variable <changed> drives this network operation and so <changed> is not
    // set in the quietly advertised list even though the list was changed.
    //
    for (uint32_t i = 0; i < wkn.size(); ++i) {
        set<qcc::String>::iterator j = find(m_advertised[transportIndex].begin(), m_advertised[transportIndex].end(), wkn[i]);
        if (j != m_advertised[transportIndex].end()) {
            m_advertised[transportIndex].erase(j);
            changed = true;
        }

        set<qcc::String>::iterator k = find(m_advertised_quietly[transportIndex].begin(), m_advertised_quietly[transportIndex].end(), wkn[i]);
        if (k != m_advertised_quietly[transportIndex].end()) {
            m_advertised_quietly[transportIndex].erase(k);
        }
    }

    //
    // If we have no more advertisements, there is no need to repeatedly state
    // this so turn off the retransmit timer.  The main thread is playing with
    // this number too, so this must be done with the mutex locked.  Note that
    // the timer only reflects the presence of active advertisements.
    //
    bool activeAdvertisements = false;
    for (uint32_t i = 0; i < N_TRANSPORTS; ++i) {
        if (m_advertised[i].size()) {
            activeAdvertisements = true;
        }
    }

    if (activeAdvertisements == false) {
        m_timer = 0;
    }

    m_mutex.Unlock();

    //
    // If we didn't actually make a change that needs to be sent out on the
    // network, just return.
    //
    if (changed == false) {
        return ER_OK;
    }

    //
    // We are now at version one of the protocol.  There is a significant
    // difference between version zero and version one messages, so down-version
    // (version zero) clients will not know what to do with version one
    // messages.  This means that if we want to have clients running older
    // daemons be able to hear our advertisements, we need to send both flavors
    // of message.  Since the version is located in the message header, this
    // means two messages.
    //
    // Do it once for version zero.
    //
    if (m_enableV1 && (transportMask != TRANSPORT_UDP)) {
        //
        // Send a protocol answer message describing the list of names we have just
        // been asked to withdraw.
        //
        // This code assumes that the daemon talks over TCP.  True for now.
        //
        IsAt isAt;

        //
        // We understand all messages from version zero to version one, and we
        // are sending a version zero message.  The whole point of sending a
        // version zero message is that can be understood by down-level code
        // so we can't use the new versioning scheme.  We have to use some
        // sneaky way to tell an in-the know version one client that the
        // packet is from a version one client and that is through the setting
        // of the UDP flag.
        //
        isAt.SetVersion(0, 0);

        //
        // We don't actually send the transport mask in version zero packets
        // but we make a note to ourselves to let us know on behalf of what
        // transport we will be sending.
        //
        isAt.SetTransportMask(transportMask);

        //
        // We have to use some sneaky way to tell an in-the know version one
        // client that the packet is from a version one client and that is
        // through the setting of the UDP flag.  TCP transports are the only
        // possibility for version zero packets and it always sets the TCP
        // flag, of course.
        //
        isAt.SetTcpFlag(true);
        isAt.SetUdpFlag(true);

        //
        // Always send the provided daemon GUID out with the response.
        //
        isAt.SetGuid(m_guid);

        //
        // The only possibility in version zero is that the port is the reliable
        // IPv4 port.  When the message goes out a selected interface, the
        // protocol handler will write out the addresses according to its rules.
        //
        isAt.SetPort(m_reliableIPv4Port[transportIndex]);

        //
        // Copy the names we are withdrawing the advertisement for into the
        // protocol message object.
        //
        for (uint32_t i = 0; i < wkn.size(); ++i) {
            isAt.AddName(wkn[i]);
        }

        //
        // When withdrawing advertisements, a complete flag means that we are
        // withdrawing all of the advertisements.  If the complete flag is
        // not set, we have some advertisements remaining.
        //
        if (m_advertised[transportIndex].size() == 0) {
            isAt.SetCompleteFlag(true);
        }

        //
        // The header ties the whole protocol message together.  We're at version
        // zero of the protocol.
        //
        NSPacket nspacket;
        nspacket->SetVersion(0, 0);

        //
        // We want to signal that everyone can forget about these names
        // so we set the timer value to 0.
        //
        nspacket->SetTimer(0);
        nspacket->AddAnswer(isAt);

        //
        // Queue this message for transmission out on the various live interfaces.
        //
        QueueProtocolMessage(Packet::cast(nspacket));
    }

    //
    // Do it once for version one.
    //
    if (m_enableV1 && (transportMask != TRANSPORT_UDP)) {
        //
        // Send a protocol answer message describing the list of names we have just
        // been asked to withdraw.
        //
        IsAt isAt;

        //
        // We understand all messages from version zero to version one, and we
        // are sending a version one message;
        //
        isAt.SetVersion(1, 1);

        //
        // Tell the other side what transport is no longer advertising these
        // names.
        //
        isAt.SetTransportMask(transportMask);

        //
        // Version one allows us to provide four possible endpoints.  The
        // address will be rewritten on the way out with the address of the
        // appropriate interface.
        //
        if (m_reliableIPv4Port[transportIndex]) {
            isAt.SetReliableIPv4("", m_reliableIPv4Port[transportIndex]);
        }
        if (m_unreliableIPv4Port[transportIndex]) {
            isAt.SetUnreliableIPv4("", m_unreliableIPv4Port[transportIndex]);
        }
        // This is a trick to make V2 NS ignore V1 packets. We set the IPv6 reliable bit,
        // that tells version two capable NS that a version two message will follow, and
        // to ignore the version one messages.

        isAt.SetReliableIPv6("", m_reliableIPv6Port[transportIndex]);

        if (m_unreliableIPv6Port[transportIndex]) {
            isAt.SetUnreliableIPv6("", m_unreliableIPv6Port[transportIndex]);
        }

        //
        // Always send the provided daemon GUID out with the reponse.
        //
        isAt.SetGuid(m_guid);

        //
        // Copy the names we are withdrawing the advertisement for into the
        // protocol message object.
        //
        for (uint32_t i = 0; i < wkn.size(); ++i) {
            isAt.AddName(wkn[i]);
        }

        //
        // When withdrawing advertisements, a complete flag means that we are
        // withdrawing all of the advertisements.  If the complete flag is
        // not set, we have some advertisements remaining.
        //
        if (m_advertised[transportIndex].size() == 0) {
            isAt.SetCompleteFlag(true);
        }

        //
        // The header ties the whole protocol message together.  We're at version
        // one of the protocol.
        //
        NSPacket nspacket;
        nspacket->SetVersion(1, 1);

        //
        // We want to signal that everyone can forget about these names
        // so we set the timer value to 0.
        //
        nspacket->SetTimer(0);
        nspacket->AddAnswer(isAt);

        //
        // Queue this message for transmission out on the various live interfaces.
        //
        QueueProtocolMessage(Packet::cast(nspacket));
    }

    if ((transportMask == TRANSPORT_FIRST_OF_PAIR) && ((completeTransportMask & TRANSPORT_SECOND_OF_PAIR) == TRANSPORT_SECOND_OF_PAIR)) {
        return ER_OK;
    }

    //
    // Do it once for version two.
    //
    {
        MDNSAdvertiseRData* advRData = new MDNSAdvertiseRData();
        advRData->SetTransport(completeTransportMask & (TRANSPORT_TCP | TRANSPORT_UDP));
        for (uint32_t i = 0; i < wkn.size(); ++i) {
            advRData->SetValue("name", wkn[i]);
        }
        MDNSResourceRecord advRecord("advertise." + m_guid + ".local.", MDNSResourceRecord::TXT, MDNSResourceRecord::INTERNET, 0, advRData);

        MDNSPacket mdnsPacket;
        mdnsPacket->AddAdditionalRecord(advRecord);
        mdnsPacket->SetVersion(2, 2);
        Response(completeTransportMask, 0, mdnsPacket);
        delete advRData;
    }

    return ER_OK;
}

QStatus IpNameServiceImpl::Ping(TransportMask transportMask, const qcc::String& guid, const qcc::String& name)
{
    qcc::String pingString = "name='" + name + "'";
    return RefreshCache(transportMask, guid, pingString, ALWAYS_RETRY, true);
}

QStatus IpNameServiceImpl::Query(TransportMask completeTransportMask, MDNSPacket mdnsPacket)
{
    QCC_DbgPrintf(("IpNameServiceImpl::Query(0x%x, ...)", completeTransportMask));

    if (m_state != IMPL_RUNNING) {
        QCC_DbgPrintf(("IpNameServiceImpl::Query(): Not running"));
        return ER_FAIL;
    }

    //
    // Fill in mandatory sections of query
    //
    mdnsPacket->SetVersion(2, 2);

    int32_t id = IncrementAndFetch(&INCREMENTAL_PACKET_ID);
    MDNSHeader mdnsHeader(id, MDNSHeader::MDNS_QUERY);
    mdnsPacket->SetHeader(mdnsHeader);
    if (completeTransportMask & TRANSPORT_TCP) {
        MDNSQuestion mdnsQuestion("_alljoyn._tcp.local.", MDNSResourceRecord::PTR, MDNSResourceRecord::INTERNET);
        mdnsPacket->AddQuestion(mdnsQuestion);
    }
    if (completeTransportMask & TRANSPORT_UDP) {
        MDNSQuestion mdnsQuestion("_alljoyn._udp.local.", MDNSResourceRecord::PTR, MDNSResourceRecord::INTERNET);
        mdnsPacket->AddQuestion(mdnsQuestion);
    }
    MDNSSenderRData* refRData =  new MDNSSenderRData();
    if (mdnsPacket->DestinationSet()) {

        refRData->SetSearchID(id);
    }
    MDNSResourceRecord refRecord("sender-info." + m_guid + ".local.", MDNSResourceRecord::TXT, MDNSResourceRecord::INTERNET, 120, refRData);
    mdnsPacket->AddAdditionalRecord(refRecord);
    delete refRData;

    if (mdnsPacket->DestinationSet()) {
        QueueProtocolMessage(Packet::cast(mdnsPacket));
    } else {

        m_mutex.Lock();
        // Search for the same name in the burstQueue.
        // If present, remove the entry to preserve the ordering of outgoing packets.
        std::list<BurstResponseHeader>::iterator it = m_burstQueue.begin();
        while (it != m_burstQueue.end()) {
            uint32_t nsVersion;
            uint32_t msgVersion;

            (*it).packet->GetVersion(nsVersion, msgVersion);
            if (msgVersion == 2) {
                MDNSPacket temp = MDNSPacket::cast((*it).packet);
                if (temp->GetHeader().GetQRType() == MDNSHeader::MDNS_QUERY) {

                    if ((completeTransportMask & temp->GetTransportMask()) == completeTransportMask) {
                        MDNSResourceRecord* tmpSearchRecord;
                        temp->GetAdditionalRecord("search.*", MDNSResourceRecord::TXT, MDNSTextRData::TXTVERS, &tmpSearchRecord);
                        MDNSSearchRData* tmpSearchRData = static_cast<MDNSSearchRData*>(tmpSearchRecord->GetRData());

                        MDNSResourceRecord* searchRecord;
                        mdnsPacket->GetAdditionalRecord("search.*", MDNSResourceRecord::TXT, MDNSTextRData::TXTVERS, &searchRecord);
                        MDNSSearchRData* searchRData = static_cast<MDNSSearchRData*>(searchRecord->GetRData());

                        if (tmpSearchRData->GetNumSearchCriteria() == 1) {
                            if (searchRData->GetSearchCriterion(0) == tmpSearchRData->GetSearchCriterion(0)) {
                                m_burstQueue.erase(it++);
                                continue;
                            }
                        }
                    }
                }
            }
            it++;
        }
        m_mutex.Unlock();
        TriggerTransmission(Packet::cast(mdnsPacket));
    }

    return ER_OK;
}

QStatus IpNameServiceImpl::Response(TransportMask completeTransportMask, uint32_t ttl,  MDNSPacket mdnsPacket)
{
    QCC_DbgHLPrintf(("IpNameServiceImpl::Response(0x%x, ...)", completeTransportMask));

    if (m_state != IMPL_RUNNING) {
        QCC_DbgPrintf(("IpNameServiceImpl::Response(): Not running"));
        return ER_FAIL;
    }

    //
    // Fill in the mandatory sections of the response
    //
    mdnsPacket->SetVersion(2, 2);

    int32_t id = IncrementAndFetch(&INCREMENTAL_PACKET_ID);
    MDNSHeader mdnsHeader(id, MDNSHeader::MDNS_RESPONSE);
    mdnsPacket->SetHeader(mdnsHeader);

    if ((completeTransportMask & TRANSPORT_TCP) && (m_reliableIPv4Port[TRANSPORT_INDEX_TCP] || m_reliableIPv6Port[TRANSPORT_INDEX_TCP])) {

        MDNSPtrRData* ptrRDataTcp = new MDNSPtrRData();
        ptrRDataTcp->SetPtrDName(m_guid + "._alljoyn._tcp.local.");
        MDNSResourceRecord ptrRecordTcp("_alljoyn._tcp.local.", MDNSResourceRecord::PTR, MDNSResourceRecord::INTERNET, 120, ptrRDataTcp);
        delete ptrRDataTcp;

        MDNSSrvRData* srvRDataTcp = new MDNSSrvRData(1 /*priority */, 1 /* weight */,
                                                     m_reliableIPv4Port[TRANSPORT_INDEX_TCP] /* port */, m_guid + ".local." /* target */);
        MDNSResourceRecord srvRecordTcp(m_guid + "._alljoyn._tcp.local.", MDNSResourceRecord::SRV, MDNSResourceRecord::INTERNET, 120, srvRDataTcp);
        delete srvRDataTcp;

        MDNSTextRData* txtRDataTcp = new MDNSTextRData();
        if (m_reliableIPv6Port[TRANSPORT_INDEX_TCP]) {
            txtRDataTcp->SetValue("r6port", m_reliableIPv6Port[TRANSPORT_INDEX_TCP]);
        }

        MDNSResourceRecord txtRecordTcp(m_guid + "._alljoyn._tcp.local.", MDNSResourceRecord::TXT, MDNSResourceRecord::INTERNET, 120, txtRDataTcp);
        delete txtRDataTcp;

        mdnsPacket->AddAnswer(ptrRecordTcp);
        mdnsPacket->AddAnswer(srvRecordTcp);
        mdnsPacket->AddAnswer(txtRecordTcp);
    }

    if (completeTransportMask & TRANSPORT_UDP && (m_unreliableIPv4Port[TRANSPORT_INDEX_UDP] || m_unreliableIPv6Port[TRANSPORT_INDEX_UDP])) {
        MDNSPtrRData* ptrRDataUdp = new MDNSPtrRData();
        ptrRDataUdp->SetPtrDName(m_guid + "._alljoyn._udp.local.");
        MDNSResourceRecord ptrRecordUdp("_alljoyn._udp.local.", MDNSResourceRecord::PTR, MDNSResourceRecord::INTERNET, 120, ptrRDataUdp);
        delete ptrRDataUdp;

        MDNSSrvRData* srvRDataUdp = new MDNSSrvRData(1 /*priority */, 1 /* weight */,
                                                     m_unreliableIPv4Port[TRANSPORT_INDEX_UDP] /* port */, m_guid + ".local." /* target */);
        MDNSResourceRecord srvRecordUdp(m_guid + "._alljoyn._udp.local.", MDNSResourceRecord::SRV, MDNSResourceRecord::INTERNET, 120, srvRDataUdp);
        delete srvRDataUdp;

        MDNSTextRData* txtRDataUdp = new MDNSTextRData();
        if (m_unreliableIPv6Port[TRANSPORT_INDEX_UDP]) {
            txtRDataUdp->SetValue("u6port", m_unreliableIPv6Port[TRANSPORT_INDEX_UDP]);
        }

        MDNSResourceRecord txtRecordUdp(m_guid + "._alljoyn._udp.local.", MDNSResourceRecord::TXT, MDNSResourceRecord::INTERNET, 120, txtRDataUdp);
        delete txtRDataUdp;

        mdnsPacket->AddAnswer(ptrRecordUdp);
        mdnsPacket->AddAnswer(srvRecordUdp);
        mdnsPacket->AddAnswer(txtRecordUdp);
    }

    MDNSSenderRData* refRData =  new MDNSSenderRData();
    if (mdnsPacket->DestinationSet()) {
        refRData->SetSearchID(id);
    }
    MDNSResourceRecord refRecord("sender-info." + m_guid + ".local.", MDNSResourceRecord::TXT, MDNSResourceRecord::INTERNET, ttl, refRData);
    mdnsPacket->AddAdditionalRecord(refRecord);
    delete refRData;

    //
    // We don't want allow the caller to advertise an unlimited number of
    // names and consume all available network resources.  We expect
    // AdvertiseName() to typically be called once per advertised name, but
    // since we allow a vector of names we need to limit that size somehow.
    // The easy way is to assume that all of the names are the maximum size
    // and just limit based on the maximum NS packet size and the maximum
    // name size of 256 bytes.  This, however, leaves just five names which
    // seems too restrictive.  So, we do it the more time-consuming way and
    // put together the message and then see if it's "too big."
    //
    // This isn't terribly elegant, but we don't know the IP address(es) over
    // which the message will be sent.  These are added in the loop that
    // actually does the packet sends, with the interface addresses dynamically
    // added onto the message.  We have no clue here if an IPv4 or IPv6 or both
    // flavors of address will exist on a given interface, nor how many
    // interfaces there are.  All we can do here is to assume the worst case for
    // the size (both exist) and add the 20 bytes (four for IPv4, sixteen for
    // IPv6) that the addresses may consume in the final packet.
    //
    if (mdnsPacket->GetSerializedSize() + 20 <= NS_MESSAGE_MAX) {
        //
        // Queue this message for transmission out on the various live interfaces.
        //
        if (mdnsPacket->DestinationSet()) {
            QueueProtocolMessage(Packet::cast(mdnsPacket));
        } else {
            MDNSResourceRecord* advRecord;

            if (mdnsPacket->GetAdditionalRecord("advertise.*", MDNSResourceRecord::TXT, MDNSTextRData::TXTVERS, &advRecord)) {
                MDNSAdvertiseRData* advRData = static_cast<MDNSAdvertiseRData*>(advRecord->GetRData());

                m_mutex.Lock();
                // Search for the same name in the burstQueue.
                // If present, remove the entry to preserve the ordering of outgoing packets.
                std::list<BurstResponseHeader>::iterator it = m_burstQueue.begin();
                while (it != m_burstQueue.end()) {
                    uint32_t nsVersion;
                    uint32_t msgVersion;

                    (*it).packet->GetVersion(nsVersion, msgVersion);
                    if (msgVersion == 2) {
                        MDNSPacket temp = MDNSPacket::cast((*it).packet);
                        if (temp->GetHeader().GetQRType() == MDNSHeader::MDNS_RESPONSE) {

                            if (completeTransportMask == temp->GetTransportMask()) {
                                MDNSResourceRecord* tmpAdvRecord;
                                if (temp->GetAdditionalRecord("advertise.*", MDNSResourceRecord::TXT, MDNSTextRData::TXTVERS, &tmpAdvRecord)) {
                                    MDNSAdvertiseRData* tmpAdvRData = static_cast<MDNSAdvertiseRData*>(tmpAdvRecord->GetRData());
                                    if ((advRecord->GetRRttl() == tmpAdvRecord->GetRRttl()) && (tmpAdvRData->GetNumTransports() == 1) && (advRData->GetNumNames(completeTransportMask) == tmpAdvRData->GetNumNames(completeTransportMask))) {
                                        bool matching = true;
                                        for (uint32_t k = 0; k < advRData->GetNumNames(completeTransportMask); k++) {
                                            if (advRData->GetNameAt(completeTransportMask, k) != tmpAdvRData->GetNameAt(completeTransportMask, k)) {
                                                matching  = false;
                                            }
                                        }
                                        if (matching) {
                                            m_burstQueue.erase(it++);
                                            continue;
                                        }
                                    }
                                }
                            }
                        }
                    }
                    it++;
                }
                m_mutex.Unlock();

            }
            TriggerTransmission(Packet::cast(mdnsPacket));
        }
    } else {
        QCC_LogError(ER_PACKET_TOO_LARGE, ("IpNameServiceImpl::AdvertiseName(): Resulting NS message too large"));
        return ER_PACKET_TOO_LARGE;
    }


    return ER_OK;
}

QStatus IpNameServiceImpl::OnProcSuspend()
{
    if (!m_isProcSuspending) {
        m_isProcSuspending = true;
        m_forceLazyUpdate = true;
        m_wakeEvent.SetEvent();
    }
    return ER_OK;
}

QStatus IpNameServiceImpl::OnProcResume()
{
    if (m_isProcSuspending) {
        m_isProcSuspending = false;
        m_forceLazyUpdate = true;
        m_wakeEvent.SetEvent();
    }
    return ER_OK;
}

void IpNameServiceImpl::RegisterListener(IpNameServiceListener& listener)
{
    m_mutex.Lock();
    m_listeners.push_back(&listener);
    m_mutex.Unlock();
}

void IpNameServiceImpl::UnregisterListener(IpNameServiceListener& listener)
{
    m_mutex.Lock();
    // Wait till the listeners are not in use.
    while (m_protectListeners) {
        m_mutex.Unlock();
        qcc::Sleep(2);
        m_mutex.Lock();
    }
    m_listeners.remove(&listener);
    m_mutex.Unlock();
}

void IpNameServiceImpl::QueueProtocolMessage(Packet packet)
{
    // Maximum number of IpNameService protocol messages that can be queued.
    static const size_t MAX_IPNS_MESSAGES = 50;
    QCC_DbgPrintf(("IpNameServiceImpl::QueueProtocolMessage()"));

    uint32_t nsVersion, msgVersion;
    packet->GetVersion(nsVersion, msgVersion);
    assert(m_enableV1 || (msgVersion != 0 && msgVersion != 1));

    m_mutex.Lock();
    while (m_outbound.size() >= MAX_IPNS_MESSAGES) {
        m_mutex.Unlock();
        qcc::Sleep(10);
        m_mutex.Lock();
    }
    if (m_state == IMPL_RUNNING) {
        m_outbound.push_back(packet);
        m_wakeEvent.SetEvent();
    }
    m_mutex.Unlock();
}

//
// If you set HAPPY_WANDERER to 1, it will enable a test behavior that
// simulates the daemon happily wandering in and out of range of an
// imaginary access point.
//
// It is essentially a trivial one-dimensional random walk across a fixed
// domain.  When Wander() is called, der froliche wandering daemon moves
// in a random direction for one meter.  When the daemon "walks" out of
// range, Wander() returns false and the test will arrange that name
// service messages are discarded.  When the daemon "walks" back into
// range, messages are delivered again.  We generally call Wander() out
// DoPeriodicMaintenance() which ticks every second, but also out of
// HandleProtocolAnswer() so the random walk is at a non-constant rate
// driven by network activity.  Very nasty.
//
// The environment is 100 meters long, and the range of the access point
// is 50 meters.  The daemon starts right at the edge of the range and is
// expected to hover around that point, but wander random distances in and
// out.
//
//   (*)                       X                         |
//    |                     <- D ->                      |
//    ---------------------------------------------------
//    0                        50                       100
//
// Since this is a very dangerous setting, turning it on is a two-step
// process (set the #define and enable the bool); and we log every action
// as an error.  It will be hard to ignore this and accidentally leave it
// turned on.
//
#define HAPPY_WANDERER 0

#if HAPPY_WANDERER

static const uint32_t WANDER_LIMIT = 100;
static const uint32_t WANDER_RANGE = WANDER_LIMIT / 2;
static const uint32_t WANDER_START = WANDER_RANGE;

bool g_enableWander = false;

void WanderInit(void)
{
    srand(time(NULL));
}

bool Wander(void)
{
    //
    // If you don't explicitly enable this behavior, Wander() always returns
    // "in-range".
    //
    if (g_enableWander == false) {
        return true;
    }

    static uint32_t x = WANDER_START;
    static bool xyzzy = false;

    if (xyzzy == false) {
        WanderInit();
        xyzzy = true;
    }

    switch (x) {
    case 0:
        // Valderi
        ++x;
        break;

    case WANDER_LIMIT:
        // Valdera
        --x;
        break;

    default:
        // Valderahahahahahaha
        x += rand() & 1 ? 1 : -1;
        break;
    }

    QCC_LogError(ER_FAIL, ("Wander(): Wandered to %d which %s in-range", x, x < WANDER_RANGE ? "is" : "is NOT"));

    return x < WANDER_RANGE;
}

#endif

void IpNameServiceImpl::SendProtocolMessage(
    qcc::SocketFd sockFd,
    qcc::IPAddress interfaceAddress,
    uint32_t interfaceAddressPrefixLen,
    uint32_t flags,
    bool sockFdIsIPv4,
    Packet packet,
    uint32_t interfaceIndex,
    const qcc::IPAddress& localAddress)
{
    QCC_DbgPrintf(("**********IpNameServiceImpl::SendProtocolMessage()"));

#if HAPPY_WANDERER
    if (Wander() == false) {
        QCC_LogError(ER_FAIL, ("IpNameServiceImpl::SendProtocolMessage(): Wander(): out of range"));
        return;
    } else {
        QCC_LogError(ER_FAIL, ("IpNameServiceImpl::SendProtocolMessage(): Wander(): in range"));
    }
#endif

    uint32_t nsVersion, msgVersion;
    packet->GetVersion(nsVersion, msgVersion);
    assert(m_enableV1 || (msgVersion != 0 && msgVersion != 1));

    size_t size = packet->GetSerializedSize();
    if (size > NS_MESSAGE_MAX) {
        QCC_LogError(ER_FAIL, ("SendProtocolMessage: Message (%d bytes) is longer than NS_MESSAGE_MAX (%d bytes)",
                               size, NS_MESSAGE_MAX));
        return;
    }

    uint8_t* buffer = new uint8_t[size];
    size = packet->Serialize(buffer);

    size_t sent;

    //
    // We have the concept of a quiet advertisement which means that we don't
    // actively send out is-at packets announcing that we have corresponding
    // well-known names.  We don't announce them gratuitously, but we do respond
    // to queries on the names we are quietly advertising.  With quiet
    // advertisements come quiet responses.  This means that we don't yell our
    // answers over IP multicast, but we politely and quietly respond over
    // unicast.
    //
    // So the first thing to do is to decide whether or not we need to respond
    // quietly or over the multicast channel.  If this protocol message corresponds
    // to a quiet advertisement, the destination address in the header will have
    // been set and we can just respond directly to that address and bail.
    //
    // One complication is that the name service wants to discover all possible
    // interfaces and send all advertisements out all interfaces over all
    // flavors (IPv4 and IPv6) and be completely in control of routing.  In the
    // case of quiet responses we only want to send out responses when the
    // flavor of the address and socket match, and we only want to send messages
    // out on the network number on which the advertisement came in.  Rather
    // than fight with the natural inclination of the bulk of the code, we just
    // quickly open a new socket and let the system route the message out in its
    // usual way.
    //
    // This is a bit of a hack, but then again, this is an experimental change
    // as of now.
    //
    if (packet->DestinationSet()) {
        QStatus status = ER_OK;
        qcc::IPEndpoint destination = packet->GetDestination();
        qcc::AddressFamily family = destination.addr.IsIPv4() ? qcc::QCC_AF_INET : qcc::QCC_AF_INET6;

        if (family == qcc::QCC_AF_INET && m_ipv4QuietSockFd == -1) {
            status = qcc::Socket(family, qcc::QCC_SOCK_DGRAM, m_ipv4QuietSockFd);
        }

        if (family == qcc::QCC_AF_INET6 && m_ipv6QuietSockFd == -1) {
            status = qcc::Socket(family, qcc::QCC_SOCK_DGRAM, m_ipv6QuietSockFd);
        }

        if (status != ER_OK) {
            QCC_LogError(status, ("IpNameServiceImpl::SendProtocolMessage(): Socket() failed: %d - %s", qcc::GetLastError(), qcc::GetLastErrorString().c_str()));
        }

        if (status == ER_OK) {
            QCC_DbgHLPrintf(("IpNameServiceImpl::SendProtocolMessage(): Sending quietly to \"%s\" over \"%s\"", destination.ToString().c_str(), m_liveInterfaces[interfaceIndex].m_interfaceName.c_str()));

            if (family == qcc::QCC_AF_INET) {
                status = qcc::SendTo(m_ipv4QuietSockFd, destination.addr, destination.port, buffer, size, sent);
            } else {
                status = qcc::SendTo(m_ipv6QuietSockFd, destination.addr, destination.port, m_liveInterfaces[interfaceIndex].m_index,
                                     buffer, size, sent);
            }
        }

        if (status != ER_OK) {
            QCC_LogError(status, ("IpNameServiceImpl::SendProtocolMessage(): Error quietly sending to \"%s\"", destination.ToString().c_str()));
        }

        delete [] buffer;
        return;
    }

    //
    // Since we have fallen through to here,
    // Now it's time to send the packets.  Packets is plural since we will try
    // to get our name service information across to peers in as many ways as is
    // reasonably possible since it turns out that discovery is a weak link in
    // the system.  This means we will try broadcast and IPv6 multicast whenever
    // possible.
    //
    if (sockFdIsIPv4) {
        //
        // If the underlying interface told us that it supported multicast, send
        // the packet out on our IPv4 multicast groups (IANA registered and
        // legacy).
        //
#if 1
        if (flags & qcc::IfConfigEntry::MULTICAST ||
            flags & qcc::IfConfigEntry::LOOPBACK) {

#if WORKAROUND_2_3_BUG

            if ((msgVersion == 0) && m_enableV1) {
                qcc::IPAddress ipv4SiteAdminMulticast(IPV4_MULTICAST_GROUP);
                QCC_DbgHLPrintf(("IpNameServiceImpl::SendProtocolMessage():  Sending actively to \"%s\" over \"%s\"",
                                 ipv4SiteAdminMulticast.ToString().c_str(), m_liveInterfaces[interfaceIndex].m_interfaceName.c_str()));
                QStatus status = qcc::SendTo(sockFd, ipv4SiteAdminMulticast, MULTICAST_PORT, buffer, size, sent);
                if (status != ER_OK) {
                    QCC_LogError(status, ("IpNameServiceImpl::SendProtocolMessage():  Error sending to IPv4 Site Administered multicast group"));
                }
            }
#endif
            if (msgVersion == 2) {
                qcc::IPAddress ipv4LocalMulticast(IPV4_MDNS_MULTICAST_GROUP);
                QCC_DbgHLPrintf(("IpNameServiceImpl::SendProtocolMessage():  Sending actively to \"%s\" over \"%s\"",
                                 ipv4LocalMulticast.ToString().c_str(), m_liveInterfaces[interfaceIndex].m_interfaceName.c_str()));
                QStatus status = qcc::SendTo(sockFd, ipv4LocalMulticast, MULTICAST_MDNS_PORT, buffer, size, sent);
                if (status != ER_OK) {
                    QCC_LogError(status, ("IpNameServiceImpl::SendProtocolMessage():  Error sending to IPv4 Local Network Control Block multicast group"));
                }
            } else if (m_enableV1) {
                qcc::IPAddress ipv4LocalMulticast(IPV4_ALLJOYN_MULTICAST_GROUP);
                if (localAddress == qcc::IPAddress("0.0.0.0") || localAddress == ipv4LocalMulticast) {
                    QCC_DbgHLPrintf(("IpNameServiceImpl::SendProtocolMessage():  Sending actively to \"%s\" over \"%s\"",
                                     ipv4LocalMulticast.ToString().c_str(), m_liveInterfaces[interfaceIndex].m_interfaceName.c_str()));
                    QStatus status = qcc::SendTo(sockFd, ipv4LocalMulticast, MULTICAST_PORT, buffer, size, sent);
                    if (status != ER_OK) {
                        QCC_LogError(status, ("IpNameServiceImpl::SendProtocolMessage():  Error sending to IPv4 Local Network Control Block multicast group"));
                    }
                }
            }
        }
#endif

        //
        // If the interface is broadcast-capable, We want to send out a subnet
        // directed broadcast over IPv4.
        //
        if (flags & qcc::IfConfigEntry::BROADCAST) {
            //
            // If there was a problem getting the IP address prefix
            // length, it will come in as -1.  In this case, we can't form
            // a proper subnet directed broadcast and so we don't try.  An
            // error will have been logged when we did the IfConfig, so
            // don't flood out any more, just silently ignore the problem.
            //
            if (m_broadcast && interfaceAddressPrefixLen != static_cast<uint32_t>(-1)) {
                //
                // In order to ensure that our broadcast goes to the correct
                // interface and is not just sent out some default way, we
                // have to form a subnet directed broadcast.  To do this we need
                // the IP address and netmask.
                //
                QCC_DbgPrintf(("IpNameServiceImpl::SendProtocolMessage():  InterfaceAddress %s, prefix %d",
                               interfaceAddress.ToString().c_str(), interfaceAddressPrefixLen));

                //
                // Create a netmask with a one in the leading bits for each position
                // implied by the prefix length.
                //
                uint32_t mask = 0;
                for (uint32_t i = 0; i < interfaceAddressPrefixLen; ++i) {
                    mask >>= 1;
                    mask |= 0x80000000;
                }

                //
                // The subnet directed broadcast address is the address part of the
                // interface address (defined by the mask) with the rest of the bits
                // set to one.
                //
                uint32_t addr = (interfaceAddress.GetIPv4AddressCPUOrder() & mask) | ~mask;
                qcc::IPAddress ipv4Broadcast(addr);
                QCC_DbgHLPrintf(("IpNameServiceImpl::SendProtocolMessage():  Sending actively to \"%s\" over \"%s\"",
                                 ipv4Broadcast.ToString().c_str(), m_liveInterfaces[interfaceIndex].m_interfaceName.c_str()));
                QStatus status;
                if (msgVersion == 2) {
                    status = qcc::SendTo(sockFd, ipv4Broadcast, BROADCAST_MDNS_PORT, buffer, size, sent);
                } else if (m_enableV1 && (localAddress == qcc::IPAddress("0.0.0.0") || localAddress == ipv4Broadcast)) {
                    status = qcc::SendTo(sockFd, ipv4Broadcast, BROADCAST_PORT, buffer, size, sent);
                } else {
                    status = ER_OK;
                }
                if (status != ER_OK) {
                    QCC_LogError(ER_FAIL, ("IpNameServiceImpl::SendProtocolMessage():  Error sending to IPv4 (broadcast)"));
                }
            } else {
                QCC_DbgPrintf(("IpNameServiceImpl::SendProtocolMessage():  Subnet directed broadcasts are disabled"));
            }
        } else {
            QCC_DbgPrintf(("IpNameServiceImpl::SendProtocolMessage():  Interface does not support broadcast"));
        }
    } else {
        if (flags & qcc::IfConfigEntry::MULTICAST ||
            flags & qcc::IfConfigEntry::LOOPBACK) {

#if WORKAROUND_2_3_BUG

            if ((msgVersion == 0) && m_enableV1) {
                qcc::IPAddress ipv6SiteAdmin(IPV6_MULTICAST_GROUP);
                QCC_DbgHLPrintf(("IpNameServiceImpl::SendProtocolMessage():  Sending actively to \"%s\" over \"%s\"",
                                 ipv6SiteAdmin.ToString().c_str(), m_liveInterfaces[interfaceIndex].m_interfaceName.c_str()));
                QStatus status = qcc::SendTo(sockFd, ipv6SiteAdmin, MULTICAST_PORT, buffer, size, sent);
                if (status != ER_OK) {
                    QCC_LogError(status, ("IpNameServiceImpl::SendProtocolMessage():  Error sending to IPv6 Site Administered multicast group "));
                }
            }

#endif
            QStatus status = ER_OK;
            if (msgVersion == 2) {
                qcc::IPAddress ipv6AllJoyn(IPV6_MDNS_MULTICAST_GROUP);
                QCC_DbgHLPrintf(("IpNameServiceImpl::SendProtocolMessage():  Sending actively to \"%s\" over \"%s\"",
                                 ipv6AllJoyn.ToString().c_str(), m_liveInterfaces[interfaceIndex].m_interfaceName.c_str()));
                status = qcc::SendTo(sockFd, ipv6AllJoyn, MULTICAST_MDNS_PORT, buffer, size, sent);
            } else if (m_enableV1) {
                qcc::IPAddress ipv6AllJoyn(IPV6_ALLJOYN_MULTICAST_GROUP);
                QCC_DbgHLPrintf(("IpNameServiceImpl::SendProtocolMessage():  Sending actively to \"%s\" over \"%s\"",
                                 ipv6AllJoyn.ToString().c_str(), m_liveInterfaces[interfaceIndex].m_interfaceName.c_str()));
                status = qcc::SendTo(sockFd, ipv6AllJoyn, MULTICAST_PORT, buffer, size, sent);
            }
            if (status != ER_OK) {
                QCC_LogError(status, ("IpNameServiceImpl::SendProtocolMessage():  Error sending to IPv6 Link-Local Scope multicast group "));
            }
        }
    }

    delete [] buffer;
}

bool IpNameServiceImpl::InterfaceRequested(uint32_t transportIndex, uint32_t liveIndex)
{
    QCC_DbgPrintf(("IpNameServiceImpl::InterfaceRequested()"));

    //
    // Look for the wildcard condition (any interface) and take into account
    // that <any> doesn't mean P2P on Android.
    //
#if defined(QCC_OS_ANDROID)
    if (m_any[transportIndex] && m_liveInterfaces[liveIndex].m_interfaceName.find("p2p") == qcc::String::npos) {
        QCC_DbgPrintf(("IpNameServiceImpl::InterfaceRequested(): Interface \"%s\" approved.", m_liveInterfaces[liveIndex].m_interfaceName.c_str()));
        return true;
    }
#else
    if (m_any[transportIndex]) {
        QCC_DbgPrintf(("IpNameServiceImpl::InterfaceRequested(): Interface \"%s\" approved.", m_liveInterfaces[liveIndex].m_interfaceName.c_str()));
        return true;
    }
#endif

    //
    // Now, the question is whether or not the current interface as indicated by
    // the interface name is on the list of requested interfaces for the
    // transport mask found in the message.  If it is not, we must not send this
    // message out the current interface.
    //
    for (uint32_t i = 0; i < m_requestedInterfaces[transportIndex].size(); ++i) {
        //
        // If the current interface name matches the name in the requestedInterface list,
        // we will send this message out the current interface.
        //
        if (m_requestedInterfaces[transportIndex][i].m_interfaceName == m_liveInterfaces[liveIndex].m_interfaceName) {
            QCC_DbgPrintf(("IpNameServiceImpl::InterfaceRequested(): Interface \"%s\" approved.", m_liveInterfaces[liveIndex].m_interfaceName.c_str()));
            return true;
        }
        //
        // If the current interface IP address matches the IP address in the
        // requestedInterface list, we will send this message out the current interface.
        //
        if (m_requestedInterfaces[transportIndex][i].m_interfaceName.size() == 0 &&
            m_requestedInterfaces[transportIndex][i].m_interfaceAddr == qcc::IPAddress(m_liveInterfaces[liveIndex].m_interfaceAddr)) {
            QCC_DbgPrintf(("IpNameServiceImpl::InterfaceRequested(): Interface \"%s\" approved.", m_liveInterfaces[liveIndex].m_interfaceName.c_str()));
            return true;
        }
    }

    return false;
}

void IpNameServiceImpl::RewriteVersionSpecific(
    uint32_t msgVersion,
    Packet packet,
    bool haveIPv4address, qcc::IPAddress ipv4address,
    bool haveIPv6address, qcc::IPAddress ipv6address,
    uint16_t unicastIpv4Port, uint16_t unicastIpv6Port)
{
    QCC_DbgPrintf(("IpNameServiceImpl::RewriteVersionSpecific()"));

    //
    // We're modifying answers in-place so clear any state we might have
    // previously added.
    //
    NSPacket nsPacket;
    MDNSPacket mdnspacket;
    switch (msgVersion) {
    case 0:
        QCC_DbgPrintf(("IpNameServiceImpl::RewriteVersionSpecific(): Answer gets version zero"));
        nsPacket  = NSPacket::cast(packet);
        //
        // At this point, we know both of our local IPv4 and IPv6 addresses if they exist.  Now, we have to
        // walk the list of answer (is-at) messages and rewrite the provided addresses
        // that will correspond to the interface we are sending the message out
        // of.
        //
        for (uint8_t j = 0; j < nsPacket->GetNumberAnswers(); ++j) {
            QCC_DbgPrintf(("IpNameServiceImpl::RewriteVersionSpecific(): Rewrite answer %d.", j));

            IsAt* isAt;
            nsPacket->GetAnswer(j, &isAt);
            isAt->ClearIPv4();
            isAt->ClearIPv6();
            isAt->ClearReliableIPv4();
            isAt->ClearUnreliableIPv4();
            isAt->ClearReliableIPv6();
            isAt->ClearUnreliableIPv6();

            QCC_DbgPrintf(("IpNameServiceImpl::RewriteVersionSpecific(): Answer gets version zero"));

            isAt->SetVersion(0, 0);
            isAt->SetTcpFlag(true);

            //
            // Remember that we must sneak in the fact that we are a post-zero name
            // service by the old "setting the UDP flag" trick.
            //
            isAt->SetUdpFlag(true);

            //
            // For version zero, the name service was an integral part of the TCP
            // transport.  Because of this, we know implicitly that the only kind of
            // address supported was the reliable IPv4 address.  This means we just
            // need to set the IPv4 address.
            //
            if (haveIPv4address) {
                isAt->SetIPv4(ipv4address.ToString());
            }
        }
        break;

    case 1:
        {
            QCC_DbgPrintf(("IpNameServiceImpl::RewriteVersionSpecific(): Answer gets version one"));

            nsPacket  = NSPacket::cast(packet);
            //
            // At this point, we know both of our local IPv4 and IPv6 addresses if they exist.  Now, we have to
            // walk the list of answer (is-at) messages and rewrite the provided addresses
            // that will correspond to the interface we are sending the message out
            // of.
            //
            for (uint8_t j = 0; j < nsPacket->GetNumberAnswers(); ++j) {
                QCC_DbgPrintf(("IpNameServiceImpl::RewriteVersionSpecific(): Rewrite answer %d.", j));

                IsAt* isAt;
                nsPacket->GetAnswer(j, &isAt);
                isAt->ClearIPv4();
                isAt->ClearIPv6();
                isAt->ClearReliableIPv4();
                isAt->ClearUnreliableIPv4();
                isAt->ClearReliableIPv6();
                isAt->ClearUnreliableIPv6();

                QCC_DbgPrintf(("IpNameServiceImpl::RewriteVersionSpecific(): Answer gets version one"));

                isAt->SetVersion(1, 1);

                uint32_t transportIndex = IndexFromBit(isAt->GetTransportMask());
                assert(transportIndex < 16 && "IpNameServiceImpl::RewriteVersionSpecific(): Bad transport index in messageg");
                if (transportIndex >= 16) {
                    return;
                }

                //
                // Now we can write the various addresses into the
                // packet if they are called for.
                //
                if (haveIPv4address && m_reliableIPv4Port[transportIndex]) {
                    isAt->SetReliableIPv4(ipv4address.ToString(), m_reliableIPv4Port[transportIndex]);
                }
                if (haveIPv4address && m_unreliableIPv4Port[transportIndex]) {
                    isAt->SetUnreliableIPv4(ipv4address.ToString(), m_unreliableIPv4Port[transportIndex]);
                }
                // This is a trick to make V2 NS ignore V1 packets. We set the IPv6 reliable bit,
                // that tells version two capable NS that a version two message will follow, and
                // to ignore the version one messages.

                isAt->SetReliableIPv6(ipv6address.ToString(), m_reliableIPv6Port[transportIndex]);

                if (haveIPv6address && m_unreliableIPv6Port[transportIndex]) {
                    isAt->SetUnreliableIPv6(ipv6address.ToString(), m_unreliableIPv6Port[transportIndex]);
                }
            }
            break;
        }

    case 2:
        {
            //Need to rewrite ipv4Address into A record,ipv6address, unicast NS response ports into reference record.
            mdnspacket  = MDNSPacket::cast(packet);
            MDNSHeader mdnsheader = mdnspacket->GetHeader();
            MDNSResourceRecord* refRecord;
            mdnspacket->GetAdditionalRecord("sender-info.*", MDNSResourceRecord::TXT, MDNSTextRData::TXTVERS, &refRecord);
            MDNSSenderRData* refRData = static_cast<MDNSSenderRData*>(refRecord->GetRData());
            if (mdnsheader.GetQRType() == MDNSHeader::MDNS_QUERY) {
                if (haveIPv4address && (unicastIpv4Port != 0)) {
                    refRData->SetIPV4ResponsePort(unicastIpv4Port);
                    refRData->SetIPV4ResponseAddr(ipv4address.ToString());
                } else {
                    refRData->RemoveEntry("ipv4");
                    refRData->RemoveEntry("upcv4");
                }
                if (haveIPv6address && (unicastIpv6Port != 0)) {
                    refRData->SetIPV6ResponseAddr(ipv6address.ToString());
                    refRData->SetIPV6ResponsePort(unicastIpv6Port);
                } else {
                    refRData->RemoveEntry("ipv6");
                    refRData->RemoveEntry("upcv6");
                }
            } else {

                //Response packet
                for (int i = 0; i < mdnspacket->GetNumAnswers(); i++) {

                    MDNSResourceRecord* answerRecord;
                    mdnspacket->GetAnswerAt(i, &answerRecord);
                    MDNSResourceRecord* resourceRecord;
                    MDNSARData* addrRData;
                    MDNSTextRData* txtRData;
                    MDNSAAAARData* aaaaRData;
                    MDNSSrvRData* srvRData;

                    switch (answerRecord->GetRRType()) {
                    case MDNSResourceRecord::SRV:

                        if (answerRecord->GetDomainName().find("._tcp.") != String::npos) {

                            srvRData = static_cast<MDNSSrvRData*>(answerRecord->GetRData());

                            if (haveIPv4address) {
                                if (!mdnspacket->GetAdditionalRecord(srvRData->GetTarget(), MDNSResourceRecord::A, &resourceRecord)) {
                                    // Add an IPv4 address record
                                    addrRData = new MDNSARData();
                                    mdnspacket->AddAdditionalRecord(MDNSResourceRecord(m_guid + ".local.", MDNSResourceRecord::A, MDNSResourceRecord::INTERNET, 120, addrRData));
                                    mdnspacket->GetAdditionalRecord(srvRData->GetTarget(), MDNSResourceRecord::A, &resourceRecord);
                                    delete addrRData;
                                }
                                addrRData = static_cast<MDNSARData*>(resourceRecord->GetRData());
                                if (addrRData) {
                                    addrRData->SetAddr(ipv4address.ToString());
                                    refRData->SetIPV4ResponsePort(unicastIpv4Port);
                                    srvRData->SetPort(m_reliableIPv4Port[TRANSPORT_INDEX_TCP]);
                                }
                            } else {
                                mdnspacket->RemoveAdditionalRecord(m_guid + ".local.", MDNSResourceRecord::A);
                                refRData->RemoveEntry("ipv4");
                                refRData->RemoveEntry("upcv4");
                            }

                            if (haveIPv6address) {
                                if (!mdnspacket->GetAdditionalRecord(srvRData->GetTarget(), MDNSResourceRecord::AAAA, &resourceRecord)) {
                                    // Add an IPV6 address record
                                    aaaaRData = new MDNSAAAARData();
                                    mdnspacket->AddAdditionalRecord(MDNSResourceRecord(m_guid + ".local.", MDNSResourceRecord::AAAA, MDNSResourceRecord::INTERNET, 120, aaaaRData));
                                    mdnspacket->GetAdditionalRecord(srvRData->GetTarget(), MDNSResourceRecord::AAAA, &resourceRecord);
                                    delete aaaaRData;
                                }
                                aaaaRData = static_cast<MDNSAAAARData*>(resourceRecord->GetRData());
                                if (aaaaRData) {
                                    aaaaRData->SetAddr(ipv6address.ToString());
                                    refRData->SetIPV6ResponsePort(unicastIpv6Port);
                                }
                            } else {
                                mdnspacket->RemoveAdditionalRecord(m_guid + ".local.", MDNSResourceRecord::AAAA);
                                refRData->RemoveEntry("ipv6");
                                refRData->RemoveEntry("upcv6");
                            }


                        } else if (answerRecord->GetDomainName().find("._udp.") != String::npos) {
                            srvRData = static_cast<MDNSSrvRData*>(answerRecord->GetRData());
                            if (haveIPv4address) {
                                if (!mdnspacket->GetAdditionalRecord(srvRData->GetTarget(), MDNSResourceRecord::A, &resourceRecord)) {
                                    // Add an IPv4 address record
                                    addrRData = new MDNSARData();
                                    mdnspacket->AddAdditionalRecord(MDNSResourceRecord(m_guid + ".local.", MDNSResourceRecord::A, MDNSResourceRecord::INTERNET, 120, addrRData));
                                    delete addrRData;
                                    mdnspacket->GetAdditionalRecord(srvRData->GetTarget(), MDNSResourceRecord::A, &resourceRecord);
                                }
                                addrRData = static_cast<MDNSARData*>(resourceRecord->GetRData());
                                if (addrRData) {
                                    addrRData->SetAddr(ipv4address.ToString());
                                    if (unicastIpv4Port != 0) {
                                        refRData->SetIPV4ResponsePort(unicastIpv4Port);
                                    }
                                    srvRData->SetPort(m_unreliableIPv4Port[TRANSPORT_INDEX_UDP]);
                                }
                            }  else {
                                mdnspacket->RemoveAdditionalRecord(m_guid + ".local.", MDNSResourceRecord::A);
                                refRData->RemoveEntry("ipv4");
                                refRData->RemoveEntry("upcv4");
                            }

                            if (haveIPv6address) {
                                if (!mdnspacket->GetAdditionalRecord(srvRData->GetTarget(), MDNSResourceRecord::AAAA, &resourceRecord)) {
                                    // Add an IPV6 address record
                                    aaaaRData = new MDNSAAAARData();
                                    mdnspacket->AddAdditionalRecord(MDNSResourceRecord(m_guid + ".local.", MDNSResourceRecord::AAAA, MDNSResourceRecord::INTERNET, 120, aaaaRData));
                                    delete aaaaRData;
                                    mdnspacket->GetAdditionalRecord(srvRData->GetTarget(), MDNSResourceRecord::AAAA, &resourceRecord);
                                }
                                aaaaRData = static_cast<MDNSAAAARData*>(resourceRecord->GetRData());
                                if (aaaaRData) {
                                    aaaaRData->SetAddr(ipv6address.ToString());
                                    if (unicastIpv6Port != 0) {

                                        refRData->SetIPV6ResponsePort(unicastIpv6Port);
                                    }
                                }
                            } else {
                                mdnspacket->RemoveAdditionalRecord(m_guid + ".local.", MDNSResourceRecord::AAAA);
                                refRData->RemoveEntry("ipv6");
                                refRData->RemoveEntry("upcv6");
                            }
                        }


                        break;

                    case MDNSResourceRecord::TXT:
                        txtRData = static_cast<MDNSTextRData*>(answerRecord->GetRData());
                        if (answerRecord->GetDomainName().find("._tcp.") != String::npos) {

                            if (m_reliableIPv6Port[TRANSPORT_INDEX_TCP]) {
                                txtRData->SetValue("r6port",  m_reliableIPv6Port[TRANSPORT_INDEX_TCP]);
                            }

                        } else if (answerRecord->GetDomainName().find("._udp.") != String::npos) {
                            if (m_unreliableIPv6Port[TRANSPORT_INDEX_UDP]) {
                                txtRData->SetValue("u6port",  m_unreliableIPv6Port[TRANSPORT_INDEX_UDP]);
                            }

                        }

                        break;

                    default:
                        break;
                    }
                }
            }
            break;
        }

    default:
        assert(false && "IpNameServiceImpl::RewriteVersionSpecific(): Bad message version");
        break;
    }

}

bool IpNameServiceImpl::SameNetwork(uint32_t interfaceAddressPrefixLen, qcc::IPAddress addressA, qcc::IPAddress addressB)
{
    QCC_DbgPrintf(("IpNameServiceImpl::SameNetwork(%d, \"%s\", \"%s\")", interfaceAddressPrefixLen,
                   addressA.ToString().c_str(), addressB.ToString().c_str()));

    //
    // If there was a problem getting the IP address prefix length, it will come
    // in as -1.  In this case, we can't determine what part of the addresses
    // are network number so we don't try.
    //
    if (interfaceAddressPrefixLen == static_cast<uint32_t>(-1)) {
        QCC_LogError(ER_FAIL, ("IpNameServiceImpl::SameNetwork(): Bad network prefix"));
        return false;
    }

    if (addressA.IsIPv6()) {
        if (addressB.IsIPv4()) {
            QCC_DbgPrintf(("IpNameServiceImpl::SameNetwork(): Network families are different"));
            return false;
        }

        if (interfaceAddressPrefixLen >= 128) {
            QCC_LogError(ER_FAIL, ("IpNameServiceImpl::SameNetwork(): Bad IPv6 network prefix"));
            return false;
        }

        uint8_t addrA[qcc::IPAddress::IPv6_SIZE];
        addressA.RenderIPv6Binary(addrA, qcc::IPAddress::IPv6_SIZE);
        uint8_t addrB[qcc::IPAddress::IPv6_SIZE];
        addressB.RenderIPv6Binary(addrB, qcc::IPAddress::IPv6_SIZE);

        uint32_t nBytes = interfaceAddressPrefixLen / 8;
        for (uint32_t i = 0; i < nBytes; ++i) {
            if (addrA[i] != addrB[i]) {
                QCC_DbgPrintf(("IpNameServiceImpl::SameNetwork(): IPv6 networks are different"));
                return false;
            }
        }

        uint32_t nBits = interfaceAddressPrefixLen % 8;
        uint8_t mask = 0;
        for (uint32_t i = 0; i < nBits; ++i) {
            mask >>= 1;
            mask |= 0x80;
        }

        if ((addrA[nBytes] & mask) == (addrB[nBytes] & mask)) {
            QCC_DbgPrintf(("IpNameServiceImpl::SameNetwork(): IPv6 networks are the same"));
            return true;
        } else {
            QCC_DbgPrintf(("IpNameServiceImpl::SameNetwork(): IPv6 networks are different"));
            return false;
        }
    } else if (addressA.IsIPv4()) {
        if (addressB.IsIPv6()) {
            QCC_DbgPrintf(("IpNameServiceImpl::SameNetwork(): Network families are different"));
            return false;
        }

        if (interfaceAddressPrefixLen > 32) {
            QCC_LogError(ER_FAIL, ("IpNameServiceImpl::SameNetwork(): Bad IPv4 network prefix"));
            return false;
        }

        //
        // Create a netmask with a one in the leading bits for each position
        // implied by the prefix length.
        //
        uint32_t mask = 0;
        for (uint32_t i = 0; i < interfaceAddressPrefixLen; ++i) {
            mask >>= 1;
            mask |= 0x80000000;
        }

        //
        // The subnet directed broadcast address is the address part of the
        // interface address (defined by the mask) with the rest of the bits
        // set to one.
        //
        uint32_t addrA = (addressA.GetIPv4AddressCPUOrder() & mask);
        uint32_t addrB = (addressB.GetIPv4AddressCPUOrder() & mask);

        //
        // If the masked off network bits are the same, the two addresses belong
        // to the same network.
        //
        if (addrA == addrB) {
            QCC_DbgPrintf(("IpNameServiceImpl::SameNetwork(): IPv4 networks are the same"));
            return true;
        } else {
            QCC_DbgPrintf(("IpNameServiceImpl::SameNetwork(): IPv4 networks are different"));
            return false;
        }
    }

    assert(false && "IpNameServiceImpl::SameNetwork(): Not IPv4 or IPv6?");
    return false;
}

void IpNameServiceImpl::SendOutboundMessageQuietly(Packet packet)
{
    QCC_DbgPrintf(("IpNameServiceImpl::SendOutboundMessageQuietly()"));
    //
    // Sending messages quietly is a "new thing" so we don't bother to send
    // down-version messages quietly since nobody will have a need for them.
    //
    uint32_t nsVersion, msgVersion;
    packet->GetVersion(nsVersion, msgVersion);

    if (msgVersion == 0) {
        QCC_DbgPrintf(("IpNameServiceImpl::SendOutboundMessageQuietly(): Down-version message ignored"));
        return;
    }

    //
    // If we are doing a quiet response, we'd better have a destination address
    // to use.
    //
    assert(packet->DestinationSet() && "IpNameServiceImpl::SendOutboundMessageQuietly(): No destination IP address");
    qcc::IPEndpoint destination = packet->GetDestination();

    //
    // We have a destination address for the message which came ultimately from
    // the recvfrom that received the who-has message that drove the process
    // that got us here.  Someone figured out how to send us this message, and
    // we already figured out that we have an advertisement that matches that
    // message, but are we sure that we are allowed to send a response out the
    // interface specified by the network part of the destination address?
    //
    // Well, we have obviously opened the interface over which the message was
    // received or it would not have been received; so *some* transport has
    // opened that interface.  The question now is, was it the interface that
    // advertised the name that opened the interface over which we received the
    // who-has that caused us to respond?  It could be that transport A opened
    // the interface, but transport B advertised the name.  the right place to
    // do this check is up when the name was first received since we may have a
    // collection of names here and we aren't really sure which one of those
    // corresponds to the original request, so we simply assume that the right
    // thing to do was done and we just send the message on out the interface
    // corresponding to the destination address.
    //
    // Now, when higher level code queues up messages for us to send, it doesn't
    // know to what interfaces we will eventually send the messages, and
    // therefore what IP addresses we will be need to send as the contact
    // addresses in the messages.  We expect our transport listeners to be
    // listening to the appropriate INADDR_ANY address, and that they are
    // relying on us to get the IP addressing information of the various
    // networks we are talking to correct when we send out address and port
    // information.  What this means is that we are going to have to rewrite the
    // correct addresses into our is-at messages on the fly as we prepare to
    // send them out.
    //
    // So we need to walk the list of live interfaces and figure out which one
    // corresponds to the network part of the destination address.
    //
    for (uint32_t i = 0; (m_state == IMPL_RUNNING) && (i < m_liveInterfaces.size()); ++i) {
        QCC_DbgPrintf(("IpNameServiceImpl::SendOutboundMessageQuietly(): Checking out live interface %d. (\"%s\")",
                       i, m_liveInterfaces[i].m_interfaceName.c_str()));

        //
        // Don't bother to do anything if the socket FD isn't initialized, since
        // we most likely couldn't have actually received this message over that
        // socket (unless we're in a transient state) and so we shouldn't send
        // it out that interface.
        //
        if (m_liveInterfaces[i].m_multicastMDNSsockFd == -1) {
            QCC_DbgPrintf(("IpNameServiceImpl::SendOutboundMessageQuietly(): Interface %d. is not live", i));
            continue;
        }

        QCC_DbgPrintf(("IpNameServiceImpl::SendOutboundMessageQuietly(): Interface %d. is live", i));

        //
        // We need to start doing cuts to figure out where (not) to send this
        // message.  The easiest cut is on address type.  If we have an IPv4
        // destination address we quite obviously aren't going to send it out an
        // interface with an IPv6 address or vice versa.
        //
        if ((destination.addr.IsIPv4() && m_liveInterfaces[i].m_address.IsIPv6()) ||
            (destination.addr.IsIPv6() && m_liveInterfaces[i].m_address.IsIPv4())) {
            QCC_DbgPrintf(("IpNameServiceImpl::SendOutboundMessageQuietly(): Interface %d. is address family mismatched", i));
            continue;
        }

        //
        // Now we know we have a destination address which is the same address family
        // as the current interface address.  Now, we need to see if they are on the
        // same network.
        //
        // The interesting tidbit for us now is the network address prefix
        // length (cf. net mask) that will let us know what part of the
        // destination address corresponds to the network number and will allow
        // us to compare destination address network with interface address
        // network.
        //
        uint32_t interfaceAddressPrefixLen = m_liveInterfaces[i].m_prefixlen;

        if (SameNetwork(interfaceAddressPrefixLen, m_liveInterfaces[i].m_address, destination.addr)) {
            uint32_t flags = m_liveInterfaces[i].m_flags;

            //
            // Okay, we have found the interface that received the who-has message
            // that started this process.
            //
            // When higher level code queues up messages, it doesn't know to
            // what interfaces and therefore over what source IP addresses we
            // will be using to send messages out on.  What this means is that
            // we are going to have to rewrite any IP addresses into is-at
            // messages on the fly as we prepare to send them out.
            //
            // The next thing we need to do is to pull out the IP address of the
            // current interface.  It may be either IPv4 or IPv6 -- all we know
            // now is that it matches the destination.
            //
            uint16_t unicastPortv4 = 0;
            uint16_t unicastPortv6 = 0;
            qcc::IPAddress ipv4address;
            bool haveIPv4address = m_liveInterfaces[i].m_address.IsIPv4();
            if (haveIPv4address) {
                QCC_DbgPrintf(("IpNameServiceImpl::SendOutboundMessageQuietly(): Interface %d. is IPv4", i));
                ipv4address = m_liveInterfaces[i].m_address;
                unicastPortv4 = m_liveInterfaces[i].m_unicastPort;

            }
            bool interfaceIsIPv4 = haveIPv4address;

            qcc::IPAddress ipv6address;
            bool haveIPv6address = m_liveInterfaces[i].m_address.IsIPv6();
            if (haveIPv6address) {
                QCC_DbgPrintf(("IpNameServiceImpl::SendOutboundMessageQuietly(): Interface %d. is IPv6", i));
                ipv6address = m_liveInterfaces[i].m_address;
                unicastPortv6 = m_liveInterfaces[i].m_unicastPort;
            }

            //
            // Each interface in our list is going to have either an IPv4 or an IPv6
            // address.  When we send the message, we want to send out both flavors
            // (Ipv4 and IPv6) over each interface since we want to maximize the
            // possibility that clients will actually receive this information
            // (i.e. we send IPv4 addressing over an IPv6 packet).  This is because
            // the probability to get a name service packet out is actually greater
            // over IPv6, but TCP transports want to listen on IPv4.  We do the
            // inverse just for consistency and to prepare for when TCP might
            // actually use IPv6.
            //
            // So, if the current address is IPv4, we scan for an IPv6 address on
            // another interface of the same name.  If the current address is IPv6,
            // we for an IPv4 address.
            //
            for (uint32_t j = 0; j < m_liveInterfaces.size(); ++j) {
                if (m_liveInterfaces[i].m_multicastMDNSsockFd == -1 ||
                    m_liveInterfaces[j].m_interfaceName != m_liveInterfaces[i].m_interfaceName) {
                    continue;
                }
                if (haveIPv4address == false && m_liveInterfaces[j].m_address.IsIPv4()) {
                    QCC_DbgPrintf(("IpNameServiceImpl::SendOutboundMessageQuietly(): Interface %d. has IPv4 counterpart %d.", i, j));
                    haveIPv4address = true;
                    ipv4address = m_liveInterfaces[j].m_address;
                    unicastPortv4 = m_liveInterfaces[j].m_unicastPort;
                    break;
                }

                if (haveIPv6address == false && m_liveInterfaces[j].m_address.IsIPv6()) {
                    QCC_DbgPrintf(("IpNameServiceImpl::SendOutboundMessageQuietly(): Interface %d. has IPv6 counterpart %d.", i, j));
                    haveIPv6address = true;
                    ipv6address = m_liveInterfaces[j].m_address;
                    unicastPortv6 = m_liveInterfaces[j].m_unicastPort;
                    break;
                }
            }

            //
            // Do the version-specific rewriting of the addresses in this NS/MDNS message.
            //
            QCC_DbgPrintf(("IpNameServiceImpl::SendOutboundMessageQuietly(): Rewrite NS/MDNS packet %p", &(*packet)));
            RewriteVersionSpecific(msgVersion, packet, haveIPv4address, ipv4address, haveIPv6address, ipv6address,
                                   unicastPortv4, unicastPortv6);

            //
            // Send the protocol message described by the header, with its contained
            // rewritten is-at messages out on the socket that corresponds to the
            // live interface we chose for sending.  Note that the actual destination
            //
            QCC_DbgPrintf(("IpNameServiceImpl::SendOutboundMessageQuietly(): SendProtocolMessage()"));
            if (msgVersion == 2) {
                SendProtocolMessage(m_liveInterfaces[i].m_multicastMDNSsockFd, ipv4address, interfaceAddressPrefixLen,
                                    flags, interfaceIsIPv4, packet, i);
            } else if (m_liveInterfaces[i].m_multicastsockFd != -1) {
                SendProtocolMessage(m_liveInterfaces[i].m_multicastsockFd, ipv4address, interfaceAddressPrefixLen,
                                    flags, interfaceIsIPv4, packet, i);
            }
        }
    }
}

void IpNameServiceImpl::SendOutboundMessageActively(Packet packet, const qcc::IPAddress& localAddress)
{
    QCC_DbgPrintf(("IpNameServiceImpl::SendOutboundMessageActively()"));

    //
    // Make a note of what version this message is on, since there is a
    // difference in what information is there that will need to be passed down
    // in order to rewrite the addresses (see below).
    //
    uint32_t nsVersion, msgVersion;
    packet->GetVersion(nsVersion, msgVersion);

    //
    // We walk the list of live interfaces looking for those with IPv4 or IPv6
    // addresses, rewrite the messages as required for those interfaces and send
    // them out if they have been enabled.
    //
    QCC_DbgPrintf(("IpNameServiceImpl::SendOutboundMessageActively(): Walk interfaces"));

    for (uint32_t i = 0; (m_state == IMPL_RUNNING || m_terminal) && (i < m_liveInterfaces.size()); ++i) {
        if (packet->InterfaceIndexSet()) {
            int interfaceIndex = m_liveInterfaces[i].m_index;
            if (interfaceIndex != packet->GetInterfaceIndex()) {
                continue;
            }
            if (packet->AddressFamilySet()) {
                if (m_liveInterfaces[i].m_address.GetAddressFamily() != packet->GetAddressFamily()) {
                    continue;
                }
            }
        }
        QCC_DbgPrintf(("IpNameServiceImpl::SendOutboundMessageActively(): Checking out live interface %d. (\"%s\")",
                       i, m_liveInterfaces[i].m_interfaceName.c_str()));

        //
        // Don't bother to do anything if the socket FD isn't initialized, since
        // we wouldn't be able to send anyway.
        //

        if (m_liveInterfaces[i].m_multicastMDNSsockFd == -1) {
            QCC_DbgPrintf(("IpNameServiceImpl::SendOutboundMessageActively(): Interface %d. is not live", i));
            continue;
        }

        QCC_DbgPrintf(("IpNameServiceImpl::SendOutboundMessageActively(): Interface %d. is live", i));

        //
        // We have a candidate interface to send the message out on.  The
        // question is whether or not the current interface as indicated by the
        // interface name is on the list of requested interfaces for the
        // transport mask found in the message.  If it is not, we must not send
        // this message out the current interface.
        //
        // The requested interfaces are stored on a per-transport basis.  Each
        // transport can open a different list of interfaces, and these lists
        // are selected by the <transportIndex> which is derived from the
        // transport mask passed to the originating advertisement or discovery
        // operation.  The transport mask comes to us in the questions and
        // answers stored in the message (header).
        //
        // To keep things at least slightly simpler, if any of the questions or
        // answers in our message have a transport mask that refers to a
        // transport that, in turn, has either a wildcard or the current
        // specific interface opened, we approve this interface as one to which
        // the message can be sent.
        //
        // We have to be careful about sending messages from transports that
        // open a wildcard interface as well.  Wildcard means all interfaces,
        // but all interfaces really means all except for "special use"
        // interfaces like Wi-Fi Direct interfaces on Android.  We don't know
        // what interfaces are actually in use by the Wi-Fi Direct subsystem but
        // it does seem that any P2P-based interface will begin with the string
        // "p2p" as in "p2p0" or "p2p-p2p0-0".
        //
        bool interfaceApproved = false;
        if (msgVersion <= 1) {
            NSPacket nsPacket = NSPacket::cast(packet);
            //
            // Do we have any questions that need to go out on this interface?
            //
            for (uint8_t j = 0; j < nsPacket->GetNumberQuestions(); ++j) {
                WhoHas* whoHas;
                nsPacket->GetQuestion(j, &whoHas);

                //
                // Get the transport mask referred to by the current question (who-has)
                // and convert the mask into an index into the per-transport data.
                //
                TransportMask transportMask = whoHas->GetTransportMask();
                assert(transportMask != TRANSPORT_NONE && "IpNameServiceImpl::SendOutboundMessageActively(): TransportMask must always be set");

                uint32_t transportIndex = IndexFromBit(transportMask);
                assert(transportIndex < 16 && "IpNameServiceImpl::SendOutboundMessageActively(): Bad transport index");
                if (transportIndex >= 16) {
                    return;
                }

                //
                // If this interface is requested as an outbound interface for this
                // transport, we approve sending it over that interface.
                //
                if (InterfaceRequested(transportIndex, i)) {
                    interfaceApproved = true;
                    break;
                }
            }

            //
            // Do we have any answers that need to go out on this interface?
            //
            for (uint8_t j = 0; j < nsPacket->GetNumberAnswers(); ++j) {
                IsAt* isAt;
                nsPacket->GetAnswer(j, &isAt);

                TransportMask transportMask = isAt->GetTransportMask();
                assert(transportMask != TRANSPORT_NONE && "IpNameServiceImpl::SendOutboundMessageActively(): TransportMask must always be set");

                uint32_t transportIndex = IndexFromBit(transportMask);
                assert(transportIndex < 16 && "IpNameServiceImpl::SendOutboundMessageActively(): Bad transport index");
                if (transportIndex >= 16) {
                    return;
                }

                //
                // If this interface is requested as an outbound interface for this
                // transport, we approve sending it over that interface.
                //
                if (InterfaceRequested(transportIndex, i)) {
                    interfaceApproved = true;
                    break;
                }
            }
        } else {
            //version two

            MDNSPacket mdnspacket = MDNSPacket::cast(packet);
            MDNSResourceRecord* answer;

            if (mdnspacket->GetHeader().GetQRType() == MDNSHeader::MDNS_QUERY) {
                MDNSQuestion* question;
                if (mdnspacket->GetQuestion("_alljoyn._tcp.local.", &question)) {

                    //
                    // If this interface is requested as an outbound interface for this
                    // transport, we approve sending it over that interface.
                    //
                    if (InterfaceRequested(TRANSPORT_INDEX_TCP, i)) {
                        interfaceApproved = true;
                    }

                }
                if (mdnspacket->GetQuestion("_alljoyn._udp.local.", &question)) {

                    //
                    // If this interface is requested as an outbound interface for this
                    // transport, we approve sending it over that interface.
                    //
                    if (InterfaceRequested(TRANSPORT_INDEX_UDP, i)) {
                        interfaceApproved = true;
                    }

                }
            } else {
                if (mdnspacket->GetAnswer("_alljoyn._tcp.local.", MDNSResourceRecord::PTR, &answer)) {

                    //
                    // If this interface is requested as an outbound interface for this
                    // transport, we approve sending it over that interface.
                    //
                    if (InterfaceRequested(TRANSPORT_INDEX_TCP, i)) {
                        interfaceApproved = true;
                    }

                }
                if (mdnspacket->GetAnswer("_alljoyn._udp.local.", MDNSResourceRecord::PTR, &answer)) {

                    //
                    // If this interface is requested as an outbound interface for this
                    // transport, we approve sending it over that interface.
                    //
                    if (InterfaceRequested(TRANSPORT_INDEX_UDP, i)) {
                        interfaceApproved = true;
                    }

                }
            }
        }

        //
        // If no questions nor answers of our message need to go out, then we
        // don't do anything on this interface.
        //
        if (interfaceApproved == false) {
            QCC_DbgPrintf(("IpNameServiceImpl::SendOutboundMessageActively(): No questinos or answers for this interface"));
            continue;
        }

        //
        // When higher level code queues up messages, it doesn't know to what
        // interfaces and therefore over what source IP addresses we will be
        // using to send messages out on.  We expect our transport listeners to
        // be listening to the appropriate INADDR_ANY address, and that they are
        // relying on us to get the IP addressing information of the various
        // networks we are talking to correct when we send out address and port
        // information.  What this means is that we are going to rewrite any IP
        // addresses into is-at messages on the fly as we prepare to send them
        // out our sundry interfaces.  who-has messages don't include any source
        // addresses, so we can leave them as-is.
        //
        // The next thing we need to do is to pull out the IP address of the
        // current interface.  It may be either IPv4 or IPv6.
        //
        qcc::IPAddress ipv4address;
        uint16_t unicastPortv4 = 0;
        uint16_t unicastPortv6 = 0;
        bool haveIPv4address = m_liveInterfaces[i].m_address.IsIPv4();
        if (haveIPv4address) {
            ipv4address = m_liveInterfaces[i].m_address;
            unicastPortv4 = m_liveInterfaces[i].m_unicastPort;
            QCC_DbgPrintf(("IpNameServiceImpl::SendOutboundMessageActively(): Interface %d. is IPv4", i));
        }
        bool interfaceIsIPv4 = haveIPv4address;

        qcc::IPAddress ipv6address;
        bool haveIPv6address = m_liveInterfaces[i].m_address.IsIPv6();
        if (haveIPv6address) {
            ipv6address = m_liveInterfaces[i].m_address;
            unicastPortv6 = m_liveInterfaces[i].m_unicastPort;
            QCC_DbgPrintf(("IpNameServiceImpl::SendOutboundMessageActively(): Interface %d. is IPv6", i));
        }

        //
        // While we're here pulling out IP addresses, take the time to get the
        // network address prefix length (cf. net mask) and flags for the
        // interface.  We'll need to pass them on down to the method that does
        // the sending so it can figure out subnet directed broadcast addresses
        // if it needs to.
        //
        uint32_t interfaceAddressPrefixLen = m_liveInterfaces[i].m_prefixlen;
        uint32_t flags = m_liveInterfaces[i].m_flags;

        //
        // Each interface in our list is going to have either an IPv4 or an IPv6
        // address.  When we send the message, we want to send out both flavors
        // (Ipv4 and IPv6) over each interface since we want to maximize the
        // possibility that clients will actually receive this information
        // (i.e. we send IPv4 addressing over an IPv6 packet).  This is because
        // the probability to get a name service packet out is actually greater
        // over IPv6, but TCP transports want to listen on IPv4.  We do the
        // inverse just for consistency and to prepare for when TCP might
        // actually use IPv6.
        //
        // So, if the current address is IPv4, we scan for an IPv6 address on
        // another interface of the same name.  If the current address is IPv6,
        // we for an IPv4 address.
        //
        for (uint32_t j = 0; j < m_liveInterfaces.size(); ++j) {
            if (m_liveInterfaces[i].m_multicastMDNSsockFd == -1 ||
                m_liveInterfaces[j].m_interfaceName != m_liveInterfaces[i].m_interfaceName) {
                continue;
            }
            if (haveIPv4address == false && m_liveInterfaces[j].m_address.IsIPv4()) {
                QCC_DbgPrintf(("IpNameServiceImpl::SendOutboundMessageActively(): Interface %d. has IPv4 counterpart %d.", i, j));
                haveIPv4address = true;
                ipv4address = m_liveInterfaces[j].m_address;
                unicastPortv4 = m_liveInterfaces[j].m_unicastPort;
                break;
            }

            if (haveIPv6address == false && m_liveInterfaces[j].m_address.IsIPv6()) {
                QCC_DbgPrintf(("IpNameServiceImpl::SendOutboundMessageActively(): Interface %d. has IPv6 counterpart %d.", i, j));
                haveIPv6address = true;
                ipv6address = m_liveInterfaces[j].m_address;
                unicastPortv6 = m_liveInterfaces[j].m_unicastPort;
                break;
            }
        }

        //
        // At this point, we are ready to multicast out an interface and we know
        // both of our IPv4 and IPv6 addresses if they exist.  Now, we have to
        // walk the list of answer (is-at) messages and rewrite the provided addresses
        // that will correspond to the interface we are sending the message out
        // of.  Recall that until this point, nobody knew the addresses that the
        // message was going out over.  Question (who-has) messages don't have any
        // address information so we don't have to touch them.
        //
        //
        // Do the version-specific rewriting of the addresses in this NS/MDNS packet.
        //
        RewriteVersionSpecific(msgVersion, packet, haveIPv4address, ipv4address, haveIPv6address, ipv6address, unicastPortv4, unicastPortv6);

        //
        // Send the protocol message described by the header, with its contained
        // rewritten is-at messages out on the socket that corresponds to the
        // live interface we approved for sending.
        //
        if (msgVersion == 2) {
            SendProtocolMessage(m_liveInterfaces[i].m_multicastMDNSsockFd, ipv4address, interfaceAddressPrefixLen,
                                flags, interfaceIsIPv4, packet, i, localAddress);
        } else if (m_liveInterfaces[i].m_multicastsockFd != -1) {
            SendProtocolMessage(m_liveInterfaces[i].m_multicastsockFd, ipv4address, interfaceAddressPrefixLen,
                                flags, interfaceIsIPv4, packet, i, localAddress);
        }
    }
}

void IpNameServiceImpl::SendOutboundMessages(void)
{
    QCC_DbgPrintf(("IpNameServiceImpl::SendOutboundMessages()"));
    int count =  m_outbound.size();
    //
    // Send any messages we have queued for transmission.  We expect to be
    // called with the mutex locked so we can wander around in the various
    // protected data structures freely.
    //
    while ((count) && (m_state == IMPL_RUNNING || m_terminal)) {

        count--;
        //
        // Pull a message off of the outbound queue.  What we get is a
        // header object that will tie together a number of "question"
        // (who-has) objects and a number of "answer" (is-at) objects.
        //
        Packet packet = m_outbound.front();
        //
        // We have the concept of quiet advertisements that imply quiet
        // (unicast) responses.  If we have a quiet response, we know because a
        // destination address will have been set in the header.
        //
        if (packet->DestinationSet()) {
            SendOutboundMessageQuietly(packet);
        } else {
            SendOutboundMessageActively(packet);
        }

        //
        // The current message has been sent to any and all of interfaces that
        // make sense, so we can discard it and loop back for another.
        //
        m_outbound.pop_front();

        // This is to limit the number of name service messages that
        // can be sent out on the network for any given amount of time; which
        // is good for preventing our users from trying to advertise zillions
        // of names and flooding the net.
        //
        m_mutex.Unlock();
        qcc::Sleep(rand() % 128);
        m_mutex.Lock();

    }
}

void* IpNameServiceImpl::Run(void* arg)
{
    QCC_DbgPrintf(("IpNameServiceImpl::Run()"));

    //
    // This method is executed by the name service main thread and becomes the
    // center of the name service universe.  All incoming and outgoing messages
    // percolate through this thread because of the way we have to deal with
    // interfaces coming up and going down underneath us in a mobile
    // environment.  See the "Long Sidebar" comment above for some details on
    // the pain this has caused.
    //
    // Ultimately, this means we have a number of sockets open that correspond
    // to the "live" interfaces we are listening to.  We have to listen to all
    // of these sockets in what amounts to a select() below.  That means we
    // have live FDs waiting in the select.  On the other hand, we want to be
    // responsive in the case of a user turning on wireless and immediately
    // doing a Locate().  This requirement implies that we need to update the
    // interface state whenever we do a Locate.  This Locate() will be done in
    // the context of a user thread.  So we have a requirement that we avoid
    // changing the state of the FDs in another thread and the requirement
    // that we change the state of the FDs when the user wants to Locate().
    // Either we play synchronization games and distribute our logic or do
    // everything here.  Because it is easier to manage the process in one
    // place, we have all messages gonig through this thread.
    //
    size_t bufsize = NS_MESSAGE_MAX;
    uint8_t* buffer = new uint8_t[bufsize];

    //
    // Instantiate an event that fires after one second, and once per second
    // thereafter.  Used to drive protocol maintenance functions, especially
    // dealing with interface state changes.
    //
    const uint32_t MS_PER_SEC = 1000;
    qcc::Event timerEvent(MS_PER_SEC, MS_PER_SEC);

    std::set<uint32_t> networkRefreshSet;
    CreateUnicastSocket(qcc::QCC_AF_INET);
    CreateUnicastSocket(qcc::QCC_AF_INET6);
    qcc::Event unicastIPv4Event(m_ipv4UnicastSockFd, qcc::Event::IO_READ, false);
    qcc::Event unicastIPv6Event(m_ipv6UnicastSockFd, qcc::Event::IO_READ, false);

    qcc::SocketFd networkEventFd = -1;
#ifndef QCC_OS_GROUP_WINDOWS
    networkEventFd = qcc::NetworkEventSocket();
    qcc::Event networkEvent(networkEventFd, qcc::Event::IO_READ, false);
#else
    qcc::Event networkEvent(true);
#endif

    qcc::Timespec tNow, tLastLazyUpdate;
    GetTimeNow(&tLastLazyUpdate);

    m_mutex.Lock();
    while ((m_state == IMPL_RUNNING) || (m_state == IMPL_STOPPING) || m_terminal) {
        //
        // If we are shutting down, we need to make sure that we send out the
        // terminal is-at messages that correspond to a CancelAdvertiseName for
        // any of the names we are advertising.  These messages are queued while
        // handling the thread stop event (below) and m_terminal is set to true.
        // So, if the thread has been asked to stop and stopEvent is still set,
        // run through the loop, so the messages can be queued and m_terminal
        // can be set to true.
        // The first time through the loop in which we find the m_outbound list
        // empty it means that all of the terminal messages have been sent and
        // we can exit.  So if we find m_terminal true and m_outbound.empty()
        // true, we break out of the loop and exit.
        //
        if (m_terminal && m_outbound.empty()) {
            QCC_DbgPrintf(("IpNameServiceImpl::Run(): m_terminal && m_outbound.empty() -> m_terminal = false"));
            m_terminal = false;
            break;
        }

        GetTimeNow(&tNow);

        //
        // In order to pass the Android Compatibility Test, we need to be able
        // to enable and disable communication with the outside world.  Enabling
        // is straightforward enough, but when we disable, we need to be careful
        // about turning things off before we've sent out all possibly queued
        // packets.
        //
        if (m_doEnable) {
            m_enabled = true;
            m_doEnable = false;
        }

        if (m_doDisable && m_outbound.empty()) {
            QCC_DbgPrintf(("IpNameServiceImpl::Run(): m_doDisable && m_outbound.empty() -> m_enabled = false"));
            m_enabled = false;
            m_doDisable = false;
        }

        //
        // We need to figure out which interfaces we can send and receive
        // protocol messages over.  On one hand, we don't want to get carried
        // away with multicast group joins and leaves since we could get tangled
        // up in IGMP rate limits.  On the other hand we want to do this often
        // enough to appear responsive to the user when she moves into proximity
        // with another device.
        //
        // Some quick measurements indicate that a Linux box can take about 15
        // seconds to associate, Windows and Android about 5 seconds.  Based on
        // the lower limits, it won't do much good to lazy update faster than
        // about once every five seconds; so we take that as an upper limit on
        // how often we allow a lazy update.  On the other hand, we want to
        // make sure we do a lazy update at least every 15 seconds.  We define
        // a couple of constants, LAZY_UPDATE_{MAX,MIN}_INTERVAL to allow this
        // range.
        //
        // What drives the middle ground between MAX and MIN timing?  The
        // presence or absence of FindAdvertisement() and AdvertiseName()
        // calls.  If the application is poked by an impatient user who "knows"
        // she should be able to connect, she may arrange to send out a
        // FindAdvertiseName() or AdvertiseName().  This is indicated to us by a
        // message on the m_outbound queue.
        //
        // So there are three basic cases which cause us to rn the lazy updater:
        //
        //     1) If m_forceLazyUpdate is true, some major configuration change
        //        has happened and we need to update no matter what.
        //
        //     2) If a message is found on the outbound queue, we need to do a
        //        lazy update if LAZY_UPDATE_MIN_INTERVAL has passed since the
        //        last update.
        //
        //     3) If LAZY_UPDATE_MAX_INTERVAL has elapsed since the last lazy
        //        update, we need to update.
        //
        if (m_forceLazyUpdate) {
            QCC_DbgPrintf(("IpNameServiceImpl::Run(): LazyUpdateInterfaces()"));
            LazyUpdateInterfaces(networkRefreshSet);
            networkRefreshSet.clear();
            tLastLazyUpdate = tNow;
            m_forceLazyUpdate = false;
        }
        SendOutboundMessages();

        //
        // Now, worry about what to do next.  Create a set of events to wait on.
        // We always wait on the stop event, the timer event and the event used
        // to signal us when an outging message is queued or a forced wakeup for
        // a lazy update is done.
        //
        vector<qcc::Event*> checkEvents, signaledEvents;
        checkEvents.push_back(&stopEvent);
        checkEvents.push_back(&timerEvent);
        checkEvents.push_back(&m_wakeEvent);
        checkEvents.push_back(&networkEvent);
        checkEvents.push_back(&unicastIPv4Event);
        checkEvents.push_back(&unicastIPv6Event);

        //
        // We also need to wait on events from all of the sockets that
        // correspond to the "live" interfaces we need to listen for inbound
        // multicast messages on.
        //
        for (uint32_t i = 0; i < m_liveInterfaces.size(); ++i) {
            if (m_liveInterfaces[i].m_multicastMDNSsockFd != -1) {
                checkEvents.push_back(m_liveInterfaces[i].m_multicastMDNSevent);
            }
            if (m_liveInterfaces[i].m_multicastsockFd != -1) {
                checkEvents.push_back(m_liveInterfaces[i].m_multicastevent);
            }
        }

        //
        // We are going to go to sleep for possibly as long as a second, so
        // we definitely need to release other (user) threads that might
        // be waiting to talk to us.
        //
        m_mutex.Unlock();

        //
        // Wait for something to happen.  if we get an error, there's not
        // much we can do about it but bail.
        //
        QStatus status = qcc::Event::Wait(checkEvents, signaledEvents);
        if (status != ER_OK && status != ER_TIMEOUT) {
            QCC_LogError(status, ("IpNameServiceImpl::Run(): Event::Wait(): Failed"));
            m_mutex.Lock();
            break;
        }


        //
        // Loop over the events for which we expect something has happened
        //
        for (vector<qcc::Event*>::iterator i = signaledEvents.begin(); i != signaledEvents.end(); ++i) {
            if (*i == &stopEvent) {
                QCC_DbgPrintf(("IpNameServiceImpl::Run(): Stop event fired"));

                //
                // We heard the stop event, so reset it.  Our contract is that once
                // we've heard this event, we have to exit the run routine fairly
                // quickly.  We can take some time to clean up, but there will be
                // someone else eventually blocked waiting for us to exit, so we
                // can't get carried away.
                //
                stopEvent.ResetEvent();

                //
                // What we need to do is to send out is-at messages telling
                // anyone interested in our names that they are no longer valid.
                // This is a fairly complicated process that can involve sending
                // multiple packets out multiple interfaces, so we clearly don't
                // want to duplicate code here to make it all happen.  We use a
                // special case of normal operation to prevent new requests from
                // being queued, issue our own terminal requests corresponding to
                // the is-at messages metioned above, and then we run until they
                // are all processed and then we exit.
                //
                // Calling Retransmit(index, true, false) will queue the desired
                // terminal is-at messages from the given transport on the
                // m_outbound list.  To ensure that they are sent before we
                // exit, we set m_terminal to true.  We will have set m_state to
                // IMPL_STOPPING in IpNameServiceImpl::Stop.  This stops new
                // external requests from being acted upon.  We then continue in
                // our loop until the outbound queue is empty and then exit the
                // run routine (above).
                //
                for (uint32_t index = 0; index < N_TRANSPORTS; ++index) {
                    Retransmit(index, true, false, qcc::IPEndpoint("0.0.0.0", 0), TRANSMIT_V0_V1, MaskFromIndex(index));
                    Retransmit(index, true, false, qcc::IPEndpoint("0.0.0.0", 0), TRANSMIT_V2, TRANSPORT_TCP | TRANSPORT_UDP);
                }
                m_terminal = true;
                break;
            } else if (*i == &timerEvent) {
                // QCC_DbgPrintf(("IpNameServiceImpl::Run(): Timer event fired"));
                //
                // This is an event that fires every second to give us a chance
                // to do any protocol maintenance, like retransmitting queued
                // advertisements.
                //
                DoPeriodicMaintenance();
            } else if (*i == &m_wakeEvent) {
                QCC_DbgPrintf(("IpNameServiceImpl::Run(): Wake event fired"));
                //
                // This is an event that fires whenever a message has been
                // queued on the outbound name service message queue.  We
                // always check the queue whenever we run through the loop,
                // (it'll happen before we sleep again) but we do have to reset
                // it.
                //
                m_wakeEvent.ResetEvent();
            } else if (*i == &networkEvent) {
                QCC_DbgPrintf(("IpNameServiceImpl::Run(): Network event fired"));
#ifndef QCC_OS_GROUP_WINDOWS
                NetworkEventType eventType = qcc::NetworkEventReceive(networkEventFd, networkRefreshSet);
                if (eventType == QCC_RTM_DELADDR) {
                    m_forceLazyUpdate = true;
                }
                if (eventType == QCC_RTM_NEWADDR) {
                    m_forceLazyUpdate = true;
                    m_refreshAdvertisements = true;
                }
#else
                networkEvent.ResetEvent();
                m_forceLazyUpdate = true;
                m_refreshAdvertisements = true;
#endif
            } else {
                QCC_DbgPrintf(("IpNameServiceImpl::Run(): Socket event fired"));
                //
                // This must be activity on one of our multicast listener sockets.
                //
                qcc::SocketFd sockFd = (*i)->GetFD();

                QCC_DbgPrintf(("IpNameServiceImpl::Run(): Call qcc::RecvFrom()"));

                qcc::IPAddress remoteAddress, localAddress;
                uint16_t remotePort;
                size_t nbytes;
                int32_t localInterfaceIndex;

                QStatus status = qcc::RecvWithAncillaryData(sockFd, remoteAddress, remotePort, localAddress,
                                                            buffer, bufsize, nbytes, localInterfaceIndex);

                if (status != ER_OK) {
                    //
                    // We have a RecvFrom error.  We want to avoid states where
                    // we get repeated read errors and just end up in an
                    // infinite loop getting errors sucking up all available
                    // CPU, so we make sure we sleep for at least a short time
                    // after detecting the error.
                    //
                    // Our basic strategy is to hope that this is a transient
                    // error, or one that will be recovered at the next lazy
                    // update.  We don't want to blindly force a lazy update
                    // or we may get into an infinite lazy update loop, so
                    // the worst that can happen is that we introduce a short
                    // delay here in our handler whenever we detect an error.
                    //
                    // On Windows ER_WOULBLOCK can be expected because it takes
                    // an initial call to recv to determine if the socket is readable.
                    //
                    if (status != ER_WOULDBLOCK) {
                        QCC_LogError(status, ("IpNameServiceImpl::Run(): qcc::RecvFrom(%d, ...): Failed", sockFd));
                        qcc::Sleep(1);
                    }
                    continue;
                }

                QCC_DbgHLPrintf(("IpNameServiceImpl::Run(): Got IPNS message from \"%s\"", remoteAddress.ToString().c_str()));

                // Find out the destination port and interface index for this message.
                uint16_t recvPort = -1;
                int32_t ifIndex = -1;
                bool destIsIPv4Local = false;
                bool destIsIPv6Local = false;
                String ifName;

                for (uint32_t i = 0; i < m_liveInterfaces.size(); ++i) {

                    if (m_liveInterfaces[i].m_multicastMDNSsockFd == sockFd) {
                        recvPort = m_liveInterfaces[i].m_multicastMDNSPort;
                        ifIndex = m_liveInterfaces[i].m_index;
                        ifName = m_liveInterfaces[i].m_interfaceName;
                    }
                    if (m_liveInterfaces[i].m_multicastsockFd == sockFd) {
                        recvPort = m_liveInterfaces[i].m_multicastPort;
                        ifIndex = m_liveInterfaces[i].m_index;
                        ifName = m_liveInterfaces[i].m_interfaceName;
                    }

                    if (!destIsIPv4Local && m_liveInterfaces[i].m_address.IsIPv4()
                        && localAddress == m_liveInterfaces[i].m_address) {
                        destIsIPv4Local = true;
                        recvPort = m_liveInterfaces[i].m_unicastPort;
                        ifIndex =  m_liveInterfaces[i].m_index;
                    }

                    if (!destIsIPv6Local && m_liveInterfaces[i].m_address.IsIPv6()
                        && localAddress == m_liveInterfaces[i].m_address) {
                        destIsIPv6Local = true;
                        recvPort = m_liveInterfaces[i].m_unicastPort;
                        ifIndex =  m_liveInterfaces[i].m_index;
                    }
                }

                if (recvPort != -1 && ifIndex != -1) {
                    QCC_DbgHLPrintf(("Processing packet on interface index %d that was received on index %d from %s:%u to %s:%u",
                                     ifIndex, localInterfaceIndex, remoteAddress.ToString().c_str(), remotePort, localAddress.ToString().c_str(), recvPort));
                }
                if (ifIndex != -1 && !destIsIPv4Local && ifIndex != localInterfaceIndex) {
                    QCC_DbgHLPrintf(("Ignoring non-unicast or unexpected packet that was received on a different interface"));
                    continue;
                }
                //
                // We got a message over the multicast channel.  Deal with it.
                //
                if (recvPort != -1 && ifIndex != -1) {
                    qcc::IPEndpoint endpoint(remoteAddress, remotePort);
                    HandleProtocolMessage(buffer, nbytes, endpoint, recvPort, ifIndex, localAddress);
                }
            }
        }
        m_mutex.Lock();
    }
    m_mutex.Unlock();

    // We took the time to send out a final
    // advertisement(s) above, indicating that we are going away.
    // Clear live interfaces and exit.
    ClearLiveInterfaces();

    if (networkEventFd != -1) {
        qcc::Close(networkEventFd);
    }

    delete [] buffer;
    return 0;
}

void IpNameServiceImpl::GetResponsePackets(std::list<Packet>& packets, bool quietly, const qcc::IPEndpoint destination, uint8_t type,
                                           TransportMask completeTransportMask, const int32_t interfaceIndex, const qcc::AddressFamily family)
{
    m_mutex.Lock();
    bool tcpProcessed = false;
    bool udpProcessed = false;
    for (uint32_t transportIndex = 0; transportIndex < N_TRANSPORTS; ++transportIndex) {
        if ((type & TRANSMIT_V2) && !m_advertised[transportIndex].empty()) {
            MDNSSenderRData senderRData;
            MDNSResourceRecord refRecord("sender-info." + m_guid + ".local.", MDNSResourceRecord::TXT, MDNSResourceRecord::INTERNET, 120, &senderRData);

            MDNSARData addrRData;
            MDNSResourceRecord aRecord(m_guid + ".local.", MDNSResourceRecord::A, MDNSResourceRecord::INTERNET, 120, &addrRData);

            MDNSAAAARData aaaaRData;
            MDNSResourceRecord aaaaRecord(m_guid + ".local.", MDNSResourceRecord::AAAA, MDNSResourceRecord::INTERNET, 120, &aaaaRData);
            uint32_t aaaaRecordSize = aaaaRecord.GetSerializedSize();

            int32_t id = IncrementAndFetch(&INCREMENTAL_PACKET_ID);

            MDNSHeader mdnsHeader(id, MDNSHeader::MDNS_RESPONSE);

            MDNSPtrRData ptrRDataTcp;
            ptrRDataTcp.SetPtrDName(m_guid + "._alljoyn._tcp.local.");
            MDNSResourceRecord ptrRecordTcp("_alljoyn._tcp.local.", MDNSResourceRecord::PTR, MDNSResourceRecord::INTERNET, 120, &ptrRDataTcp);

            MDNSSrvRData srvRDataTcp(1 /*priority */, 1 /* weight */,
                                     m_reliableIPv4Port[TRANSPORT_INDEX_TCP] /* port */, m_guid + ".local." /* target */);
            MDNSResourceRecord srvRecordTcp(m_guid + "._alljoyn._tcp.local.", MDNSResourceRecord::SRV, MDNSResourceRecord::INTERNET, 120, &srvRDataTcp);

            MDNSTextRData txtRDataTcp;

            MDNSPtrRData ptrRDataUdp;
            ptrRDataUdp.SetPtrDName(m_guid + "._alljoyn._udp.local.");
            MDNSResourceRecord ptrRecordUdp("_alljoyn._udp.local.", MDNSResourceRecord::PTR, MDNSResourceRecord::INTERNET, 120, &ptrRDataUdp);

            MDNSSrvRData srvRDataUdp(1 /*priority */, 1 /* weight */,
                                     m_unreliableIPv4Port[TRANSPORT_INDEX_UDP] /* port */, m_guid + ".local." /* target */);
            MDNSResourceRecord srvRecordUdp(m_guid + "._alljoyn._udp.local.", MDNSResourceRecord::SRV, MDNSResourceRecord::INTERNET, 120, &srvRDataUdp);

            MDNSTextRData txtRDataUdp;

            MDNSAdvertiseRData advertiseRData;

            MDNSResourceRecord advertiseRecord("advertise." + m_guid + ".local.", MDNSResourceRecord::TXT, MDNSResourceRecord::INTERNET, 120, &advertiseRData);

            MDNSPacket pilotPacket;
            pilotPacket->SetHeader(mdnsHeader);
            pilotPacket->SetVersion(2, 2);

            if (m_reliableIPv6Port[TRANSPORT_INDEX_TCP]) {
                txtRDataTcp.SetValue("r6port", m_reliableIPv6Port[TRANSPORT_INDEX_TCP]);
            }
            MDNSResourceRecord txtRecordTcp(m_guid + "._alljoyn._tcp.local.", MDNSResourceRecord::TXT, MDNSResourceRecord::INTERNET, 120, &txtRDataTcp);

            if (m_unreliableIPv6Port[TRANSPORT_INDEX_UDP]) {
                txtRDataUdp.SetValue("u6port", m_unreliableIPv6Port[TRANSPORT_INDEX_UDP]);
            }

            MDNSResourceRecord txtRecordUdp(m_guid + "._alljoyn._udp.local.", MDNSResourceRecord::TXT, MDNSResourceRecord::INTERNET, 120, &txtRDataUdp);

            pilotPacket->AddAdditionalRecord(advertiseRecord);
            pilotPacket->AddAdditionalRecord(refRecord);
            pilotPacket->AddAdditionalRecord(aRecord);
            if (quietly) {
                pilotPacket->SetDestination(destination);
            } else {
                pilotPacket->ClearDestination();
                if (interfaceIndex != -1) {
                    pilotPacket->SetInterfaceIndex(interfaceIndex);
                }
                if (family != qcc::QCC_AF_UNSPEC) {
                    pilotPacket->SetAddressFamily(family);
                }
            }

            MDNSResourceRecord* advRecord;
            pilotPacket->GetAdditionalRecord("advertise.*", MDNSResourceRecord::TXT, MDNSTextRData::TXTVERS, &advRecord);
            MDNSAdvertiseRData* advRData = static_cast<MDNSAdvertiseRData*>(advRecord->GetRData());

            MDNSResourceRecord* refRecord1;
            pilotPacket->GetAdditionalRecord("sender-info.*", MDNSResourceRecord::TXT, MDNSTextRData::TXTVERS, &refRecord1);
            MDNSSenderRData* refRData = static_cast<MDNSSenderRData*>(refRecord1->GetRData());

            refRData->SetSearchID(id);
            packets.push_back(Packet::cast(pilotPacket));

            TransportMask transportMaskArr[3] = { TRANSPORT_TCP, TRANSPORT_UDP, TRANSPORT_TCP | TRANSPORT_UDP };

            if ((transportIndex == IndexFromBit(TRANSPORT_TCP) && tcpProcessed)  ||
                (transportIndex == IndexFromBit(TRANSPORT_UDP) && udpProcessed)) {
                continue;
            }
            for (int i = 0; i < 3; i++) {
                TransportMask tm = transportMaskArr[i];
                if (completeTransportMask == TRANSPORT_TCP) {
                    if (tm == TRANSPORT_UDP) {
                        continue;
                    }
                } else if (completeTransportMask == TRANSPORT_UDP) {
                    if (tm == TRANSPORT_TCP) {
                        continue;
                    }
                } else if (completeTransportMask != (TRANSPORT_TCP | TRANSPORT_UDP)) {
                    continue;
                }

                set<String> advertising = GetAdvertising(tm);
                int count = 0;
                for (set<qcc::String>::iterator i = advertising.begin(); i != advertising.end(); ++i) {
                    QCC_DbgPrintf(("IpNameServiceImpl::GetResponsePackets(): Accumulating \"%s\"", (*i).c_str()));

                    //
                    // It is possible that we have accumulated more advertisements than will
                    // fit in a UDP IpNameServiceImpl packet.  A name service is-at message is going
                    // to consist of a header and its answer section, which is made from an
                    // IsAt object.  We first ask both of these objects to return their size
                    // so we know how much space is committed already.  Note that we ask the
                    // header for its max possible size since the header may be modified to
                    // add actual IPv4 and IPv6 addresses when it is sent.
                    //
                    size_t currentSize = packets.back()->GetSerializedSize();

                    //
                    // This isn't terribly elegant, but we don't know the IP address(es)
                    // over which the message will be sent.  These are added in the loop
                    // that actually does the packet sends, with the interface addresses
                    // dynamically added onto the message.  We have no clue here if an IPv4
                    // or IPv6 or both flavors of address will exist on a given interface,
                    // nor how many interfaces there are.  All we can do here is to assume
                    // the worst case for the size (both exist) and add the 20 bytes (four
                    // for IPv4, sixteen for IPv6) that the addresses may consume in the
                    // final packet.
                    //
                    currentSize += aaaaRecordSize;

                    MDNSAdvertiseRData currentAdvert;
                    currentAdvert.SetUniqueCount(advRData->GetUniqueCount());
                    if (!count) {
                        currentAdvert.SetTransport(tm);
                    }
                    currentAdvert.SetValue("name", *i);
                    uint32_t currentAdvertSize = currentAdvert.GetSerializedSize() - 2;
                    //
                    // We cheat a little in order to avoid a string copy and use our
                    // knowledge that names are stored as a byte count followed by the
                    // string bytes.  If the current name won't fit into the currently
                    // assembled message, we need to flush the current message and start
                    // again.
                    //
                    if (currentSize + currentAdvertSize > NS_MESSAGE_MAX) {
                        QCC_DbgPrintf(("IpNameServiceImpl::GetResponsePackets(): Message is full"));
                        QCC_DbgPrintf(("IpNameServiceImpl::GetResponsePackets(): Sending partial list"));
                        id = IncrementAndFetch(&INCREMENTAL_PACKET_ID);
                        mdnsHeader.SetId(id);
                        MDNSPacket additionalPacket;
                        additionalPacket->SetHeader(mdnsHeader);

                        if ((tm & TRANSPORT_TCP) && (m_reliableIPv4Port[TRANSPORT_INDEX_TCP] || m_reliableIPv6Port[TRANSPORT_INDEX_TCP])) {
                            MDNSResourceRecord txtRecordTcp(m_guid + "._alljoyn._tcp.local.", MDNSResourceRecord::TXT, MDNSResourceRecord::INTERNET, 120, &txtRDataTcp);
                            additionalPacket->AddAnswer(ptrRecordTcp);
                            additionalPacket->AddAnswer(srvRecordTcp);
                            additionalPacket->AddAnswer(txtRecordTcp);
                        }

                        if (tm & TRANSPORT_UDP && (m_unreliableIPv4Port[TRANSPORT_INDEX_UDP] || m_unreliableIPv6Port[TRANSPORT_INDEX_UDP])) {
                            MDNSResourceRecord txtRecordUdp(m_guid + "._alljoyn._udp.local.", MDNSResourceRecord::TXT, MDNSResourceRecord::INTERNET, 120, &txtRDataUdp);
                            additionalPacket->AddAnswer(ptrRecordUdp);
                            additionalPacket->AddAnswer(srvRecordUdp);
                            additionalPacket->AddAnswer(txtRecordUdp);
                        }

                        additionalPacket->AddAdditionalRecord(advertiseRecord);
                        additionalPacket->AddAdditionalRecord(refRecord);
                        additionalPacket->AddAdditionalRecord(aRecord);
                        additionalPacket->SetVersion(2, 2);
                        additionalPacket->GetAdditionalRecord("advertise.*", MDNSResourceRecord::TXT, &advRecord);
                        advRData = static_cast<MDNSAdvertiseRData*>(advRecord->GetRData());

                        additionalPacket->GetAdditionalRecord("sender-info.*", MDNSResourceRecord::TXT, &refRecord1);
                        refRData = static_cast<MDNSSenderRData*>(refRecord1->GetRData());
                        advRData->Reset();
                        advRData->SetTransport(tm);
                        advRData->SetValue("name", *i);
                        refRData->SetSearchID(id);
                        if (quietly) {
                            additionalPacket->SetDestination(destination);
                        } else {
                            additionalPacket->ClearDestination();
                            if (interfaceIndex != -1) {
                                additionalPacket->SetInterfaceIndex(interfaceIndex);
                            }
                            if (family != qcc::QCC_AF_UNSPEC) {
                                additionalPacket->SetAddressFamily(family);
                            }
                        }
                        packets.push_back(Packet::cast(additionalPacket));
                        count = 1;
                    } else {
                        QCC_DbgPrintf(("IpNameServiceImpl::GetResponsePackets(): Message has room.  Adding \"%s\"", (*i).c_str()));
                        MDNSResourceRecord* answer;
                        bool tcpAnswer = MDNSPacket::cast(packets.back())->GetAnswer("_alljoyn._tcp.local.", MDNSResourceRecord::PTR, &answer);
                        bool udpAnswer = MDNSPacket::cast(packets.back())->GetAnswer("_alljoyn._udp.local.", MDNSResourceRecord::PTR, &answer);
                        if (!udpAnswer && (tm & TRANSPORT_UDP) && (m_unreliableIPv4Port[TRANSPORT_INDEX_UDP] || m_unreliableIPv6Port[TRANSPORT_INDEX_UDP])) {
                            MDNSPacket::cast(packets.back())->AddAnswer(ptrRecordUdp);
                            MDNSPacket::cast(packets.back())->AddAnswer(srvRecordUdp);
                            MDNSPacket::cast(packets.back())->AddAnswer(txtRecordUdp);
                        }
                        if (!tcpAnswer && (tm & TRANSPORT_TCP) && (m_reliableIPv4Port[TRANSPORT_INDEX_TCP] || m_reliableIPv6Port[TRANSPORT_INDEX_TCP])) {
                            MDNSPacket::cast(packets.back())->AddAnswer(ptrRecordTcp);
                            MDNSPacket::cast(packets.back())->AddAnswer(srvRecordTcp);
                            MDNSPacket::cast(packets.back())->AddAnswer(txtRecordTcp);
                        }
                        if (!count) {
                            advRData->SetTransport(tm);
                        }
                        advRData->SetValue("name", *i);
                        count++;
                    }
                }
                if (quietly) {
                    set<String> advertising_quietly = GetAdvertisingQuietly(tm);

                    for (set<qcc::String>::iterator i = advertising_quietly.begin(); i != advertising_quietly.end(); ++i) {
                        QCC_DbgPrintf(("IpNameServiceImpl::GetResponsePackets(): Accumulating (quiet) \"%s\"", (*i).c_str()));

                        size_t currentSize = packets.back()->GetSerializedSize();
                        currentSize += aaaaRecordSize;

                        MDNSAdvertiseRData currentAdvert;
                        currentAdvert.SetUniqueCount(advRData->GetUniqueCount());
                        if (!count) {
                            currentAdvert.SetTransport(tm);
                        }
                        advRData->SetValue("name", *i);
                        uint32_t currentAdvertSize = currentAdvert.GetSerializedSize() - 2;
                        if (currentSize + currentAdvertSize  > NS_MESSAGE_MAX) {
                            QCC_DbgPrintf(("IpNameServiceImpl::GetResponsePackets(): Message is full"));
                            QCC_DbgPrintf(("IpNameServiceImpl::GetResponsePackets(): Sending partial list"));

                            id = IncrementAndFetch(&INCREMENTAL_PACKET_ID);
                            mdnsHeader.SetId(id);
                            MDNSPacket additionalPacket;
                            additionalPacket->SetHeader(mdnsHeader);

                            if ((tm & TRANSPORT_TCP) && (m_reliableIPv4Port[TRANSPORT_INDEX_TCP] || m_reliableIPv6Port[TRANSPORT_INDEX_TCP])) {
                                if (m_reliableIPv6Port[TRANSPORT_INDEX_TCP]) {
                                    txtRDataTcp.SetValue("r6port", m_reliableIPv6Port[TRANSPORT_INDEX_TCP]);
                                }
                                MDNSResourceRecord txtRecordTcp(m_guid + "._alljoyn._tcp.local.", MDNSResourceRecord::TXT, MDNSResourceRecord::INTERNET, 120, &txtRDataTcp);
                                additionalPacket->AddAnswer(ptrRecordTcp);
                                additionalPacket->AddAnswer(srvRecordTcp);
                                additionalPacket->AddAnswer(txtRecordTcp);
                            }

                            if (tm & TRANSPORT_UDP && (m_unreliableIPv4Port[TRANSPORT_INDEX_UDP] || m_unreliableIPv6Port[TRANSPORT_INDEX_UDP])) {
                                if (m_unreliableIPv6Port[TRANSPORT_INDEX_UDP]) {
                                    txtRDataUdp.SetValue("u6port", m_unreliableIPv6Port[TRANSPORT_INDEX_UDP]);
                                }
                                MDNSResourceRecord txtRecordUdp(m_guid + "._alljoyn._udp.local.", MDNSResourceRecord::TXT, MDNSResourceRecord::INTERNET, 120, &txtRDataUdp);
                                additionalPacket->AddAnswer(ptrRecordUdp);
                                additionalPacket->AddAnswer(srvRecordUdp);
                                additionalPacket->AddAnswer(txtRecordUdp);
                            }

                            additionalPacket->AddAdditionalRecord(advertiseRecord);
                            additionalPacket->AddAdditionalRecord(refRecord);
                            additionalPacket->AddAdditionalRecord(aRecord);
                            additionalPacket->SetVersion(2, 2);
                            additionalPacket->GetAdditionalRecord("advertise.*", MDNSResourceRecord::TXT, &advRecord);
                            advRData = static_cast<MDNSAdvertiseRData*>(advRecord->GetRData());

                            additionalPacket->GetAdditionalRecord("sender-info.*", MDNSResourceRecord::TXT, &refRecord1);
                            refRData = static_cast<MDNSSenderRData*>(refRecord1->GetRData());
                            advRData->Reset();
                            advRData->SetTransport(tm);
                            advRData->SetValue("name", *i);
                            refRData->SetSearchID(id);
                            additionalPacket->SetDestination(destination);
                            packets.push_back(Packet::cast(additionalPacket));
                            count = 1;
                        } else {
                            MDNSResourceRecord* answer;
                            bool tcpAnswer = MDNSPacket::cast(packets.back())->GetAnswer("_alljoyn._tcp.local.", MDNSResourceRecord::PTR, &answer);
                            bool udpAnswer = MDNSPacket::cast(packets.back())->GetAnswer("_alljoyn._udp.local.", MDNSResourceRecord::PTR, &answer);
                            if (!udpAnswer && (tm & TRANSPORT_UDP) && (m_unreliableIPv4Port[TRANSPORT_INDEX_UDP] || m_unreliableIPv6Port[TRANSPORT_INDEX_UDP])) {
                                MDNSPacket::cast(packets.back())->AddAnswer(ptrRecordUdp);
                                MDNSPacket::cast(packets.back())->AddAnswer(srvRecordUdp);
                                MDNSPacket::cast(packets.back())->AddAnswer(txtRecordUdp);
                            }
                            if (!tcpAnswer && (tm & TRANSPORT_TCP) && (m_reliableIPv4Port[TRANSPORT_INDEX_TCP] || m_reliableIPv6Port[TRANSPORT_INDEX_TCP])) {
                                MDNSPacket::cast(packets.back())->AddAnswer(ptrRecordTcp);
                                MDNSPacket::cast(packets.back())->AddAnswer(srvRecordTcp);
                                MDNSPacket::cast(packets.back())->AddAnswer(txtRecordTcp);
                            }
                            if (!count) {
                                advRData->SetTransport(tm);
                            }
                            QCC_DbgPrintf(("IpNameServiceImpl::GetResponsePackets(): Message has room.  Adding (quiet) \"%s\"", (*i).c_str()));
                            advRData->SetValue("name", *i);
                            count++;
                        }
                    }
                }
            }
            tcpProcessed = true;
            udpProcessed = true;
        }
    }
    m_mutex.Unlock();
}

void IpNameServiceImpl::GetQueryPackets(std::list<Packet>& packets, const uint8_t type, const int32_t interfaceIndex, const qcc::AddressFamily family)
{
    m_mutex.Lock();
    for (uint32_t transportIndex = 0; transportIndex < N_TRANSPORTS; ++transportIndex) {
        if (m_enableV1 && (type & TRANSMIT_V0_V1) && !m_v0_v1_queries[transportIndex].empty()) {

            {
                uint32_t nQuerySent = 0;
                WhoHas whoHas;
                whoHas.SetVersion(0, 0);
                whoHas.SetTransportMask(MaskFromIndex(transportIndex));
                whoHas.SetTcpFlag(true);
                whoHas.SetUdpFlag(true);
                whoHas.SetIPv4Flag(true);

                NSPacket pilotPacket;
                pilotPacket->SetVersion(0, 0);
                pilotPacket->SetTimer(m_tDuration);
                pilotPacket->AddQuestion(whoHas);
                pilotPacket->ClearDestination();
                if (interfaceIndex != -1) {
                    pilotPacket->SetInterfaceIndex(interfaceIndex);
                }
                if (family != qcc::QCC_AF_UNSPEC) {
                    pilotPacket->SetAddressFamily(family);
                }
                packets.push_back(Packet::cast(pilotPacket));
                ++nQuerySent;

                WhoHas* pWhoHas;
                pilotPacket->GetQuestion(0, &pWhoHas);
                for (set<qcc::String>::const_iterator i = m_v0_v1_queries[transportIndex].begin(); i != m_v0_v1_queries[transportIndex].end(); ++i) {
                    size_t currentSize = packets.back()->GetSerializedSize();
                    currentSize += 20;
                    if (currentSize + 1 + i->size() > NS_MESSAGE_MAX) {
                        QCC_DbgPrintf(("IpNameServiceImpl::GetQueryPackets(): Resetting current list"));
                        NSPacket additionalPacket;
                        whoHas.Reset();
                        whoHas.AddName(*i);
                        additionalPacket->SetVersion(0, 0);
                        additionalPacket->SetTimer(m_tDuration);
                        additionalPacket->AddQuestion(whoHas);
                        if (interfaceIndex != -1) {
                            additionalPacket->SetInterfaceIndex(interfaceIndex);
                        }
                        if (family != qcc::QCC_AF_UNSPEC) {
                            additionalPacket->SetAddressFamily(family);
                        }
                        packets.push_back(Packet::cast(additionalPacket));
                        additionalPacket->GetQuestion(0, &pWhoHas);
                        ++nQuerySent;
                    } else {
                        pWhoHas->AddName(*i);
                    }
                }
            }

            {
                WhoHas whoHas;
                whoHas.SetVersion(1, 1);
                whoHas.SetTransportMask(MaskFromIndex(transportIndex));

                NSPacket pilotPacket;
                pilotPacket->SetVersion(1, 1);
                pilotPacket->SetTimer(m_tDuration);
                pilotPacket->AddQuestion(whoHas);
                pilotPacket->ClearDestination();
                if (interfaceIndex != -1) {
                    pilotPacket->SetInterfaceIndex(interfaceIndex);
                }
                if (family != qcc::QCC_AF_UNSPEC) {
                    pilotPacket->SetAddressFamily(family);
                }
                packets.push_back(Packet::cast(pilotPacket));

                WhoHas* pWhoHas;
                pilotPacket->GetQuestion(0, &pWhoHas);
                for (set<qcc::String>::const_iterator i = m_v0_v1_queries[transportIndex].begin(); i != m_v0_v1_queries[transportIndex].end(); ++i) {
                    size_t currentSize = packets.back()->GetSerializedSize();
                    currentSize += 20;
                    if (currentSize + 1 + i->size() > NS_MESSAGE_MAX) {
                        NSPacket additionalPacket;
                        whoHas.Reset();
                        whoHas.AddName(*i);
                        additionalPacket->SetVersion(1, 1);
                        additionalPacket->SetTimer(m_tDuration);
                        additionalPacket->AddQuestion(whoHas);
                        if (interfaceIndex != -1) {
                            additionalPacket->SetInterfaceIndex(interfaceIndex);
                        }
                        if (family != qcc::QCC_AF_UNSPEC) {
                            additionalPacket->SetAddressFamily(family);
                        }
                        packets.push_back(Packet::cast(additionalPacket));
                        additionalPacket->GetQuestion(0, &pWhoHas);
                    } else {
                        pWhoHas->AddName(*i);
                    }
                }
            }
        }
    }

    MDNSQuestion mdnsTCPQuestion("_alljoyn._tcp.local.", MDNSResourceRecord::PTR, MDNSResourceRecord::INTERNET);
    MDNSQuestion mdnsUDPQuestion("_alljoyn._udp.local.", MDNSResourceRecord::PTR, MDNSResourceRecord::INTERNET);

    MDNSAAAARData aaaaRData;
    MDNSResourceRecord aaaaRecord(m_guid + ".local.", MDNSResourceRecord::AAAA, MDNSResourceRecord::INTERNET, 120, &aaaaRData);
    uint32_t aaaaRecordSize = aaaaRecord.GetSerializedSize();

    MDNSPacket pilotPacket;
    int32_t id = IncrementAndFetch(&INCREMENTAL_PACKET_ID);
    MDNSHeader mdnsHeader(id, MDNSHeader::MDNS_QUERY);
    pilotPacket->SetHeader(mdnsHeader);
    pilotPacket->SetVersion(2, 2);

    if (!m_v2_queries[TRANSPORT_INDEX_UDP].empty()) {
        pilotPacket->AddQuestion(mdnsUDPQuestion);
    }
    if (!m_v2_queries[TRANSPORT_INDEX_TCP].empty()) {
        pilotPacket->AddQuestion(mdnsTCPQuestion);
    }

    MDNSSearchRData searchRefData;
    MDNSResourceRecord searchRecord("search." + m_guid + ".local.", MDNSResourceRecord::TXT, MDNSResourceRecord::INTERNET, 120, &searchRefData);

    MDNSSenderRData senderRData;
    MDNSResourceRecord refRecord("sender-info." + m_guid + ".local.", MDNSResourceRecord::TXT, MDNSResourceRecord::INTERNET, 120, &senderRData);

    pilotPacket->AddAdditionalRecord(searchRecord);
    pilotPacket->AddAdditionalRecord(refRecord);


    MDNSResourceRecord* searchRecord1;
    pilotPacket->GetAdditionalRecord("search.*", MDNSResourceRecord::TXT, &searchRecord1);
    MDNSSearchRData* searchRData = static_cast<MDNSSearchRData*>(searchRecord1->GetRData());

    MDNSResourceRecord* refRecord1;
    pilotPacket->GetAdditionalRecord("sender-info.*", MDNSResourceRecord::TXT, &refRecord1);
    MDNSSenderRData* refRData = static_cast<MDNSSenderRData*>(refRecord1->GetRData());
    refRData->SetSearchID(id);
    pilotPacket->ClearDestination();
    if (interfaceIndex != -1) {
        pilotPacket->SetInterfaceIndex(interfaceIndex);
    }
    if (family != qcc::QCC_AF_UNSPEC) {
        pilotPacket->SetAddressFamily(family);
    }
    bool pilotAdded = false;
    uint32_t count = 0;
    set<qcc::String> addedQueries;
    for (uint32_t transportIndex = 0; transportIndex < N_TRANSPORTS; ++transportIndex) {
        if ((type & TRANSMIT_V2) && !m_v2_queries[transportIndex].empty()) {
            if (!pilotAdded) {
                packets.push_back(Packet::cast(pilotPacket));
                pilotAdded = true;
            }
            for (set<qcc::String>::const_iterator i = m_v2_queries[transportIndex].begin(); i != m_v2_queries[transportIndex].end(); ++i) {
                if (addedQueries.find(*i) != addedQueries.end() && (transportIndex == TRANSPORT_INDEX_UDP || transportIndex == TRANSPORT_INDEX_TCP)) {
                    continue;
                }
                size_t currentSize = packets.back()->GetSerializedSize();
                currentSize += aaaaRecordSize;
                MatchMap matching;
                ParseMatchRule(*i, matching);
                MDNSSearchRData currentQuery;
                currentQuery.SetUniqueCount(searchRData->GetUniqueCount());
                for (MatchMap::iterator j = matching.begin(); j != matching.end(); ++j) {
                    currentQuery.SetValue(j->first, j->second);
                }
                currentQuery.SetValue(";");
                uint32_t currentQuerySize = currentQuery.GetSerializedSize() - 2;
                if ((currentSize + currentQuerySize) > NS_MESSAGE_MAX) {
                    QCC_DbgPrintf(("IpNameServiceImpl::GetQueryPackets(): Message is full"));
                    QCC_DbgPrintf(("IpNameServiceImpl::GetQueryPackets(): Resetting current list"));
                    id = IncrementAndFetch(&INCREMENTAL_PACKET_ID);
                    mdnsHeader.SetId(id);
                    MDNSPacket additionalPacket;
                    additionalPacket->SetHeader(mdnsHeader);
                    additionalPacket->SetVersion(2, 2);
                    additionalPacket->AddAdditionalRecord(searchRecord);
                    additionalPacket->AddAdditionalRecord(refRecord);
                    additionalPacket->GetAdditionalRecord("search.*", MDNSResourceRecord::TXT, &searchRecord1);
                    searchRData = static_cast<MDNSSearchRData*>(searchRecord1->GetRData());
                    additionalPacket->GetAdditionalRecord("sender-info.*", MDNSResourceRecord::TXT, &refRecord1);
                    refRData = static_cast<MDNSSenderRData*>(refRecord1->GetRData());
                    searchRData->Reset();
                    if (!m_v2_queries[TRANSPORT_INDEX_UDP].empty()) {
                        additionalPacket->AddQuestion(mdnsUDPQuestion);
                    }
                    if (!m_v2_queries[TRANSPORT_INDEX_TCP].empty()) {
                        additionalPacket->AddQuestion(mdnsTCPQuestion);
                    }
                    for (MatchMap::iterator j = matching.begin(); j != matching.end(); ++j) {
                        searchRData->SetValue(j->first, j->second);
                    }
                    count = 1;
                    refRData->SetSearchID(id);
                    additionalPacket->ClearDestination();
                    if (interfaceIndex != -1) {
                        additionalPacket->SetInterfaceIndex(interfaceIndex);
                    }
                    if (family != qcc::QCC_AF_UNSPEC) {
                        additionalPacket->SetAddressFamily(family);
                    }
                    packets.push_back(Packet::cast(additionalPacket));
                    addedQueries.insert(*i);
                } else {
                    if (count > 0) {
                        searchRData->SetValue(";");
                    }
                    for (MatchMap::iterator j = matching.begin(); j != matching.end(); ++j) {
                        searchRData->SetValue(j->first, j->second);
                    }
                    if (transportIndex == TRANSPORT_INDEX_UDP || transportIndex == TRANSPORT_INDEX_TCP) {
                        addedQueries.insert(*i);
                    }
                    count++;
                }
            }
        }
    }
    m_mutex.Unlock();
}

void IpNameServiceImpl::Retransmit(uint32_t transportIndex, bool exiting, bool quietly, const qcc::IPEndpoint& destination, uint8_t type, TransportMask completeTransportMask, const int32_t interfaceIndex, const qcc::AddressFamily family, const qcc::IPAddress& localAddress)
{
    // Type can be one of the following 3 values:
    // TRANSMIT_V0_V1: transmit version zero and version one messages.
    // TRANSMIT_V2: transmit version two messages.
    // TRANSMIT_V0_V1 | TRANSMIT_V2: transmit version zero, version one and version two messages.
    if (!m_enableV1) {
        type &= ~TRANSMIT_V0_V1;
    }

    QCC_DbgPrintf(("IpNameServiceImpl::Retransmit()"));

    //
    // There are at least two threads wandering through the advertised list.
    // We are running short on toes, so don't shoot any more off by not being
    // thread-unaware.
    //
    m_mutex.Lock();

    //
    // We've been asked to retransmit our advertised names.  There are two main
    // classes of names: those actively advertised and those quietly advertised.
    // The difference is that quietly advertised names only go out when a
    // who-has message is received.  They are not sent periodically.  The
    // reception of a who-has message is indicated by the <quietly> parameter
    // being set to true.  Since we want to allow passive observers to hear our
    // responses, if we get a who-has message, no matter what is being looked
    // or, we take the opportunity to retransmit all of our names whether or not
    // they are quitely or actively advertised.  Since quiet responses are a
    // "new thing," we don't worry about sending down-version packets.  This all
    // means quiet advertisement responses are quite simple as compared to
    // active advertisement responses.  They are a special case though.
    //
    // So, based on these observations, we retransmit our whole list if
    // <quietly> is true and the advertised quietly list is not empty or if the
    // advertised list is not empty -- otherwise we don't have anything to do.
    //
    bool doRetransmit = (quietly && !m_advertised_quietly[transportIndex].empty()) || !m_advertised[transportIndex].empty();
    if (doRetransmit == false) {
        QCC_DbgPrintf(("IpNameServiceImpl::Retransmit(): Nothing to do for transportIndex %d", transportIndex));
        m_mutex.Unlock();
        return;
    }

    //
    // We are now at version one of the protocol.  There is a significant
    // difference between version zero and version one messages, so down-version
    // (version zero) clients will not know what to do with versino one
    // messages.  This means that if we want to have clients running older
    // daemons be able to hear our advertisements, we need to send both flavors
    // of message.  Since the version is located in the message header, this
    // means two messages.
    //
    // Put together and send response packets for version zero, but only if the
    // transport index corresponds to TRANSPORT_TCP since that was the only
    // possibility in version zero and keeping in mind that we aren't going to
    // send version zero messages over our newly defined "quiet" mechanism.
    //
    if (transportIndex == TRANSPORT_INDEX_TCP && quietly == false && (type & TRANSMIT_V0)) {
        //
        // Keep track of how many messages we actually send in order to get all of
        // the advertisements out.
        //
        uint32_t nSent = 0;

        //
        // The header will tie the whole protocol message together.  By setting the
        // timer, we are asking for everyone who hears the message to remember the
        // advertisements for that number of seconds.  If we are exiting, then we
        // set the timer to zero, which means that the name is no longer valid.
        //
        NSPacket nspacket;

        //
        // We understand all messages from version zero to version one, and we
        // are sending a version zero message.  The whole point of sending a
        // version zero message is that can be understood by down-level code
        // so we can't use the new versioning scheme.
        //
        nspacket->SetVersion(0, 0);

        nspacket->SetTimer(exiting ? 0 : m_tDuration);

        IsAt isAt;
        isAt.SetVersion(0, 0);

        //
        // We don't actually send the transport mask in version zero packets
        // but we make a note to ourselves to let us know on behalf of what
        // transport we will be sending.
        //
        isAt.SetTransportMask(MaskFromIndex(transportIndex));

        //
        // The Complete Flag tells the other side that the message it recieves
        // contains the complete list of well-known names advertised by the
        // source.  We don't know that we fit them all in yet, so this must be
        // initialized to false.
        //
        isAt.SetCompleteFlag(false);

        //
        // We have to use some sneaky way to tell an in-the know version one
        // client that the packet is from a version one client and that is
        // through the setting of the UDP flag.  TCP transports are the only
        // possibility for version zero packets and it always sets the TCP
        // flag, of course.
        //
        isAt.SetTcpFlag(true);
        isAt.SetUdpFlag(true);

        isAt.SetGuid(m_guid);

        //
        // The only possibility in version zero is that the port is the IPv4
        // reliable port.
        //
        isAt.SetPort(m_reliableIPv4Port[transportIndex]);

        QCC_DbgPrintf(("IpNameServiceImpl::Retransmit(): Loop through advertised names"));

        //
        // Loop through the list of names we are advertising, constructing as many
        // protocol messages as it takes to get our list of advertisements out.
        //
        // Note that the number of packets that can go out in any given amount of
        // time is effectively throttled in SendProtocolMessage() by a random delay.
        // A user can consume all available resources here by flooding us with
        // advertisements but she will only be shooting herself in the foot.
        //
        for (set<qcc::String>::iterator i = m_advertised[transportIndex].begin(); i != m_advertised[transportIndex].end(); ++i) {
            QCC_DbgPrintf(("IpNameServiceImpl::Retransmit(): Accumulating \"%s\"", (*i).c_str()));

            //
            // It is possible that we have accumulated more advertisements than will
            // fit in a UDP IpNameServiceImpl packet.  A name service is-at message is going
            // to consist of a header and its answer section, which is made from an
            // IsAt object.  We first ask both of these objects to return their size
            // so we know how much space is committed already.  Note that we ask the
            // header for its max possible size since the header may be modified to
            // add actual IPv4 and IPv6 addresses when it is sent.
            //
            size_t currentSize = nspacket->GetSerializedSize() + isAt.GetSerializedSize();

            //
            // This isn't terribly elegant, but we don't know the IP address(es)
            // over which the message will be sent.  These are added in the loop
            // that actually does the packet sends, with the interface addresses
            // dynamically added onto the message.  We have no clue here if an IPv4
            // or IPv6 or both flavors of address will exist on a given interface,
            // nor how many interfaces there are.  All we can do here is to assume
            // the worst case for the size (both exist) and add the 20 bytes (four
            // for IPv4, sixteen for IPv6) that the addresses may consume in the
            // final packet.
            //
            currentSize += 20;

            //
            // We cheat a little in order to avoid a string copy and use our
            // knowledge that names are stored as a byte count followed by the
            // string bytes.  If the current name won't fit into the currently
            // assembled message, we need to flush the current message and start
            // again.
            //
            if (currentSize + 1 + (*i).size() > NS_MESSAGE_MAX) {
                QCC_DbgPrintf(("IpNameServiceImpl::Retransmit(): Message is full"));
                //
                // The current message cannot hold another name.  We need to send it
                // out before continuing.
                //
                QCC_DbgPrintf(("IpNameServiceImpl::Retransmit(): Sending partial list"));
                nspacket->AddAnswer(isAt);

                if (quietly) {
                    nspacket->SetDestination(destination);
                    SendOutboundMessageQuietly(Packet::cast(nspacket));
                } else {
                    nspacket->ClearDestination();
                    if (interfaceIndex != -1) {
                        nspacket->SetInterfaceIndex(interfaceIndex);
                    } else {
                        nspacket->ClearInterfaceIndex();
                    }
                    if (family != qcc::QCC_AF_UNSPEC) {
                        nspacket->SetAddressFamily(family);
                    } else {
                        nspacket->ClearAddressFamily();
                    }
                    if (localAddress != IPAddress("0.0.0.0")) {
                        SendOutboundMessageActively(Packet::cast(nspacket), localAddress);
                    } else {
                        SendOutboundMessageActively(Packet::cast(nspacket));
                    }
                }


                ++nSent;

                //
                // The full message is now on the way out.  Now, we remove all of
                // the entries in the IsAt object, reset the header, which clears
                // out the existing is-at, and start accumulating new names again.
                //
                QCC_DbgPrintf(("IpNameServiceImpl::Retransmit(): Resetting current list"));
                nspacket->Reset();
                isAt.Reset();
                isAt.AddName(*i);
            } else {
                QCC_DbgPrintf(("IpNameServiceImpl::Retransmit(): Message has room.  Adding \"%s\"", (*i).c_str()));
                isAt.AddName(*i);
            }
        }

        //
        // We most likely have a partially full message waiting to go out.  If we
        // haven't sent a message, then the one message holds all of the names that
        // are being advertised.  In this case, we set the complete flag to indicate
        // that this packet describes the full extent of advertised well known
        // names.
        //
        if (nSent == 0) {
            QCC_DbgPrintf(("IpNameServiceImpl::Retransmit(): Single complete message "));
            isAt.SetCompleteFlag(true);
        }

        QCC_DbgPrintf(("IpNameServiceImpl::Retransmit(): Sending final version zero message "));
        nspacket->AddAnswer(isAt);

        nspacket->ClearDestination();
        if (interfaceIndex != -1) {
            nspacket->SetInterfaceIndex(interfaceIndex);
        } else {
            nspacket->ClearInterfaceIndex();
        }
        if (family != qcc::QCC_AF_UNSPEC) {
            nspacket->SetAddressFamily(family);
        } else {
            nspacket->ClearAddressFamily();
        }
        if (localAddress != IPAddress("0.0.0.0")) {
            SendOutboundMessageActively(Packet::cast(nspacket), localAddress);
        } else {
            SendOutboundMessageActively(Packet::cast(nspacket));
        }
    }

    //
    // Put together and send response packets for version one.
    //

    if ((transportIndex == TRANSPORT_INDEX_TCP) && type & TRANSMIT_V1) {
        //
        // Keep track of how many messages we actually send in order to get all of
        // the advertisements out.
        //
        uint32_t nSent = 0;

        //
        // The header will tie the whole protocol message together.  By setting the
        // timer, we are asking for everyone who hears the message to remember the
        // advertisements for that number of seconds.  If we are exiting, then we
        // set the timer to zero, which means that the name is no longer valid.
        //
        NSPacket nspacket;

        //
        // We understand all messages from version zero to version one, and we
        // are sending a version one message;
        //
        nspacket->SetVersion(1, 1);

        nspacket->SetTimer(exiting ? 0 : m_tDuration);

        //
        // The underlying protocol is capable of identifying both TCP and UDP
        // services.  Right now, the only possibility is TCP.
        //
        IsAt isAt;

        //
        // We understand all messages from version zero to version one, and we
        // are sending a version one message;
        //
        isAt.SetVersion(1, 1);

        //
        // We don't know if this is going to be a complete and final list yet,
        // but we do know which transport we are doing this on behalf of.
        //
        isAt.SetCompleteFlag(false);
        isAt.SetTransportMask(MaskFromIndex(transportIndex));

        //
        // Version one allows us to provide four possible endpoints.  The address
        // will be rewritten on the way out with the address of the appropriate
        // interface.
        //
        if (m_reliableIPv4Port[transportIndex]) {
            isAt.SetReliableIPv4("", m_reliableIPv4Port[transportIndex]);
        }
        if (m_unreliableIPv4Port[transportIndex]) {
            isAt.SetUnreliableIPv4("", m_unreliableIPv4Port[transportIndex]);
        }
        // This is a trick to make V2 NS ignore V1 packets. We set the IPv6 reliable bit,
        // that tells version two capable NS that a version two message will follow, and
        // to ignore the version one messages.

        isAt.SetReliableIPv6("", m_reliableIPv6Port[transportIndex]);

        if (m_unreliableIPv6Port[transportIndex]) {
            isAt.SetUnreliableIPv6("", m_unreliableIPv6Port[transportIndex]);
        }

        isAt.SetGuid(m_guid);

        QCC_DbgPrintf(("IpNameServiceImpl::Retransmit(): Loop through advertised names"));

        //
        // Loop through the list of names we are advertising, constructing as many
        // protocol messages as it takes to get our list of advertisements out.
        //
        // Note that the number of packets that can go out in any given amount of
        // time is effectively throttled in SendProtocolMessage() by a random delay.
        // A user can consume all available resources here by flooding us with
        // advertisements but she will only be shooting herself in the foot.
        //
        for (set<qcc::String>::iterator i = m_advertised[transportIndex].begin(); i != m_advertised[transportIndex].end(); ++i) {
            QCC_DbgPrintf(("IpNameServiceImpl::Retransmit(): Accumulating \"%s\"", (*i).c_str()));

            //
            // It is possible that we have accumulated more advertisements than will
            // fit in a UDP IpNameServiceImpl packet.  A name service is-at message is going
            // to consist of a header and its answer section, which is made from an
            // IsAt object.  We first ask both of these objects to return their size
            // so we know how much space is committed already.  Note that we ask the
            // header for its max possible size since the header may be modified to
            // add actual IPv4 and IPv6 addresses when it is sent.
            //
            size_t currentSize = nspacket->GetSerializedSize() + isAt.GetSerializedSize();

            //
            // This isn't terribly elegant, but we don't know the IP address(es)
            // over which the message will be sent.  These are added in the loop
            // that actually does the packet sends, with the interface addresses
            // dynamically added onto the message.  We have no clue here if an IPv4
            // or IPv6 or both flavors of address will exist on a given interface,
            // nor how many interfaces there are.  All we can do here is to assume
            // the worst case for the size (both exist) and add the 20 bytes (four
            // for IPv4, sixteen for IPv6) that the addresses may consume in the
            // final packet.
            //
            currentSize += 20;

            //
            // We cheat a little in order to avoid a string copy and use our
            // knowledge that names are stored as a byte count followed by the
            // string bytes.  If the current name won't fit into the currently
            // assembled message, we need to flush the current message and start
            // again.
            //
            if (currentSize + 1 + (*i).size() > NS_MESSAGE_MAX) {
                QCC_DbgPrintf(("IpNameServiceImpl::Retransmit(): Message is full"));
                //
                // The current message cannot hold another name.  We need to send it
                // out before continuing.
                //
                QCC_DbgPrintf(("IpNameServiceImpl::Retransmit(): Sending partial list"));
                nspacket->AddAnswer(isAt);

                if (quietly) {
                    nspacket->SetDestination(destination);
                    SendOutboundMessageQuietly(Packet::cast(nspacket));
                } else {
                    nspacket->ClearDestination();
                    if (interfaceIndex != -1) {
                        nspacket->SetInterfaceIndex(interfaceIndex);
                    } else {
                        nspacket->ClearInterfaceIndex();
                    }
                    if (family != qcc::QCC_AF_UNSPEC) {
                        nspacket->SetAddressFamily(family);
                    } else {
                        nspacket->ClearAddressFamily();
                    }
                    if (localAddress != IPAddress("0.0.0.0")) {
                        SendOutboundMessageActively(Packet::cast(nspacket), localAddress);
                    } else {
                        SendOutboundMessageActively(Packet::cast(nspacket));
                    }
                }


                ++nSent;

                //
                // The full message is now on the way out.  Now, we remove all of
                // the entries in the IsAt object, reset the header, which clears
                // out the existing is-at, and start accumulating new names again.
                //
                QCC_DbgPrintf(("IpNameServiceImpl::Retransmit(): Resetting current list"));
                nspacket->Reset();
                isAt.Reset();
                isAt.AddName(*i);
            } else {
                QCC_DbgPrintf(("IpNameServiceImpl::Retransmit(): Message has room.  Adding \"%s\"", (*i).c_str()));
                isAt.AddName(*i);
            }
        }

        if (quietly) {
            for (set<qcc::String>::iterator i = m_advertised_quietly[transportIndex].begin(); i != m_advertised_quietly[transportIndex].end(); ++i) {
                QCC_DbgPrintf(("IpNameServiceImpl::Retransmit(): Accumulating (quiet) \"%s\"", (*i).c_str()));

                size_t currentSize = nspacket->GetSerializedSize() + isAt.GetSerializedSize();
                currentSize += 20;

                if (currentSize + 1 + (*i).size() > NS_MESSAGE_MAX) {
                    QCC_DbgPrintf(("IpNameServiceImpl::Retransmit(): Message is full"));
                    QCC_DbgPrintf(("IpNameServiceImpl::Retransmit(): Sending partial list"));
                    nspacket->AddAnswer(isAt);

                    if (quietly) {
                        nspacket->SetDestination(destination);
                        SendOutboundMessageQuietly(Packet::cast(nspacket));
                    } else {
                        nspacket->ClearDestination();
                        SendOutboundMessageActively(Packet::cast(nspacket));
                    }


                    ++nSent;

                    QCC_DbgPrintf(("IpNameServiceImpl::Retransmit(): Resetting current list"));
                    nspacket->Reset();
                    isAt.Reset();
                    isAt.AddName(*i);
                } else {
                    QCC_DbgPrintf(("IpNameServiceImpl::Retransmit(): Message has room.  Adding (quiet) \"%s\"", (*i).c_str()));
                    isAt.AddName(*i);
                }
            }
        }

        //
        // We most likely have a partially full message waiting to go out.  If we
        // haven't sent a message, then the one message holds all of the names that
        // are being advertised.  In this case, we set the complete flag to indicate
        // that this packet describes the full extent of advertised well known
        // names.
        //
        if (nSent == 0) {
            QCC_DbgPrintf(("IpNameServiceImpl::Retransmit(): Single complete message "));
            isAt.SetCompleteFlag(true);
        }

        QCC_DbgPrintf(("IpNameServiceImpl::Retransmit(): Sending final message "));
        nspacket->AddAnswer(isAt);

        if (quietly) {
            nspacket->SetDestination(destination);
            SendOutboundMessageQuietly(Packet::cast(nspacket));
        } else {
            nspacket->ClearDestination();
            if (interfaceIndex != -1) {
                nspacket->SetInterfaceIndex(interfaceIndex);
            } else {
                nspacket->ClearInterfaceIndex();
            }
            if (family != qcc::QCC_AF_UNSPEC) {
                nspacket->SetAddressFamily(family);
            } else {
                nspacket->ClearAddressFamily();
            }
            if (localAddress != IPAddress("0.0.0.0")) {
                SendOutboundMessageActively(Packet::cast(nspacket), localAddress);
            } else {
                SendOutboundMessageActively(Packet::cast(nspacket));
            }
        }

    }

    if (type & TRANSMIT_V2) {
        //
        // Keep track of how many messages we actually send in order to get all of
        // the advertisements out.
        //
        uint32_t nSent = 0;
        //version two
        int32_t id = IncrementAndFetch(&INCREMENTAL_PACKET_ID);

        MDNSHeader mdnsHeader(id, MDNSHeader::MDNS_RESPONSE);

        MDNSAdvertiseRData* advRData = new MDNSAdvertiseRData();
        MDNSResourceRecord advertiseRecord("advertise." + m_guid + ".local.", MDNSResourceRecord::TXT, MDNSResourceRecord::INTERNET, 120, advRData);
        delete advRData;

        MDNSSenderRData* refRData =  new MDNSSenderRData();
        refRData->SetSearchID(id);
        MDNSResourceRecord refRecord("sender-info." + m_guid + ".local.", MDNSResourceRecord::TXT, MDNSResourceRecord::INTERNET, 120, refRData);
        delete refRData;

        MDNSARData* addrRData = new MDNSARData();
        MDNSResourceRecord aRecord(m_guid + ".local.", MDNSResourceRecord::A, MDNSResourceRecord::INTERNET, 120, addrRData);
        delete addrRData;

        MDNSPacket mdnsPacket;
        mdnsPacket->SetHeader(mdnsHeader);

        if ((completeTransportMask & TRANSPORT_TCP) && (m_reliableIPv4Port[TRANSPORT_INDEX_TCP] || m_reliableIPv6Port[TRANSPORT_INDEX_TCP])) {

            MDNSPtrRData* ptrRDataTcp = new MDNSPtrRData();
            ptrRDataTcp->SetPtrDName(m_guid + "._alljoyn._tcp.local.");
            MDNSResourceRecord ptrRecordTcp("_alljoyn._tcp.local.", MDNSResourceRecord::PTR, MDNSResourceRecord::INTERNET, 120, ptrRDataTcp);
            delete ptrRDataTcp;

            MDNSSrvRData* srvRDataTcp = new MDNSSrvRData(1 /*priority */, 1 /* weight */,
                                                         m_reliableIPv4Port[TRANSPORT_INDEX_TCP] /* port */, m_guid + ".local." /* target */);
            MDNSResourceRecord srvRecordTcp(m_guid + "._alljoyn._tcp.local.", MDNSResourceRecord::SRV, MDNSResourceRecord::INTERNET, 120, srvRDataTcp);
            delete srvRDataTcp;

            MDNSTextRData* txtRDataTcp = new MDNSTextRData();
            if (m_reliableIPv6Port[TRANSPORT_INDEX_TCP]) {
                txtRDataTcp->SetValue("r6port", m_reliableIPv6Port[TRANSPORT_INDEX_TCP]);
            }

            MDNSResourceRecord txtRecordTcp(m_guid + "._alljoyn._tcp.local.", MDNSResourceRecord::TXT, MDNSResourceRecord::INTERNET, 120, txtRDataTcp);
            delete txtRDataTcp;

            mdnsPacket->AddAnswer(ptrRecordTcp);
            mdnsPacket->AddAnswer(srvRecordTcp);
            mdnsPacket->AddAnswer(txtRecordTcp);
        }

        if (completeTransportMask & TRANSPORT_UDP && (m_unreliableIPv4Port[TRANSPORT_INDEX_UDP] || m_unreliableIPv6Port[TRANSPORT_INDEX_UDP])) {
            MDNSPtrRData* ptrRDataUdp = new MDNSPtrRData();
            ptrRDataUdp->SetPtrDName(m_guid + "._alljoyn._udp.local.");
            MDNSResourceRecord ptrRecordUdp("_alljoyn._udp.local.", MDNSResourceRecord::PTR, MDNSResourceRecord::INTERNET, 120, ptrRDataUdp);
            delete ptrRDataUdp;

            MDNSSrvRData* srvRDataUdp = new MDNSSrvRData(1 /*priority */, 1 /* weight */,
                                                         m_unreliableIPv4Port[TRANSPORT_INDEX_UDP] /* port */, m_guid + ".local." /* target */);
            MDNSResourceRecord srvRecordUdp(m_guid + "._alljoyn._udp.local.", MDNSResourceRecord::SRV, MDNSResourceRecord::INTERNET, 120, srvRDataUdp);
            delete srvRDataUdp;

            MDNSTextRData* txtRDataUdp = new MDNSTextRData();
            if (m_unreliableIPv6Port[TRANSPORT_INDEX_UDP]) {
                txtRDataUdp->SetValue("u6port", m_unreliableIPv6Port[TRANSPORT_INDEX_UDP]);
            }

            MDNSResourceRecord txtRecordUdp(m_guid + "._alljoyn._udp.local.", MDNSResourceRecord::TXT, MDNSResourceRecord::INTERNET, 120, txtRDataUdp);
            delete txtRDataUdp;

            mdnsPacket->AddAnswer(ptrRecordUdp);
            mdnsPacket->AddAnswer(srvRecordUdp);
            mdnsPacket->AddAnswer(txtRecordUdp);
        }
        mdnsPacket->AddAdditionalRecord(advertiseRecord);
        mdnsPacket->AddAdditionalRecord(refRecord);
        mdnsPacket->AddAdditionalRecord(aRecord);
        mdnsPacket->SetVersion(2, 2);
        MDNSResourceRecord* advRecord;
        mdnsPacket->GetAdditionalRecord("advertise.*", MDNSResourceRecord::TXT, MDNSTextRData::TXTVERS, &advRecord);

        advRData = static_cast<MDNSAdvertiseRData*>(advRecord->GetRData());

        MDNSResourceRecord* refRecord1;
        mdnsPacket->GetAdditionalRecord("sender-info.*", MDNSResourceRecord::TXT, MDNSTextRData::TXTVERS, &refRecord1);

        refRData = static_cast<MDNSSenderRData*>(refRecord1->GetRData());

        TransportMask transportMaskArr[3] = { TRANSPORT_TCP, TRANSPORT_UDP, TRANSPORT_TCP | TRANSPORT_UDP };

        for (int i = 0; i < 3; i++) {
            TransportMask tm = transportMaskArr[i];
            set<String> advertising = GetAdvertising(tm);
            set<String> advertising_quietly = GetAdvertisingQuietly(tm);
            //Insert the transport mask if there are any active or quiet advertisements we are sending out.
            if (!advertising.empty() || (quietly && !advertising_quietly.empty())) {
                advRData->SetTransport(tm);
            }
            for (set<qcc::String>::iterator it = advertising.begin(); it != advertising.end(); ++it) {
                QCC_DbgPrintf(("IpNameServiceImpl::Retransmit(): Accumulating \"%s\"", (*it).c_str()));

                //
                // It is possible that we have accumulated more advertisements than will
                // fit in a UDP IpNameServiceImpl packet.  A name service is-at message is going
                // to consist of a header and its answer section, which is made from an
                // IsAt object.  We first ask both of these objects to return their size
                // so we know how much space is committed already.  Note that we ask the
                // header for its max possible size since the header may be modified to
                // add actual IPv4 and IPv6 addresses when it is sent.
                //
                size_t currentSize = mdnsPacket->GetSerializedSize();

                //
                // This isn't terribly elegant, but we don't know the IP address(es)
                // over which the message will be sent.  These are added in the loop
                // that actually does the packet sends, with the interface addresses
                // dynamically added onto the message.  We have no clue here if an IPv4
                // or IPv6 or both flavors of address will exist on a given interface,
                // nor how many interfaces there are.  All we can do here is to assume
                // the worst case for the size (both exist) and add the 20 bytes (four
                // for IPv4, sixteen for IPv6) that the addresses may consume in the
                // final packet.
                //
                currentSize += 100;
                //
                // We cheat a little in order to avoid a string copy and use our
                // knowledge that names are stored as a byte count followed by the
                // string bytes.  If the current name won't fit into the currently
                // assembled message, we need to flush the current message and start
                // again.
                //
                if (currentSize + 1 + (*it).size() > NS_MESSAGE_MAX) {
                    QCC_DbgPrintf(("IpNameServiceImpl::Retransmit(): Message is full"));
                    //
                    // The current message cannot hold another name.  We need to send it
                    // out before continuing.
                    //
                    QCC_DbgPrintf(("IpNameServiceImpl::Retransmit(): Sending partial list"));

                    if (quietly) {
                        mdnsPacket->SetDestination(destination);
                        SendOutboundMessageQuietly(Packet::cast(mdnsPacket));
                    } else {
                        mdnsPacket->ClearDestination();
                        SendOutboundMessageActively(Packet::cast(mdnsPacket));
                    }


                    ++nSent;

                    //
                    // The full message is now on the way out.  Now, we remove all of
                    // the entries in the IsAt object, reset the header, which clears
                    // out the existing is-at, and start accumulating new names again.
                    //
                    QCC_DbgPrintf(("IpNameServiceImpl::Retransmit(): Resetting current list"));
                    advRData->Reset();
                    advRData->SetTransport(tm);
                    advRData->SetValue("name", *it);
                    id = IncrementAndFetch(&INCREMENTAL_PACKET_ID);
                    refRData->SetSearchID(id);

                } else {
                    QCC_DbgPrintf(("IpNameServiceImpl::Retransmit(): Message has room.  Adding \"%s\"", (*it).c_str()));
                    advRData->SetValue("name", *it);
                }
            }



            if (quietly) {

                for (set<qcc::String>::iterator it = advertising_quietly.begin(); it != advertising_quietly.end(); ++it) {
                    QCC_DbgPrintf(("IpNameServiceImpl::Retransmit(): Accumulating (quiet) \"%s\"", (*it).c_str()));

                    size_t currentSize = mdnsPacket->GetSerializedSize();
                    currentSize += 100;

                    if (currentSize + 1 + (*it).size() > NS_MESSAGE_MAX) {
                        QCC_DbgPrintf(("IpNameServiceImpl::Retransmit(): Message is full"));
                        QCC_DbgPrintf(("IpNameServiceImpl::Retransmit(): Sending partial list"));

                        mdnsPacket->SetDestination(destination);
                        SendOutboundMessageQuietly(Packet::cast(mdnsPacket));


                        ++nSent;

                        QCC_DbgPrintf(("IpNameServiceImpl::Retransmit(): Resetting current list"));
                        advRData->Reset();
                        advRData->SetTransport(tm);

                        advRData->SetValue("name", *it);
                        id = IncrementAndFetch(&INCREMENTAL_PACKET_ID);
                        refRData->SetSearchID(id);
                    } else {
                        QCC_DbgPrintf(("IpNameServiceImpl::Retransmit(): Message has room.  Adding (quiet) \"%s\"", (*it).c_str()));
                        advRData->SetValue("name", *it);
                    }
                }
            }
        }
        //
        // We most likely have a partially full message waiting to go out.  If we
        // haven't sent a message, then the one message holds all of the names that
        // are being advertised.  In this case, we set the complete flag to indicate
        // that this packet describes the full extent of advertised well known
        // names.
        //
        if (nSent == 0) {
            QCC_DbgPrintf(("IpNameServiceImpl::Retransmit(): Single complete message "));
        }

        QCC_DbgPrintf(("IpNameServiceImpl::Retransmit(): Sending final message "));

        if (quietly) {
            mdnsPacket->SetDestination(destination);
            SendOutboundMessageQuietly(Packet::cast(mdnsPacket));
        } else {
            mdnsPacket->ClearDestination();
            SendOutboundMessageActively(Packet::cast(mdnsPacket));
        }

    }
    m_mutex.Unlock();
}

void IpNameServiceImpl::DoPeriodicMaintenance(void)
{
#if HAPPY_WANDERER
    Wander();
#endif
    m_mutex.Lock();

    //
    // If we have something exported, we will have a retransmit timer value
    // set.  If not, this value will be zero and there's nothing to be done.
    //
    if (m_timer) {
        --m_timer;
        if (m_timer == m_tRetransmit) {
            QCC_DbgPrintf(("IpNameServiceImpl::DoPeriodicMaintenance(): Retransmit()"));
            for (uint32_t index = 0; index < N_TRANSPORTS; ++index) {
                //
                //Remove periodic unsolicitated responses for V2
                //
                Retransmit(index, false, false, qcc::IPEndpoint("0.0.0.0", 0), TRANSMIT_V0_V1, MaskFromIndex(index));
            }
            m_timer = m_tDuration;
        }
    }

    m_mutex.Unlock();
}

void IpNameServiceImpl::HandleProtocolQuestion(WhoHas whoHas, const qcc::IPEndpoint& endpoint, int32_t interfaceIndex, const qcc::IPAddress& localAddress)
{
    QCC_DbgPrintf(("IpNameServiceImpl::HandleProtocolQuestion(%s)", endpoint.ToString().c_str()));

    //
    // There are at least two threads wandering through the advertised list.
    //
    m_mutex.Lock();

    //
    // We check the version of WhoHas packet
    // If it is version 0 that we got from a routing node capable of sending a
    // version 1 WhoHas then we drop this packet. This reduces the number of
    // IS-AT packets that we send over the wire
    //
    uint32_t nsVersion, msgVersion;
    whoHas.GetVersion(nsVersion, msgVersion);
    if (nsVersion == 0 && msgVersion == 0) {
        if (whoHas.GetUdpFlag()) {
            QCC_DbgPrintf(("IpNameServiceImpl::HandleProtocolQuestion(): Ignoring version zero message from version one peer"));
            m_mutex.Unlock();
            return;
        }
    }

    if (nsVersion == 1 && msgVersion == 1) {
        if (whoHas.GetUdpFlag()) {
            QCC_DbgPrintf(("IpNameServiceImpl::HandleProtocolQuestion(): Ignoring version one message from version two peer"));
            m_mutex.Unlock();
            return;
        }
    }

    //
    // The who-has message doesn't specify which transport is doing the asking.
    // This is an oversight and should be fixed in a subsequent version.  The
    // only reasonable thing to do is to return name matches found in all of
    // the advertising transports.
    //
    for (uint32_t index = 0; index < N_TRANSPORTS; ++index) {

        //
        // If there are no names being advertised by the transport identified by
        // its index (actively or quietly), there is nothing to do.
        //
        if (m_advertised[index].empty() && m_advertised_quietly[index].empty()) {
            continue;
        }

        //
        // Loop through the names we are being asked about, and if we have
        // advertised any of them, we are going to need to respond to this
        // question.  Keep track of whether or not any of our corresponding
        // advertisements are quiet, since we want to respond quietly to a
        // question about a quiet advertisements.  That is, if any of the names
        // the client is asking about corresponds to a quiet advertisement we
        // respond directly to the client and do not multicast the response.
        // The only way we multicast a response is if the client does not ask
        // about any of our quietly advertised names.
        //
        // Becuse of this requirement, we loop through all of the names in the
        // who-has message to see if any of them correspond to quiet
        // advertisements.  We don't just break out and respond if we find any
        // old match since it may be the case that the last name is the quiet
        // one.
        //
        bool respond = false;
        bool respondQuietly = false;
        for (uint32_t i = 0; i < whoHas.GetNumberNames(); ++i) {
            qcc::String wkn = whoHas.GetName(i);

            //
            // Zero length strings are unmatchable.  If you want to do a wildcard
            // match, you've got to send a wildcard character.
            //
            if (wkn.size() == 0) {
                continue;
            }

            //
            // check to see if this name on the list of names we actively advertise.
            //
            for (set<qcc::String>::iterator j = m_advertised[index].begin(); j != m_advertised[index].end(); ++j) {

                //
                // The requested name comes in from the WhoHas message and we
                // allow wildcards there.
                //
                if (WildcardMatch((*j), wkn)) {
                    QCC_DbgPrintf(("IpNameServiceImpl::HandleProtocolQuestion(): request for %s does not match my %s",
                                   wkn.c_str(), (*j).c_str()));
                    continue;
                } else {
                    respond = true;
                    break;
                }
            }

            //
            // Check to see if this name on the list of names we quietly advertise.
            //
            for (set<qcc::String>::iterator j = m_advertised_quietly[index].begin(); j != m_advertised_quietly[index].end(); ++j) {

                //
                // The requested name comes in from the WhoHas message and we
                // allow wildcards there.
                //
                if (WildcardMatch((*j), wkn)) {
                    QCC_DbgPrintf(("IpNameServiceImpl::HandleProtocolQuestion(): request for %s does not match my %s",
                                   wkn.c_str(), (*j).c_str()));
                    continue;
                } else {
                    respond = true;
                    respondQuietly = true;
                    break;
                }
            }
        }

        //
        // Since any response we send must include all of the advertisements we
        // are exporting; this just means to retransmit all of our advertisements.
        //
        if (respond) {
            m_mutex.Unlock();
            qcc::AddressFamily family = qcc::QCC_AF_UNSPEC;
            if (endpoint.GetAddress().IsIPv4()) {
                family = QCC_AF_INET;
            }
            if (endpoint.GetAddress().IsIPv6()) {
                family = QCC_AF_INET6;
            }
            if (nsVersion == 0 && msgVersion == 0) {
                Retransmit(index, false, respondQuietly, endpoint, TRANSMIT_V0, MaskFromIndex(index), interfaceIndex, family, localAddress);
            }
            if (nsVersion == 1 && msgVersion == 1) {
                Retransmit(index, false, respondQuietly, endpoint, TRANSMIT_V1, MaskFromIndex(index), interfaceIndex, family, localAddress);
            }
            m_mutex.Lock();
        }
    }

    m_mutex.Unlock();
}

void IpNameServiceImpl::HandleProtocolAnswer(IsAt isAt, uint32_t timer, const qcc::IPEndpoint& endpoint, int32_t interfaceIndex)
{
    QCC_DbgPrintf(("IpNameServiceImpl::HandleProtocolAnswer(%s)", endpoint.ToString().c_str()));

    // Get IPv4 address of interface for this message (message may have been
    // received on the IPv6 address).  This will be used as a sanity check later
    // against the connect spec in the message.
    String ifName;
    int32_t ifIndexV4 = -1;
    if (interfaceIndex != -1) {
        for (uint32_t i = 0; i < m_liveInterfaces.size(); ++i) {
            if ((uint32_t)interfaceIndex == m_liveInterfaces[i].m_index) {
                ifName = m_liveInterfaces[i].m_interfaceName;
                if (m_liveInterfaces[i].m_address.IsIPv4()) {
                    ifIndexV4 = i;
                    break;
                }
            }
        }
    }

    //
    // We have to determine where the transport mask is going to come
    // from.  For version zero messages, we infer it as TRANSPORT_TCP
    // since that was the only possibility.  For version one and greater
    // messages the transport mask is included in the message.
    //
    TransportMask transportMask;
    uint32_t transportIndex;

    uint32_t nsVersion, msgVersion;
    isAt.GetVersion(nsVersion, msgVersion);
    if (msgVersion == 0) {
        transportMask = TRANSPORT_TCP;
        transportIndex = TRANSPORT_INDEX_TCP;
    } else {
        transportMask = isAt.GetTransportMask();

        if (CountOnes(transportMask) != 1) {
            QCC_LogError(ER_BAD_TRANSPORT_MASK, ("IpNameServiceImpl::HandleProtocolAnswer(): Bad transport mask"));
            return;
        }

        transportIndex = IndexFromBit(transportMask);
        assert(transportIndex < 16 && "IpNameServiceImpl::HandleProtocolAnswer(): Bad callback index");
        if (transportIndex >= 16) {
            return;
        }

    }

    //
    // We need protection since other threads can call in and change the
    // callback out from under us if we do not use protection.
    // We want to have a contract that says we won't ever send out a
    // callback after it is cleared.  Taking a lock
    // and holding it during the callback is a bit dangerous, so we grab the lock,
    // set m_protect_callback to true and then release the lock before making the
    // callback. We therefore do expect that callbacks won't do
    // something silly like call back and cancel callbacks or make some other
    // call back into this class from another direction.
    //
    m_mutex.Lock();

    //
    // If there is no callback for the provided transport, we can't tell the
    // user anything about what is going on the net, so it's pointless to go any
    // further.
    //

    if (m_callback[transportIndex] == NULL) {
        QCC_DbgPrintf(("IpNameServiceImpl::HandleProtocolAnswer(): No callback for transport, so nothing to do"));

        m_mutex.Unlock();

        return;
    }

    //
    // For version zero messages from version one transports, we need to
    // disregard the name service messages sent out in compatibility mode
    // (version zero messages).  We know that a version one name service will be
    // following up with a version one packet, so a version zero compatibility
    // message provides incomplete information -- we drop such messages here.
    // The indication that this is the case is both versions being zero with a
    // UDP flag being true.
    //
    if (nsVersion == 0 && msgVersion == 0) {
        if (isAt.GetUdpFlag()) {
            QCC_DbgPrintf(("IpNameServiceImpl::HandleProtocolAnswer(): Ignoring version zero message from version one/version two peer"));

            m_mutex.Unlock();

            return;
        }
    }

    //
    // For version one messages from version two transports, we need to
    // disregard the name service messages sent out in compatibility mode
    // (version one messages).  We know that a version two name service will be
    // following up with a version two packet, so a version one compatibility
    // message provides incomplete information -- we drop such messages here.
    // The indication that this is the case is both versions being one with a
    // IPv6 flag being true.
    //
    if (nsVersion == 1 && msgVersion == 1) {
        if (isAt.GetReliableIPv6Flag()) {
            QCC_DbgPrintf(("IpNameServiceImpl::HandleProtocolAnswer(): Ignoring version one message from version two peer"));
            m_mutex.Unlock();

            return;
        }
    }

    vector<qcc::String> wkn;

    for (uint8_t i = 0; i < isAt.GetNumberNames(); ++i) {
        wkn.push_back(isAt.GetName(i));
    }

    //
    // Life is easier if we keep these things sorted.  Don't rely on the source
    // (even though it is really us) to do so.
    //
    sort(wkn.begin(), wkn.end());

    qcc::String guid = isAt.GetGuid();
    QCC_DbgPrintf(("IpNameServiceImpl::HandleProtocolAnswer(): Got GUID %s", guid.c_str()));

    //
    // How we infer addresses is different between version zero of the protocol
    // and version one.  In version zero, if there are no IP addresses present
    // in the received message, we take the IP address found in the received
    // packet.  This allowed us to optimize out the address in some cases.  We
    // do not do this in version one messages.  The advertised addresses must
    // always be present in the message.
    //
    isAt.GetVersion(nsVersion, msgVersion);
    if (msgVersion == 0) {
        //
        // We always get an address from the system since we got the message
        // over a call to recvfrom().  This will either be an IPv4 or an IPv6
        // address in the case of legacy daemons or only from IPv6 in new
        // daemons.  We can also get an IPv4 or an IPv6 address in the protocol.
        // So we have from one to three addresses of possibly different flavors
        // that we need to communicate back to the daemon.  We have to be very
        // careful to play by the old rules when appropriate to make sure we
        // have backward compatibility.
        //
        // Note that there is no such thing as a TCP transport that is capable
        // of listening on an IPv6 address, so we filter those out here.
        //
        // It is convenient for the daemon to get these addresses in the form of
        // a "listen-spec".  This is a string starting with the transport name,
        // followed by private (to the transport) name=value pairs.  In version
        // zero of the protocol, there was only one possible transport that used
        // the IP name service, and that was the TCP transport.  We used to be
        // integrated into the TCP transport, so, for us here and now these
        // listen specs look like, "tcp:r4addr=x,r4port=y".  The daemon is going
        // to keep track of unique instances of these and must be able to handle
        // multiple identical reports since we will be getting keepalives.  What
        // we need to do then is to send a callback with a listen-spec for every
        // address we find.  If we get all three addresses, we'll do three
        // callbacks with different listen-specs.  This completely changes in
        // version one, BTW.
        //
        qcc::String ipv4address, ipv6address;

        QCC_DbgPrintf(("IpNameServiceImpl::HandleProtocolAnswer(): Got IP %s from recvfrom", endpoint.addr.ToString().c_str()));

        if (isAt.GetIPv4Flag()) {
            ipv4address = isAt.GetIPv4();
            QCC_DbgPrintf(("IpNameServiceImpl::HandleProtocolAnswer(): Got IPv4 %s from message", ipv4address.c_str()));
        }

        if (isAt.GetIPv6Flag()) {
            ipv6address = isAt.GetIPv6();
            QCC_DbgPrintf(("IpNameServiceImpl::HandleProtocolAnswer(): Got IPv6 %s from message", ipv6address.c_str()));
        }

        uint16_t port = isAt.GetPort();
        QCC_DbgPrintf(("IpNameServiceImpl::HandleProtocolAnswer(): Got port %d from message", port));

        //
        //
        // Since version zero had no transport mask, the only transport that can
        // provide a version zero message is tcp.  So, the longest bus address
        // we can generate is going to be the larger of an IPv4 or IPv6 address:
        //
        // "addr=255.255.255.255,port=65535"
        // "addr=ffff:ffff:ffff:ffff:ffff:ffff:ffff:ffff,port=65535"
        //
        // or 56 characters long including the trailing '\0'
        //
        char addrbuf[64];

        //
        // Call back with the address we got via recvfrom unless it is
        // overridden by the address in the message. An ipv4 address in the
        // message overrides an ipv4 recvfrom address, an ipv6 address in the
        // message overrides an ipv6 recvfrom address.
        //
        // Note that we no longer prepend the transport name ("tcp:") since we
        // got broken out of the TCP transport.  We expect the transport to do
        // that now.
        //
        if ((endpoint.addr.IsIPv4() && !ipv4address.size())) {
            ipv4address = endpoint.addr.ToString();
        }

        //
        // If we received an IPv4 address in the message, call back with that
        // one.
        //
        if (ipv4address.size()) {
            if (ifIndexV4 != -1 &&
                SameNetwork(m_liveInterfaces[ifIndexV4].m_prefixlen, m_liveInterfaces[ifIndexV4].m_address, ipv4address)) {
                snprintf(addrbuf, sizeof(addrbuf), "r4addr=%s,r4port=%d", ipv4address.c_str(), port);
                qcc::String busAddress(addrbuf);

                if (m_callback[transportIndex]) {
                    m_protect_callback = true;
                    m_mutex.Unlock();
                    QCC_DbgPrintf(("IpNameServiceImpl::HandleProtocolAnswer(): Calling back with %s", addrbuf));
                    (*m_callback[transportIndex])(busAddress, guid, wkn, timer);
                    m_mutex.Lock();
                    m_protect_callback = false;
                }
            } else {
                //
                // We expect that a v4 addr may be sent via a v6 link local address.  However
                // if a v4 addr is sent via a v4 address then someone is misbehaving, so log
                // a warning.
                //
                if (endpoint.addr.IsIPv4()) {
                    QCC_LogError(ER_WARNING, ("Ignoring advertisement from %s for %s received on %s",
                                              endpoint.addr.ToString().c_str(),
                                              ipv4address.c_str(),
                                              ifName.c_str()));
                }
            }
        }

        //
        // If we received an IPv6 address in the message, call back with that
        // one.
        //
        if (ipv6address.size()) {
            snprintf(addrbuf, sizeof(addrbuf), "r6addr=%s,r6port=%d", ipv6address.c_str(), port);
            qcc::String busAddress(addrbuf);

            if (m_callback[transportIndex]) {
                m_protect_callback = true;
                m_mutex.Unlock();
                QCC_DbgPrintf(("IpNameServiceImpl::HandleProtocolAnswer(): Calling back with %s", addrbuf));
                (*m_callback[transportIndex])(busAddress, guid, wkn, timer);
                m_mutex.Lock();
                m_protect_callback = false;

            }
        }
    } else if (msgVersion == 1) {
        //
        // In the version one protocol, the maximum size static buffer for the
        // longest bus address we can generate corresponds to two fully occupied
        // IPv4 addresses and two fully occupied IPV6 addresses.  So, we figure
        // that we need 2 X 35 == 70 bytes for the IPv4 endpoint information,
        // 2 X 59 == 118 bytes for the IPv6 endpoint information and three extra
        // commas:
        //
        //     " r4addr=192.168.100.101,r4port=65535,"
        //     "u4ddr=192.168.100.101,u4port=65535,"
        //     "r6addr=ffff:ffff:ffff:ffff:ffff:ffff:ffff:ffff,r6port=65535,"
        //     "u6addr=ffff:ffff:ffff:ffff:ffff:ffff:ffff:ffff,u6port=65535"
        //
        // Adding a byte for the trailing '\0' we come up with 192 bytes of bus
        // address. C++ purists will object to using the C stdio routines but
        // they are simpler and faster since there are no memory allocations or
        // reallocations.
        //
        // Note that we do not prepend the bus address with the transport name,
        // i.e. "tcp:" since we assume that the transport knows its own name.
        //
        char addrbuf[192];
        addrbuf[0] = '\0';

        char addr4buf[36];
        char addr6buf[60];

        bool needComma = false;

        if (isAt.GetReliableIPv4Flag()) {
            snprintf(addrbuf, sizeof(addrbuf), "r4addr=%s,r4port=%d",
                     isAt.GetReliableIPv4Address().c_str(), isAt.GetReliableIPv4Port());

            needComma = true;
        }

        if (isAt.GetUnreliableIPv4Flag()) {
            snprintf(addr4buf, sizeof(addr4buf), ",u4addr=%s,u4port=%d",
                     isAt.GetUnreliableIPv4Address().c_str(), isAt.GetUnreliableIPv4Port());
            //
            // Okay, we carefully calculated all of our buffer sizes so we can
            // never blow the buffer.  Why are we using strncat?  Because
            // Klocwork will complain if we don't.
            //
            if (needComma) {
                strncat(addrbuf, &addr4buf[0], sizeof(addr4buf));
            } else {
                strncat(addrbuf, &addr4buf[1], sizeof(addr4buf));
            }

            needComma = true;
        }

        if (isAt.GetReliableIPv6Flag()) {
            snprintf(addr6buf, sizeof(addr6buf), ",r6addr=%s,r6port=%d",
                     isAt.GetReliableIPv6Address().c_str(), isAt.GetReliableIPv6Port());
            if (needComma) {
                strncat(addrbuf, &addr6buf[0], sizeof(addr6buf));
            } else {
                strncat(addrbuf, &addr6buf[1], sizeof(addr6buf));
            }

            needComma = true;
        }

        if (isAt.GetUnreliableIPv6Flag()) {
            snprintf(addr6buf, sizeof(addr6buf), ",u6addr=%s,u6port=%d",
                     isAt.GetUnreliableIPv6Address().c_str(), isAt.GetUnreliableIPv6Port());
            if (needComma) {
                strncat(addrbuf, &addr6buf[0], sizeof(addr6buf));
            } else {
                strncat(addrbuf, &addr6buf[1], sizeof(addr6buf));
            }

            needComma = true;
        }

        if (!isAt.GetReliableIPv4Flag() || (ifIndexV4 != -1 && SameNetwork(m_liveInterfaces[ifIndexV4].m_prefixlen,
                                                                           m_liveInterfaces[ifIndexV4].m_address,
                                                                           isAt.GetReliableIPv4Address()))) {
            //
            // In version one of the protocol, we always call back with the
            // addresses we find in the message.  We don't bother with the address
            // we got in recvfrom.
            //
            qcc::String busAddress(addrbuf);

            if (m_callback[transportIndex]) {
                m_protect_callback = true;
                m_mutex.Unlock();
                QCC_DbgPrintf(("IpNameServiceImpl::HandleProtocolAnswer(): Calling back with %s", busAddress.c_str()));
                (*m_callback[transportIndex])(busAddress, guid, wkn, timer);
                m_mutex.Lock();
                m_protect_callback = false;
            }
        } else {
            //
            // We expect that a v4 addr may be sent via a v6 link local address.  However
            // if a v4 addr is sent via a v4 address then someone is misbehaving, so log
            // a warning.
            //
            if (isAt.GetReliableIPv4Flag() && endpoint.addr.IsIPv4()) {
                QCC_LogError(ER_WARNING, ("Ignoring advertisement from %s for %s received on %s",
                                          endpoint.addr.ToString().c_str(),
                                          isAt.GetReliableIPv4Address().c_str(),
                                          ifName.c_str()));
            }
        }
    }

    m_mutex.Unlock();
}


void IpNameServiceImpl::HandleProtocolMessage(uint8_t const* buffer, uint32_t nbytes, const qcc::IPEndpoint& endpoint, const uint16_t recvPort, int32_t interfaceIndex, const qcc::IPAddress& localAddress)
{
    QCC_DbgPrintf(("IpNameServiceImpl::HandleProtocolMessage(0x%x, %d, %s)", buffer, nbytes, endpoint.ToString().c_str()));

#if HAPPY_WANDERER
    if (Wander() == false) {
        QCC_LogError(ER_FAIL, ("IpNameServiceImpl::HandleProtocolMessage(): Wander(): out of range"));
        return;
    } else {
        QCC_LogError(ER_FAIL, ("IpNameServiceImpl::HandleProtocolMessage(): Wander(): in range"));
    }
#endif

    // Any messages received on port 9956 are version zero or version one messages.
    if (recvPort == 9956) {

        NSPacket nsPacket;
        size_t bytesRead = nsPacket->Deserialize(buffer, nbytes);
        if (bytesRead != nbytes) {
            QCC_DbgPrintf(("IpNameServiceImpl::HandleProtocolMessage(): Deserialize(): Error"));
            return;
        }

        //
        // We only understand version zero and one messages.
        //
        uint32_t nsVersion, msgVersion;
        nsPacket->GetVersion(nsVersion, msgVersion);

        if (msgVersion != 0 && msgVersion != 1) {
            QCC_DbgPrintf(("IpNameServiceImpl::HandleProtocolMessage(): Unknown version: Error"));
            return;
        }
        if (!m_enableV1) {
            return;
        }

        //
        // If the received packet contains questions, see if we can answer them.
        // We have the underlying device in loopback mode so we can get receive
        // our own questions.  We usually don't have an answer and so we don't
        // reply, but if we do have the requested names, we answer ourselves
        // to pass on this information to other interested bystanders.
        //
        for (uint8_t i = 0; i < nsPacket->GetNumberQuestions(); ++i) {
            HandleProtocolQuestion(nsPacket->GetQuestion(i), endpoint, interfaceIndex, localAddress);
        }

        //
        // If the received packet contains answers, see if they are answers to
        // questions we think are interesting.  Make sure we are not talking to
        // ourselves unless we are told to for debugging purposes
        //
        for (uint8_t i = 0; i < nsPacket->GetNumberAnswers(); ++i) {
            IsAt isAt = nsPacket->GetAnswer(i);
            //
            // The version isn't actually carried in the is-at message since that
            // would be redundant, so we have to set it from the nsPacket version
            // before passing it off.
            //
            uint32_t nsVersion, msgVersion;
            nsPacket->GetVersion(nsVersion, msgVersion);
            isAt.SetVersion(nsVersion, msgVersion);
            if (m_loopback || (isAt.GetGuid() != m_guid)) {
                HandleProtocolAnswer(isAt, nsPacket->GetTimer(), endpoint, interfaceIndex);
            }
        }
    } else {
        // Messages not received on port 9956 are version two messages.
        MDNSPacket mdnsPacket;
        size_t bytesRead = mdnsPacket->Deserialize(buffer, nbytes);
        if (bytesRead != nbytes) {
            QCC_DbgPrintf(("IpNameServiceImpl::HandleProtocolMessage(): Deserialize(): Error."));
            return;
        }

        if (mdnsPacket->GetHeader().GetQRType() == MDNSHeader::MDNS_QUERY) {
            HandleProtocolQuery(mdnsPacket, endpoint, recvPort);
        } else {
            HandleProtocolResponse(mdnsPacket, endpoint, recvPort, interfaceIndex);
        }
    }
}

qcc::String IpNameServiceImpl::PeerInfo::ToString(const qcc::String& guid)
{
    String s;
    s += "guid=" + guid + "/" + GUID128(guid).ToShortString();
    s += ",ipv4=" + unicastIPV4Info.ToString();
    s += ",ipv6=" + unicastIPV6Info.ToString();
    return s;
}

void IpNameServiceImpl::PrintPeerInfoMap()
{
    for (std::unordered_map<qcc::String, std::list<PeerInfo>, Hash, Equal>::iterator it = m_peerInfoMap.begin();
         it != m_peerInfoMap.end(); ++it) {
        for (std::list<PeerInfo>::iterator pit = it->second.begin(); pit != it->second.end(); ++pit) {
            QCC_DbgHLPrintf(("  %s", pit->ToString(it->first).c_str()));
        }
    }
}

bool IpNameServiceImpl::AddToPeerInfoMap(const qcc::String& guid, const qcc::IPEndpoint& ipv4, const qcc::IPEndpoint& ipv6, uint32_t ttl)
{
    m_mutex.Lock();
    std::unordered_map<qcc::String, std::list<PeerInfo>, Hash, Equal>::iterator it = m_peerInfoMap.find(guid);
    if (it != m_peerInfoMap.end()) {
        bool foundEntry = false;
        for (std::list<PeerInfo>::iterator pit = it->second.begin(); !foundEntry && pit != it->second.end(); ++pit) {
            if ((pit->unicastIPV4Info == ipv4) && (pit->unicastIPV6Info == ipv6)) {
                foundEntry = true;
            }
        }
        if (!foundEntry) {
            PeerInfo peerInfo(ipv4, ipv6);
            it->second.push_back(peerInfo);
            QCC_DbgHLPrintf(("Add to peer info map: %s", peerInfo.ToString(it->first).c_str()));
        }
    } else {
        PeerInfo peerInfo(ipv4, ipv6);
        std::list<PeerInfo> peerInfoList;
        peerInfoList.push_back(peerInfo);
        m_peerInfoMap.insert(std::pair<qcc::String, std::list<PeerInfo> >(guid, peerInfoList));
        QCC_DbgHLPrintf(("Add to peer info map: %s", peerInfo.ToString(guid).c_str()));
    }
    m_mutex.Unlock();
    return true;
}

bool IpNameServiceImpl::RemoveFromPeerInfoMap(const qcc::String& guid)
{
    m_mutex.Lock();
    std::unordered_map<qcc::String, std::list<PeerInfo>, Hash, Equal>::iterator it = m_peerInfoMap.find(guid);
    if (it != m_peerInfoMap.end()) {
        for (std::list<PeerInfo>::iterator pit = it->second.begin(); pit != it->second.end(); ++pit) {
            QCC_DbgHLPrintf(("Remove from peer info map: %s", pit->ToString(guid).c_str()));
        }
        QCC_DbgHLPrintf(("Erase from peer info map: guid=%s", guid.c_str()));
        m_peerInfoMap.erase(guid);
        m_mutex.Unlock();
        return true;
    }
    m_mutex.Unlock();
    return false;
}

bool IpNameServiceImpl::UpdateMDNSPacketTracker(qcc::String guid, IPEndpoint endpoint, uint16_t burstId)
{
    //QCC_DbgPrintf(("IpNameServiceImpl::UpdateMDNSPacketTracker(%s, %s,%d)", guid.c_str(), endpoint.ToString().c_str(), burstId));

    //
    // We check for the entry in MDNSPacketTracker
    // If we find it we return false since that implies that we have seen a packet from this burst
    // If we do not find it we return true that implies that we have not seen a packet from this burst.
    //     We add/update the guid with this burst id
    //
    pair<String, IPEndpoint> key(guid, endpoint);
    unordered_map<pair<String, IPEndpoint>, uint16_t, HashPacketTracker, EqualPacketTracker>::iterator it = m_mdnsPacketTracker.find(key);
    // Check if the GUID is present in the Map
    // If Yes check if the incoming burst id is same or lower
    if (it != m_mdnsPacketTracker.end()) {
        // Drop the packet if burst id is lower or same
        if (it->second >= burstId) {
            return false;
        }
        // Update the last seen burst id from this guid
        else {
            it->second = burstId;
            return true;
        }
    }
    // GUID is not present in the Map so we add the entry
    else {
        m_mdnsPacketTracker[key] = burstId;
        return true;
    }
    return true;
}


void IpNameServiceImpl::HandleProtocolResponse(MDNSPacket mdnsPacket, IPEndpoint endpoint, uint16_t recvPort, int32_t interfaceIndex)
{
    // Get IPv4 address of interface for this message (message may have been
    // received on the IPv6 address).  This will be used as a sanity check later
    // against the connect spec in the message.
    String ifName;
    int32_t ifIndexV4 = -1;
    if (interfaceIndex != -1) {
        for (uint32_t i = 0; i < m_liveInterfaces.size(); ++i) {
            if ((uint32_t)interfaceIndex == m_liveInterfaces[i].m_index) {
                ifName = m_liveInterfaces[i].m_interfaceName;
                if (m_liveInterfaces[i].m_address.IsIPv4()) {
                    ifIndexV4 = i;
                    break;
                }
            }
        }
    }

    // Check if someone is providing info. about an alljoyn service.
    MDNSResourceRecord* answerTcp;
    MDNSResourceRecord* answerUdp;
    TransportMask transportMask = TRANSPORT_NONE;
    bool isAllJoynResponse = false;

    if (mdnsPacket->GetAnswer("_alljoyn._tcp.local.", MDNSResourceRecord::PTR, &answerTcp)) {
        transportMask |= TRANSPORT_TCP;
        isAllJoynResponse = true;
    }
    if (mdnsPacket->GetAnswer("_alljoyn._udp.local.", MDNSResourceRecord::PTR, &answerUdp)) {
        transportMask |= TRANSPORT_UDP;
        isAllJoynResponse = true;
    }

    if (!isAllJoynResponse) {
        QCC_DbgPrintf(("IpNameServiceImpl::HandleProtocolResponse Ignoring Non-AllJoyn related response"));
        return;
    }
    MDNSResourceRecord* refRecord;
    if (!mdnsPacket->GetAdditionalRecord("sender-info.*", MDNSResourceRecord::TXT, MDNSTextRData::TXTVERS, &refRecord)) {
        QCC_DbgPrintf(("Ignoring response without sender-info"));
        return;
    }
    MDNSSenderRData* refRData = static_cast<MDNSSenderRData*>(refRecord->GetRData());

    if (!refRData) {
        QCC_DbgPrintf(("Ignoring response with invalid sender-info"));
        return;
    }

    String guid = refRecord->GetDomainName().substr(sizeof("sender-info.") - 1, 32);
    if (guid == m_guid) {
        QCC_DbgPrintf(("Ignoring my own response"));
        return;
    }
    IPEndpoint r4, r6;
    IPEndpoint u4, u6;
    IPEndpoint ns4;
    ns4.port = refRData->GetIPV4ResponsePort();
    IPEndpoint ns6;
    ns6.port = refRData->GetIPV6ResponsePort();

    if (transportMask & TRANSPORT_TCP) {
        MDNSPtrRData* ptrRDataTcp = static_cast<MDNSPtrRData*>(answerTcp->GetRData());
        if (!ptrRDataTcp) {
            QCC_DbgPrintf(("Ignoring response with invalid sender-info"));
            return;
        }

        MDNSResourceRecord* srvAnswerTcp;
        if (!mdnsPacket->GetAnswer(ptrRDataTcp->GetPtrDName(), MDNSResourceRecord::SRV, &srvAnswerTcp)) {
            QCC_DbgPrintf(("Ignoring response without srv"));
            return;
        }
        MDNSSrvRData* srvRDataTcp = static_cast<MDNSSrvRData*>(srvAnswerTcp->GetRData());
        if (!srvRDataTcp) {
            QCC_DbgPrintf(("Ignoring response with invalid srv"));
            return;
        }
        r4.port = srvRDataTcp->GetPort();
        MDNSResourceRecord* txtAnswerTcp;
        if (mdnsPacket->GetAnswer(ptrRDataTcp->GetPtrDName(), MDNSResourceRecord::TXT, MDNSTextRData::TXTVERS, &txtAnswerTcp)) {
            MDNSTextRData* txtRDataTcp = static_cast<MDNSTextRData*>(txtAnswerTcp->GetRData());
            if (!txtRDataTcp) {
                QCC_DbgPrintf(("Ignoring response with invalid txt"));
                return;
            }
            r6.port = StringToU32(txtRDataTcp->GetValue("r6port"));
        }
        MDNSResourceRecord* aRecord;
        if (mdnsPacket->GetAdditionalRecord(srvRDataTcp->GetTarget(), MDNSResourceRecord::A, &aRecord)) {
            MDNSARData* aRData = static_cast<MDNSARData*>(aRecord->GetRData());
            if (!aRData) {
                QCC_DbgPrintf(("Ignoring response with invalid ipv4 address"));
                return;
            }
            r4.addr = aRData->GetAddr();
            ns4.addr = aRData->GetAddr();
        }
        MDNSResourceRecord* aaaaRecord;
        if (mdnsPacket->GetAdditionalRecord(srvRDataTcp->GetTarget(), MDNSResourceRecord::AAAA, &aaaaRecord)) {
            MDNSAAAARData* aaaaRData = static_cast<MDNSAAAARData*>(aaaaRecord->GetRData());
            if (!aaaaRData) {
                QCC_DbgPrintf(("Ignoring response with invalid ipv6 address"));
                return;
            }
            r6.addr = aaaaRData->GetAddr();
            ns6.addr = aaaaRData->GetAddr();
        }
    }

    if (transportMask & TRANSPORT_UDP) {
        MDNSPtrRData* ptrRDataUdp = static_cast<MDNSPtrRData*>(answerUdp->GetRData());
        if (!ptrRDataUdp) {
            QCC_DbgPrintf(("Ignoring response with invalid sender-info"));
            return;
        }

        MDNSResourceRecord* srvAnswerUdp;
        if (!mdnsPacket->GetAnswer(ptrRDataUdp->GetPtrDName(), MDNSResourceRecord::SRV, &srvAnswerUdp)) {
            QCC_DbgPrintf(("Ignoring response without srv"));
            return;
        }
        MDNSSrvRData* srvRDataUdp = static_cast<MDNSSrvRData*>(srvAnswerUdp->GetRData());
        if (!srvRDataUdp) {
            QCC_DbgPrintf(("Ignoring response with invalid srv"));
            return;
        }
        u4.port = srvRDataUdp->GetPort();
        MDNSResourceRecord* txtAnswerUdp;
        if (mdnsPacket->GetAnswer(ptrRDataUdp->GetPtrDName(), MDNSResourceRecord::TXT, MDNSTextRData::TXTVERS, &txtAnswerUdp)) {
            MDNSTextRData* txtRDataUdp = static_cast<MDNSTextRData*>(txtAnswerUdp->GetRData());
            if (!txtRDataUdp) {
                QCC_DbgPrintf(("Ignoring response with invalid txt"));
                return;
            }
            u6.port = StringToU32(txtRDataUdp->GetValue("u6port"));
        }
        MDNSResourceRecord* aRecord;
        if (mdnsPacket->GetAdditionalRecord(srvRDataUdp->GetTarget(), MDNSResourceRecord::A, &aRecord)) {
            MDNSARData* aRData = static_cast<MDNSARData*>(aRecord->GetRData());
            if (!aRData) {
                QCC_DbgPrintf(("Ignoring response with invalid ipv4 address"));
                return;
            }
            u4.addr = aRData->GetAddr();
            ns4.addr = aRData->GetAddr();
        }
        MDNSResourceRecord* aaaaRecord;
        if (mdnsPacket->GetAdditionalRecord(srvRDataUdp->GetTarget(), MDNSResourceRecord::AAAA, &aaaaRecord)) {
            MDNSAAAARData* aaaaRData = static_cast<MDNSAAAARData*>(aaaaRecord->GetRData());
            if (!aaaaRData) {
                QCC_DbgPrintf(("Ignoring response with invalid ipv6 address"));
                return;
            }
            u6.addr = aaaaRData->GetAddr();
            ns6.addr = aaaaRData->GetAddr();
        }
    }

    m_mutex.Lock();

    //
    // We first check if this packet was received over MDNS multicast port 5353
    // If Yes, only then are we interested in keeping track of the burst ID.
    //     We check if we have seen this packet with burst id from this GUID
    //     If Yes, we do not process this packet
    //     If No, we process this packet
    // If No, This is a unicast response in which case we need not keep track of Burst IDs
    //
    if (recvPort == MULTICAST_MDNS_PORT) {
        // We need to check if this packet is from a burst which we have seen before in which case we will ignore it
        if (!UpdateMDNSPacketTracker(guid, endpoint, refRData->GetSearchID())) {
            QCC_DbgPrintf(("Ignoring response with duplicate burst ID"));
            m_mutex.Unlock();
            return;
        }
    }

    if (r4.addr.IsIPv4() && (ifIndexV4 == -1 || !SameNetwork(m_liveInterfaces[ifIndexV4].m_prefixlen,
                                                             m_liveInterfaces[ifIndexV4].m_address,
                                                             r4.addr))) {
        //
        // We expect that a v4 addr may be sent via a v6 link local address.  However
        // if a v4 addr is sent via a v4 address then someone is misbehaving, so log
        // a warning.
        //
        if (endpoint.addr.IsIPv4()) {
            QCC_LogError(ER_WARNING, ("Ignoring advertisement from %s for %s received on %s",
                                      endpoint.addr.ToString().c_str(),
                                      r4.addr.ToString().c_str(),
                                      ifName.c_str()));
        }
        m_mutex.Unlock();
        return;
    }

    //
    // Handle the advertised names first in case one of the registered response
    // handlers triggers an action that requires the name to be in the name
    // table (e.g. JoinSession).
    //
    HandleAdvertiseResponse(mdnsPacket, recvPort, guid, ns4, ns6, r4, r6, u4, u6);

    m_protectListeners = true;
    m_mutex.Unlock();
    bool handled = false;
    for (list<IpNameServiceListener*>::iterator it = m_listeners.begin(); !handled && it != m_listeners.end(); ++it) {
        handled = (*it)->ResponseHandler(transportMask, mdnsPacket, recvPort);
    }
    m_mutex.Lock();
    m_protectListeners = false;

    m_mutex.Unlock();
}

bool IpNameServiceImpl::HandleAdvertiseResponse(MDNSPacket mdnsPacket, uint16_t recvPort,
                                                const qcc::String& guid, const qcc::IPEndpoint& ns4, const qcc::IPEndpoint& ns6,
                                                const qcc::IPEndpoint& r4, const qcc::IPEndpoint& r6, const qcc::IPEndpoint& u4, const qcc::IPEndpoint& u6)
{
    MDNSResourceRecord* advRecord;
    if (!mdnsPacket->GetAdditionalRecord("advertise.*", MDNSResourceRecord::TXT, MDNSTextRData::TXTVERS, &advRecord)) {
        return false;
    }

    MDNSAdvertiseRData* advRData = static_cast<MDNSAdvertiseRData*>(advRecord->GetRData());
    if (!advRData) {
        QCC_DbgPrintf(("Ignoring response with invalid advertisement info"));
        return true;
    }
    uint32_t ttl = advRecord->GetRRttl();

    //
    // We need to populate our structure that keeps track of unicast ports of
    // services so that they can be polled for presence
    //
    if (ttl != 0) {
        AddToPeerInfoMap(guid, ns4, ns6, ttl);
    }

    vector<qcc::String> namesTcp;
    vector<qcc::String> namesUdp;

    for (uint8_t i = 0; i < advRData->GetNumNames(TRANSPORT_TCP | TRANSPORT_UDP); ++i) {
        String temp = advRData->GetNameAt(TRANSPORT_TCP | TRANSPORT_UDP, i);
        namesTcp.push_back(temp);
        namesUdp.push_back(temp);
    }
    for (uint8_t i = 0; i < advRData->GetNumNames(TRANSPORT_TCP); ++i) {
        String temp = advRData->GetNameAt(TRANSPORT_TCP, i);
        namesTcp.push_back(temp);
    }

    for (uint8_t i = 0; i < advRData->GetNumNames(TRANSPORT_UDP); ++i) {
        String temp = advRData->GetNameAt(TRANSPORT_UDP, i);
        namesUdp.push_back(temp);
    }

    //
    // Life is easier if we keep these things sorted.  Don't rely on the source
    // (even though it is really us) to do so.
    //
    sort(namesTcp.begin(), namesTcp.end());
    sort(namesUdp.begin(), namesUdp.end());

    //
    // In the version two protocol, the maximum size static buffer for the
    // longest bus address we can generate corresponds to two fully occupied
    // IPv4 addresses and two fully occupied IPV6 addresses.  So, we figure
    // that we need 2 X 35 == 70 bytes for the IPv4 endpoint information,
    // 2 X 59 == 118 bytes for the IPv6 endpoint information and three extra
    // commas:
    //
    //     "r4addr=192.168.100.101,r4port=65535,"
    //     "u4ddr=192.168.100.101,u4port=65535,"
    //     "r6addr=ffff:ffff:ffff:ffff:ffff:ffff:ffff:ffff,r6port=65535,"
    //     "u6addr=ffff:ffff:ffff:ffff:ffff:ffff:ffff:ffff,u6port=65535"
    //
    // Adding a byte for the trailing '\0' we come up with 192 bytes of bus
    // address. C++ purists will object to using the C stdio routines but
    // they are simpler and faster since there are no memory allocations or
    // reallocations.
    //
    // Note that we do not prepend the bus address with the transport name,
    // i.e. "tcp:" since we assume that the transport knows its own name.
    //
    char busAddressTcp[192];
    char busAddressUdp[192];
    busAddressTcp[0] = '\0';
    busAddressUdp[0] = '\0';

    char addr6buf[60];
    addr6buf[0] = '\0';

    bool needComma = false;


    if (r4.port != 0 && r4.addr != IPAddress()) {
        snprintf(busAddressTcp, sizeof(busAddressTcp), "r4addr=%s,r4port=%d", r4.addr.ToString().c_str(), r4.port);
        needComma = true;
    }
    if (r6.port != 0 && r6.addr != IPAddress()) {
        if (needComma) {
            snprintf(addr6buf, sizeof(addr6buf), ",r6addr=%s,r6port=%d", r6.addr.ToString().c_str(), r6.port);
        } else {

            snprintf(addr6buf, sizeof(addr6buf), "r6addr=%s,r6port=%d", r6.addr.ToString().c_str(), r6.port);
        }
        strncat(busAddressTcp, &addr6buf[0], sizeof(addr6buf));

    }
    needComma = false;
    if (u4.port != 0 && u4.addr != IPAddress()) {

        snprintf(busAddressUdp, sizeof(busAddressUdp), "u4addr=%s,u4port=%d", u4.addr.ToString().c_str(), u4.port);
        needComma = true;
    }

    if (u6.port != 0 && u6.addr != IPAddress()) {
        if (needComma) {
            snprintf(addr6buf, sizeof(addr6buf), ",u6addr=%s,u6port=%d", u6.addr.ToString().c_str(), u6.port);
        } else {

            snprintf(addr6buf, sizeof(addr6buf), "u6addr=%s,u6port=%d", u6.addr.ToString().c_str(), u6.port);
        }
        strncat(busAddressUdp, &addr6buf[0], sizeof(addr6buf));

    }

    if ((namesUdp.size() > 0) && m_callback[TRANSPORT_INDEX_UDP]) {
        m_protect_callback = true;
        m_mutex.Unlock();
        (*m_callback[TRANSPORT_INDEX_UDP])(busAddressUdp, guid, namesUdp, ttl);
        m_mutex.Lock();
        m_protect_callback = false;
    }

    if ((namesTcp.size() > 0) && m_callback[TRANSPORT_INDEX_TCP]) {
        m_protect_callback = true;
        m_mutex.Unlock();
        (*m_callback[TRANSPORT_INDEX_TCP])(busAddressTcp, guid, namesTcp, ttl);
        m_mutex.Lock();
        m_protect_callback = false;
    }

    return true;
}

void IpNameServiceImpl::HandleProtocolQuery(MDNSPacket mdnsPacket, IPEndpoint endpoint, uint16_t recvPort)
{
    bool isAllJoynQuery = true;
    // Check if someone is asking about an alljoyn service.
    MDNSQuestion* questionTcp;
    MDNSQuestion* questionUdp;
    TransportMask completeTransportMask = TRANSPORT_NONE;
    if (mdnsPacket->GetQuestion("_alljoyn._tcp.local.", &questionTcp)) {
        isAllJoynQuery = true;
        completeTransportMask |= TRANSPORT_TCP;
    }
    if (mdnsPacket->GetQuestion("_alljoyn._udp.local.", &questionUdp)) {
        isAllJoynQuery = true;
        completeTransportMask |= TRANSPORT_UDP;
    }
    if (!isAllJoynQuery) {
        QCC_DbgPrintf(("IpNameServiceImpl::HandleProtocolQuery Ignoring Non-AllJoyn related query"));
        return;
    }
    MDNSResourceRecord* refRecord;
    if (!mdnsPacket->GetAdditionalRecord("sender-info.*", MDNSResourceRecord::TXT, MDNSTextRData::TXTVERS, &refRecord)) {
        QCC_DbgPrintf(("Ignoring query without sender info"));
        return;
    }
    MDNSSenderRData* refRData = static_cast<MDNSSenderRData*>(refRecord->GetRData());
    if (!refRData) {
        QCC_DbgPrintf(("Ignoring query with invalid sender info"));
        return;
    }

    IPEndpoint ns4(refRData->GetIPV4ResponseAddr(), refRData->GetIPV4ResponsePort());
    IPEndpoint ns6(refRData->GetIPV6ResponseAddr(), refRData->GetIPV6ResponsePort());

    String guid = refRecord->GetDomainName().substr(sizeof("sender-info.") - 1, 32);
    if (guid == m_guid) {
        QCC_DbgPrintf(("Ignoring my own query"));
        return;
    }
    m_mutex.Lock();

    //
    // We first check if this packet was received over MDNS multicast port 5353
    // If Yes, only then are we interested in keeping track of the burst ID.
    //     We check if we have seen this packet with burst id from this GUID
    //     If Yes, we do not process this packet
    //     If No, we process this packet
    // If No, This is a unicast response in which case we need not keep track of Burst IDs
    //
    if (recvPort == MULTICAST_MDNS_PORT) {
        // We need to check if this packet is from a burst which we have seen before in which case we will ignore it
        if (!UpdateMDNSPacketTracker(guid, endpoint, refRData->GetSearchID())) {
            QCC_DbgPrintf(("Ignoring query with duplicate burst ID"));
            m_mutex.Unlock();
            return;
        }
    }
    m_protectListeners = true;
    m_mutex.Unlock();
    bool handled = false;
    for (list<IpNameServiceListener*>::iterator it = m_listeners.begin(); !handled && it != m_listeners.end(); ++it) {
        handled = (*it)->QueryHandler(completeTransportMask, mdnsPacket, recvPort, ns4, ns6);
    }
    m_mutex.Lock();
    m_protectListeners = false;
    if (handled) {
        m_mutex.Unlock();
        return;
    }
    HandleSearchQuery(completeTransportMask, mdnsPacket, recvPort, guid, ns4, ns6, endpoint);

    m_mutex.Unlock();
}

bool IpNameServiceImpl::HandleSearchQuery(TransportMask completeTransportMask, MDNSPacket mdnsPacket, uint16_t recvPort,
                                          const qcc::String& guid, const qcc::IPEndpoint& ns4, const qcc::IPEndpoint& ns6, const qcc::IPEndpoint& endpoint)
{
    QCC_DbgPrintf(("IpNameServiceImpl::HandleSearchQuery"));
    MDNSResourceRecord* searchRecord;
    if (!mdnsPacket->GetAdditionalRecord("search.*", MDNSResourceRecord::TXT, MDNSTextRData::TXTVERS, &searchRecord)) {
        return false;
    }

    MDNSSearchRData* searchRData = static_cast<MDNSSearchRData*>(searchRecord->GetRData());
    if (!searchRData) {
        QCC_DbgPrintf(("Ignoring query with invalid search info"));
        return true;
    }
    //
    // The who-has message doesn't specify which transport is doing the asking.
    // This is an oversight and should be fixed in a subsequent version.  The
    // only reasonable thing to do is to return name matches found in all of
    // the advertising transports.
    //
    for (uint32_t index = 0; index < N_TRANSPORTS; ++index) {

        //
        // If there are no names being advertised by the transport identified by
        // its index (actively or quietly), there is nothing to do.
        //
        if (m_advertised[index].empty() && m_advertised_quietly[index].empty()) {
            continue;
        }

        //
        // Loop through the names we are being asked about, and if we have
        // advertised any of them, we are going to need to respond to this
        // question.  Keep track of whether or not any of our corresponding
        // advertisements are quiet, since we want to respond quietly to a
        // question about a quiet advertisements.  That is, if any of the names
        // the client is asking about corresponds to a quiet advertisement we
        // respond directly to the client and do not multicast the response.
        // The only way we multicast a response is if the client does not ask
        // about any of our quietly advertised names.
        //
        // Becuse of this requirement, we loop through all of the names in the
        // who-has message to see if any of them correspond to quiet
        // advertisements.  We don't just break out and respond if we find any
        // old match since it may be the case that the last name is the quiet
        // one.
        //
        bool respond = false;
        for (int i = 0; i < searchRData->GetNumNames(); ++i) {
            String wkn = searchRData->GetNameAt(i);

            //
            // Zero length strings are unmatchable.  If you want to do a wildcard
            // match, you've got to send a wildcard character.
            //
            if (wkn.size() == 0) {
                continue;
            }

            //
            // Check to see if this name on the list of names we actively advertise.
            //
            for (set<String>::iterator j = m_advertised[index].begin(); j != m_advertised[index].end(); ++j) {

                //
                // The requested name comes in from the WhoHas message and we
                // allow wildcards there.
                //
                if (WildcardMatch((*j), wkn)) {
                    QCC_DbgPrintf(("IpNameServiceImpl::HandleSearchQuery(): request for %s does not match my %s",
                                   wkn.c_str(), (*j).c_str()));
                    continue;
                } else {
                    respond = true;
                    break;
                }
            }

            //
            // Check to see if this name on the list of names we quietly advertise.
            //
            for (set<String>::iterator j = m_advertised_quietly[index].begin(); j != m_advertised_quietly[index].end(); ++j) {

                //
                // The requested name comes in from the WhoHas message and we
                // allow wildcards there.
                //
                if (WildcardMatch((*j), wkn)) {
                    QCC_DbgPrintf(("IpNameServiceImpl::HandleSearchQuery(): request for %s does not match my %s",
                                   wkn.c_str(), (*j).c_str()));
                    continue;
                } else {
                    respond = true;
                    break;
                }
            }
        }
        //
        // Since any response we send must include all of the advertisements we
        // are exporting; this just means to retransmit all of our advertisements.
        //
        if (respond) {
            m_mutex.Unlock();
            if (endpoint.GetAddress().IsIPv4()) {
                Retransmit(index, false, true, ns4, TRANSMIT_V2, completeTransportMask);
            }
            if (endpoint.GetAddress().IsIPv6()) {
                Retransmit(index, false, true, ns6, TRANSMIT_V2, completeTransportMask);
            }
            m_mutex.Lock();
        }
    }
    return true;
}

QStatus IpNameServiceImpl::Start()
{
    QCC_DbgPrintf(("IpNameServiceImpl::Start()"));
    m_mutex.Lock();
    assert(IsRunning() == false);
    m_state = IMPL_RUNNING;
    QCC_DbgPrintf(("IpNameServiceImpl::Start(): Starting thread"));
    QStatus status = Thread::Start(this);
    QCC_DbgPrintf(("IpNameServiceImpl::Start(): Started"));
    m_mutex.Unlock();
    m_packetScheduler.Start();
    return status;
}

bool IpNameServiceImpl::Started()
{
    return IsRunning();
}

QStatus IpNameServiceImpl::Stop()
{
    QCC_DbgPrintf(("IpNameServiceImpl::Stop()"));
    m_mutex.Lock();
    if (m_state != IMPL_SHUTDOWN) {
        m_state = IMPL_STOPPING;
    }
    QCC_DbgPrintf(("IpNameServiceImpl::Stop(): Stopping thread"));
    QStatus status = Thread::Stop();
    QCC_DbgPrintf(("IpNameServiceImpl::Stop(): Stopped"));
    m_packetScheduler.Stop();
    m_mutex.Unlock();
    return status;
}

QStatus IpNameServiceImpl::Join()
{
    m_packetScheduler.Join();
    QCC_DbgPrintf(("IpNameServiceImpl::Join()"));
    assert(m_state == IMPL_STOPPING || m_state == IMPL_SHUTDOWN);
    QCC_DbgPrintf(("IpNameServiceImpl::Join(): Joining thread"));
    QStatus status = Thread::Join();
    QCC_DbgPrintf(("IpNameServiceImpl::Join(): Joined"));
    m_state = IMPL_SHUTDOWN;
    return status;
}

//
// Count the number of bits set in a 32-bit word using one of the many
// well-known high-performance algorithms for calculating Population Count while
// determining Hamming Distance.  It's completely obscure and mostly
// incomprehensible at first glance.  Google hamming distance or popcount if you
// dare.
//
// This is a well-investigated operation so similar code snippets are widely
// available on the web and are in the public domain.
//
// We use this method in the process of ensuring that only one bit is set in a
// TransportMask.  This is because there must be a one-to-one correspondence
// between a transport mask bit and a transport.
//
uint32_t IpNameServiceImpl::CountOnes(uint32_t data)
{
    QCC_DbgPrintf(("IpNameServiceImpl::CountOnes(0x%x)", data));

    data = data - ((data >> 1) & 0x55555555);
    data = (data & 0x33333333) + ((data >> 2) & 0x33333333);
    uint32_t result = (((data + (data >> 4)) & 0x0F0F0F0F) * 0x01010101) >> 24;

    QCC_DbgPrintf(("IpNameServiceImpl::CountOnes(): %d bits are set", result));
    return result;
}

//
// Convert a data word with one bit set to an index into a table corresponding
// to that bit.  This uses one of the many well-known high performance
// algorithms for counting the number of consecutive trailing zero bits in an
// integer.  This is similar to finding log base two of the data word.  Google
// consecutive trailing zero bits if you dare.
//
// This is a well-investigated operation so similar code snippets are widely
// available on the web and are in the public domain.
//
// We use this method to convert from a transport mask to an index into a table
// corresponding to some property of the transport that is using the name service.
// We assume that the data has been verified to contain one bit set in the low
// order word.
//
uint32_t IpNameServiceImpl::IndexFromBit(uint32_t data)
{
    QCC_DbgPrintf(("IpNameServiceImpl::IndexFromBit(0x%x)", data));

    uint32_t c = 32;
    data &= -signed(data);

    if (data) {
        --c;
    }
    if (data & 0x0000ffff) {
        c -= 16;
    }
    if (data & 0x00ff00ff) {
        c -= 8;
    }
    if (data & 0x0f0f0f0f) {
        c -= 4;
    }
    if (data & 0x33333333) {
        c -= 2;
    }
    if (data & 0x55555555) {
        c -= 1;
    }

    //
    // If the number of trailing bits that are set to zero is count, then the
    // first set bit must be at position count + 1.  Since array indices are
    // zero-based, the index into an array corresponding to the first set bit
    // is count (index == number of trailing zero bits).
    //
    QCC_DbgPrintf(("IpNameServiceImpl::IndexFromBit(): Index is %d.", c));
    assert(c < 16 && "IpNameServiceImpl::IndexFromBit(): Bad transport index");
    return c;
}

//
// Convert a data word with one bit set to an index into a table corresponding
// to that bit.  This uses one of the many well-known high performance
// algorithms for counting the number of consecutive trailing zero bits in an
// integer.  This is similar to finding log base two of the data word.  Google
// consecutive trailing zero bits if you dare.
//
// This is a well-investigated operation so similar code snippets are widely
// available on the web and are in the public domain.
//
// We use this method to convert from a transport mask to an index into a table
// corresponding to some property of the transport that is using the name service.
// We assume that the data has been verified to contain one bit set in the low
// order word.
//
TransportMask IpNameServiceImpl::MaskFromIndex(uint32_t index)
{
    QCC_DbgPrintf(("IpNameServiceImpl::MaskFromIndex(%d.)", index));
    uint32_t result = 1 << index;
    QCC_DbgPrintf(("IpNameServiceImpl::MaskFromIndex(): Bit is 0x%x", result));
    return result;
}

bool IpNameServiceImpl::LiveInterfacesNeedsUpdate()
{
    std::vector<qcc::IfConfigEntry> entries;
    QStatus status = IfConfigIPv4(entries);
    if (ER_OK != status) {
        return false;
    }
    for (size_t i = 0; i < m_liveInterfaces.size(); ++i) {
        if (!m_liveInterfaces[i].m_address.IsIPv4()) {
            continue;
        }
        for (size_t j = 0; j < entries.size(); ++j) {
            if ((m_liveInterfaces[i].m_interfaceName == entries[j].m_name) &&
                (m_liveInterfaces[i].m_interfaceAddr != entries[j].m_addr)) {
                QCC_DbgPrintf(("%s IPv4 address has changed from %s to %s", m_liveInterfaces[i].m_interfaceName.c_str(),
                               m_liveInterfaces[i].m_interfaceAddr.ToString().c_str(), entries[j].m_addr.c_str()));
                return true;
            }
        }
    }
    return false;
}

set<String> IpNameServiceImpl::GetAdvertising(TransportMask transportMask) {
    set<String> set_common, set_return;
    std::set<String> empty;
    set_intersection(m_advertised[TRANSPORT_INDEX_TCP].begin(), m_advertised[TRANSPORT_INDEX_TCP].end(), m_advertised[TRANSPORT_INDEX_UDP].begin(), m_advertised[TRANSPORT_INDEX_UDP].end(), std::inserter(set_common, set_common.end()));

    if (transportMask == TRANSPORT_TCP || transportMask == TRANSPORT_UDP) {


        uint32_t transportIndex = IndexFromBit(transportMask);
        if (transportIndex >= 16) {
            return empty;
        }

        set_difference(m_advertised[transportIndex].begin(), m_advertised[transportIndex].end(), set_common.begin(), set_common.end(), std::inserter(set_return, set_return.end()));
        return set_return;
    }
    if (transportMask == (TRANSPORT_TCP | TRANSPORT_UDP)) {
        return set_common;
    }

    return empty;

}
set<String> IpNameServiceImpl::GetAdvertisingQuietly(TransportMask transportMask) {
    set<String> set_common, set_return;
    std::set<String> empty;
    set_intersection(m_advertised_quietly[TRANSPORT_INDEX_TCP].begin(), m_advertised_quietly[TRANSPORT_INDEX_TCP].end(), m_advertised_quietly[TRANSPORT_INDEX_UDP].begin(), m_advertised_quietly[TRANSPORT_INDEX_UDP].end(), std::inserter(set_common, set_common.end()));

    if (transportMask == TRANSPORT_TCP || transportMask == TRANSPORT_UDP) {
        uint32_t transportIndex = IndexFromBit(transportMask);
        if (transportIndex >= 16) {
            return empty;
        }

        set_difference(m_advertised_quietly[transportIndex].begin(), m_advertised_quietly[transportIndex].end(), set_common.begin(), set_common.end(), std::inserter(set_return, set_return.end()));
        return set_return;
    }
    if (transportMask == (TRANSPORT_TCP | TRANSPORT_UDP)) {

        return set_common;
    }

    return empty;

}

bool IpNameServiceImpl::PurgeAndUpdatePacket(MDNSPacket mdnspacket)
{
    MDNSResourceRecord* refRecord;
    mdnspacket->GetAdditionalRecord("sender-info.*", MDNSResourceRecord::TXT, MDNSTextRData::TXTVERS, &refRecord);
    MDNSSenderRData* refRData = static_cast<MDNSSenderRData*>(refRecord->GetRData());
    int32_t id = IncrementAndFetch(&INCREMENTAL_PACKET_ID);

    refRData->SetSearchID(id);

    if (mdnspacket->GetHeader().GetQRType() == MDNSHeader::MDNS_QUERY) {
        MDNSResourceRecord* searchRecord;
        mdnspacket->GetAdditionalRecord("search.*", MDNSResourceRecord::TXT, MDNSTextRData::TXTVERS, &searchRecord);
        MDNSSearchRData* searchRData = static_cast<MDNSSearchRData*>(searchRecord->GetRData());

        set<String> set_union_tcp_udp;
        set_union(m_v2_queries[TRANSPORT_INDEX_TCP].begin(), m_v2_queries[TRANSPORT_INDEX_TCP].end(), m_v2_queries[TRANSPORT_INDEX_UDP].begin(), m_v2_queries[TRANSPORT_INDEX_UDP].end(), std::inserter(set_union_tcp_udp, set_union_tcp_udp.end()));
        uint32_t numSearch = searchRData->GetNumSearchCriteria();
        for (uint32_t k = 0; k < numSearch; k++) {
            String crit = searchRData->GetSearchCriterion(k);
            if (std::find(set_union_tcp_udp.begin(), set_union_tcp_udp.end(), crit) == set_union_tcp_udp.end()) {
                searchRData->RemoveSearchCriterion(k);
                k--;
                numSearch = searchRData->GetNumSearchCriteria();
            }
        }

        if (m_v2_queries[TRANSPORT_INDEX_TCP].size() == 0) {
            //Remove TCP PTR/SRV/TXT records
            MDNSResourceRecord* ptrRecord;
            if (mdnspacket->GetAnswer("_alljoyn._tcp.local.", MDNSResourceRecord::PTR, &ptrRecord)) {
                MDNSPtrRData* ptrRData = static_cast<MDNSPtrRData*>(ptrRecord->GetRData());
                String name = ptrRData->GetPtrDName();
                mdnspacket->RemoveAnswer(name, MDNSResourceRecord::SRV);
                mdnspacket->RemoveAnswer(name, MDNSResourceRecord::TXT);
                mdnspacket->RemoveAnswer("_alljoyn._tcp.local.", MDNSResourceRecord::PTR);
            }
        }
        if (m_v2_queries[TRANSPORT_INDEX_UDP].size() == 0) {
            //Remove UDP PTR/SRV/TXT records
            MDNSResourceRecord* ptrRecord;
            if (mdnspacket->GetAnswer("_alljoyn._udp.local.", MDNSResourceRecord::PTR, &ptrRecord)) {
                MDNSPtrRData* ptrRData = static_cast<MDNSPtrRData*>(ptrRecord->GetRData());
                String name = ptrRData->GetPtrDName();
                mdnspacket->RemoveAnswer(name, MDNSResourceRecord::SRV);
                mdnspacket->RemoveAnswer(name, MDNSResourceRecord::TXT);
                mdnspacket->RemoveAnswer("_alljoyn._udp.local.", MDNSResourceRecord::PTR);
            }

        }
        return (numSearch > 0);
    } else {
        MDNSResourceRecord* advRecord;
        mdnspacket->GetAdditionalRecord("advertise.*", MDNSResourceRecord::TXT, MDNSTextRData::TXTVERS, &advRecord);
        MDNSAdvertiseRData* advRData = static_cast<MDNSAdvertiseRData*>(advRecord->GetRData());

        TransportMask transportMaskArr[3] = { TRANSPORT_TCP, TRANSPORT_UDP, TRANSPORT_TCP | TRANSPORT_UDP };
        uint32_t numNamesTotal = 0;
        uint32_t ttl = advRecord->GetRRttl();
        uint32_t numNames[3];
        for (int i = 0; i < 3; i++) {
            TransportMask tm = transportMaskArr[i];
            set<String> advertising = GetAdvertising(tm);
            numNames[i] = advRData->GetNumNames(tm);
            for (uint32_t k = 0; k < numNames[i]; k++) {
                if (ttl == 0) {
                    //If this is a packet with ttl == 0, ensure that we are NOT advertising the names mentioned in the packet.

                    if (std::find(advertising.begin(), advertising.end(), advRData->GetNameAt(tm, k)) != advertising.end()) {

                        advRData->RemoveNameAt(tm, k);
                        // a name has been removed from the IsAt response header make
                        // sure the numNames used in the for loop is updated to reflect
                        // the removal of that name.
                        k = k - 1;
                        numNames[i] = advRData->GetNumNames(tm);
                    }
                } else {
                    //If this is a packet with ttl >0, ensure that we are still advertising all the names mentioned in the packet.

                    if (std::find(advertising.begin(), advertising.end(), advRData->GetNameAt(tm, k)) == advertising.end()) {

                        advRData->RemoveNameAt(tm, k);
                        // a name has been removed from the IsAt response header make
                        // sure the numNames used in the for loop is updated to reflect
                        // the removal of that name.
                        k = k - 1;
                        numNames[i] = advRData->GetNumNames(tm);

                    }

                }
            }
            numNamesTotal += numNames[i];


        }

        if (numNames[0] == 0 && numNames[2] == 0) {
            //Remove TCP PTR/SRV/TXT records
            MDNSResourceRecord* ptrRecord;
            if (mdnspacket->GetAnswer("_alljoyn._tcp.local.", MDNSResourceRecord::PTR, &ptrRecord)) {
                MDNSPtrRData* ptrRData = static_cast<MDNSPtrRData*>(ptrRecord->GetRData());
                String name = ptrRData->GetPtrDName();
                mdnspacket->RemoveAnswer(name, MDNSResourceRecord::SRV);
                mdnspacket->RemoveAnswer(name, MDNSResourceRecord::TXT);
                mdnspacket->RemoveAnswer("_alljoyn._tcp.local.", MDNSResourceRecord::PTR);
            }
        }
        if (numNames[1] == 0 && numNames[2] == 0) {
            //Remove UDP PTR/SRV/TXT records
            MDNSResourceRecord* ptrRecord;
            if (mdnspacket->GetAnswer("_alljoyn._udp.local.", MDNSResourceRecord::PTR, &ptrRecord)) {
                MDNSPtrRData* ptrRData = static_cast<MDNSPtrRData*>(ptrRecord->GetRData());
                String name = ptrRData->GetPtrDName();
                mdnspacket->RemoveAnswer(name, MDNSResourceRecord::SRV);
                mdnspacket->RemoveAnswer(name, MDNSResourceRecord::TXT);
                mdnspacket->RemoveAnswer("_alljoyn._udp.local.", MDNSResourceRecord::PTR);
            }

        }

        return (numNamesTotal > 0);
    }
    return false;
}
ThreadReturn STDCALL IpNameServiceImpl::PacketScheduler::Run(void* arg) {

    m_impl.m_mutex.Lock();
    while (!IsStopping()) {
        Timespec now;
        GetTimeNow(&now);
        uint32_t timeToSleep = -1;
        //Step 1: Collect all packets
        std::list<Packet> packets;
        packets.clear();

        //Collect network change burst packets
        if ((m_impl.m_networkChangeScheduleCount <= m_impl.m_retries) && ((m_impl.m_networkChangeScheduleCount == 0) || ((m_impl.m_networkChangeTimeStamp - now) < PACKET_TIME_ACCURACY_MS))) {

<<<<<<< HEAD
            m_impl.GetResponsePackets(packets);
            m_impl.GetQueryPackets(packets);
=======
#ifndef QCC_OS_GROUP_WINDOWS
            if (!m_impl.m_networkChangeRefreshSet.empty()) {
                for (std::set<uint32_t>::const_iterator iter =  m_impl.m_networkChangeRefreshSet.begin(); iter !=  m_impl.m_networkChangeRefreshSet.end(); iter++) {
                    qcc::AddressFamily family = qcc::QCC_AF_UNSPEC;
                    int32_t interfaceIndex = -1;
                    if (((*iter) & 0x3) == qcc::QCC_AF_INET_INDEX) {
                        family = qcc::QCC_AF_INET;
                    }
                    if (((*iter) & 0x3) == qcc::QCC_AF_INET6_INDEX) {
                        family = qcc::QCC_AF_INET6;
                    }
                    interfaceIndex = (*iter) >> 2;
                    m_impl.GetResponsePackets(subsequentBurstpackets, false, qcc::IPEndpoint("0.0.0.0", 0), TRANSMIT_V2, (TRANSPORT_TCP | TRANSPORT_UDP), interfaceIndex, family);
                    m_impl.GetQueryPackets(subsequentBurstpackets, (TRANSMIT_V0_V1 | TRANSMIT_V2), interfaceIndex, family);
                }
            }
#else
            m_impl.GetResponsePackets(subsequentBurstpackets);
            m_impl.GetQueryPackets(subsequentBurstpackets);
#endif
>>>>>>> 493e433a
            if (m_impl.m_networkChangeScheduleCount == 0) {
                m_impl.m_networkChangeTimeStamp = now + RETRY_INTERVALS[0] * 1000 - BURST_RESPONSE_RETRIES * BURST_RESPONSE_INTERVAL;
            } else {
                //adjust m_networkChangeTimeStamp
                m_impl.m_networkChangeTimeStamp += RETRY_INTERVALS[m_impl.m_networkChangeScheduleCount] * 1000;

            }
            if (now < m_impl.m_networkChangeTimeStamp) {
                uint32_t delay = m_impl.m_networkChangeTimeStamp - now;
                if (timeToSleep > delay) {
                    timeToSleep = delay;
                }

            } else {
                timeToSleep = 0;
            }

            //adjust m_networkChangeScheduleCount
            m_impl.m_networkChangeScheduleCount++;
            if (m_impl.m_networkChangeScheduleCount > m_impl.m_retries) {
                m_impl.m_networkChangeRefreshSet.clear();
            }
        }

        //Collect unsolicited Advertise/CancelAdvertise/FindAdvertisement burst packets
        std::list<BurstResponseHeader>::iterator it = m_impl.m_burstQueue.begin();
        it = m_impl.m_burstQueue.begin();
        while (it != m_impl.m_burstQueue.end()) {
            if ((*it).scheduleCount == 0 || (((*it).nextScheduleTime - now) < PACKET_TIME_ACCURACY_MS)) {
                uint32_t nsVersion;
                uint32_t msgVersion;
                (*it).packet->GetVersion(nsVersion, msgVersion);
                if (msgVersion == 2) {
                    MDNSPacket mdnspacket = MDNSPacket::cast((*it).packet);
                    //PurgeAndUpdatePacket will remove any names that have changed - not being advertised/discovered
                    // and also update the burst ID in the packet.
                    if (!m_impl.PurgeAndUpdatePacket(mdnspacket)) {
                        //No names found, remove this packet
                        m_impl.m_burstQueue.erase(it++);
                        continue;
                    }
                }

                packets.push_back((*it).packet);

                if ((*it).scheduleCount == 0) {
                    (*it).nextScheduleTime = now + RETRY_INTERVALS[0] * 1000 - BURST_RESPONSE_RETRIES * BURST_RESPONSE_INTERVAL;
                } else {
                    (*it).nextScheduleTime += RETRY_INTERVALS[(*it).scheduleCount] * 1000;
                }


                //if scheduleCount has reached max_retries, get rid of entry and advance iterator.
                if ((*it).scheduleCount == m_impl.m_retries) {
                    m_impl.m_burstQueue.erase(it++);
                    continue;
                }

                (*it).scheduleCount++;

            }

            if (now < (*it).nextScheduleTime) {
                uint32_t delay = (*it).nextScheduleTime - now;
                if (timeToSleep > delay) {
                    timeToSleep = delay;
                }
            } else {
                timeToSleep = 0;
            }
            it++;

        }
        m_impl.m_mutex.Unlock();
        //Step 2: Burst the packets
        uint32_t burstIndex  = 0;
        while (burstIndex < BURST_RESPONSE_RETRIES && !packets.empty() && !IsStopping()) {
            for (std::list<Packet>::const_iterator i = packets.begin(); i != packets.end(); i++) {
                Packet packet = *i;
                uint32_t nsVersion;
                uint32_t msgVersion;

                packet->GetVersion(nsVersion, msgVersion);
                if ((msgVersion == 2) || (burstIndex == 0)) {
                    m_impl.QueueProtocolMessage(*i);
                }

            }

            // Wait for burst interval = BURST_RESPONSE_INTERVAL
            Event::Wait(Event::neverSet, BURST_RESPONSE_INTERVAL);
            GetStopEvent().ResetEvent();
            burstIndex++;
        }
        m_impl.m_mutex.Lock();

        //Step 3: Wait for a specific amount of time
        if (!IsStopping()) {
            m_impl.m_mutex.Unlock();
            Event::Wait(Event::neverSet, timeToSleep);
            GetStopEvent().ResetEvent();
            m_impl.m_mutex.Lock();

        }
    }
    m_impl.m_burstQueue.clear();
    m_impl.m_mutex.Unlock();

    return 0;

}
} // namespace ajn<|MERGE_RESOLUTION|>--- conflicted
+++ resolved
@@ -7508,10 +7508,6 @@
         //Collect network change burst packets
         if ((m_impl.m_networkChangeScheduleCount <= m_impl.m_retries) && ((m_impl.m_networkChangeScheduleCount == 0) || ((m_impl.m_networkChangeTimeStamp - now) < PACKET_TIME_ACCURACY_MS))) {
 
-<<<<<<< HEAD
-            m_impl.GetResponsePackets(packets);
-            m_impl.GetQueryPackets(packets);
-=======
 #ifndef QCC_OS_GROUP_WINDOWS
             if (!m_impl.m_networkChangeRefreshSet.empty()) {
                 for (std::set<uint32_t>::const_iterator iter =  m_impl.m_networkChangeRefreshSet.begin(); iter !=  m_impl.m_networkChangeRefreshSet.end(); iter++) {
@@ -7532,7 +7528,6 @@
             m_impl.GetResponsePackets(subsequentBurstpackets);
             m_impl.GetQueryPackets(subsequentBurstpackets);
 #endif
->>>>>>> 493e433a
             if (m_impl.m_networkChangeScheduleCount == 0) {
                 m_impl.m_networkChangeTimeStamp = now + RETRY_INTERVALS[0] * 1000 - BURST_RESPONSE_RETRIES * BURST_RESPONSE_INTERVAL;
             } else {

--- conflicted
+++ resolved
@@ -286,7 +286,6 @@
             ++nextRulesId;
         }
 
-<<<<<<< HEAD
         ScheduleWork();
 
         /* For retrieving from our own cache after releasing the locks below */
@@ -294,17 +293,6 @@
         uint32_t toChangeId = curChangeId + 1;
         uint32_t toRulesId = nextRulesId;
 
-=======
-        if (!isDiscoveryStarted) {
-            bus.EnableConcurrentCallbacks();
-            QStatus status = bus.FindAdvertisedNameByTransport(findPrefix.c_str(), TRANSPORT_ANY & ~TRANSPORT_LOCAL);
-            if (status != ER_OK) {
-                QCC_LogError(status, ("FindAdvertisedNameByTransport failed"));
-            } else {
-                isDiscoveryStarted = true;
-            }
-        }
->>>>>>> 73599920
         lock.Unlock();
         router.UnlockNameTable();
 
@@ -335,15 +323,7 @@
 
         if (rules.empty()) {
             bus.EnableConcurrentCallbacks();
-<<<<<<< HEAD
             CancelFindAdvertisedNames();
-=======
-            QStatus status = bus.CancelFindAdvertisedNameByTransport(findPrefix.c_str(), TRANSPORT_ANY & ~TRANSPORT_LOCAL);
-            if (status != ER_OK) {
-                QCC_LogError(status, ("CancelFindAdvertisedNameByTransport failed"));
-            }
-            isDiscoveryStarted = false;
->>>>>>> 73599920
         }
 
         lock.Unlock();
@@ -529,17 +509,8 @@
         }
 
         /* Stop discovery if nobody is looking for sessionless signals */
-<<<<<<< HEAD
         if (rules.empty()) {
             CancelFindAdvertisedNames();
-=======
-        if (isDiscoveryStarted && rules.empty()) {
-            QStatus status = bus.CancelFindAdvertisedNameByTransport(findPrefix.c_str(), TRANSPORT_ANY & ~TRANSPORT_LOCAL);
-            if (status != ER_OK) {
-                QCC_LogError(status, ("CancelFindAdvertisedNameByTransport failed"));
-            }
-            isDiscoveryStarted = false;
->>>>>>> 73599920
         }
         lock.Unlock();
         router.UnlockNameTable();
@@ -776,50 +747,8 @@
         }
         lock.Unlock();
 
-<<<<<<< HEAD
         /* Change advertisment if needed */
         UpdateAdvertisements();
-=======
-        /* Change advertisment if map is empty or if maxChangeId > lastAdvChangeId */
-        if (mapIsEmpty || IS_GREATER(uint32_t, maxChangeId, lastAdvChangeId)) {
-
-            /* Cancel previous advertisment */
-            if (!lastAdvName.empty()) {
-                status = bus.CancelAdvertiseName(lastAdvName.c_str(), TRANSPORT_ANY & ~TRANSPORT_LOCAL);
-                if (status != ER_OK) {
-                    QCC_LogError(status, ("Failed to cancel advertisment for \"%s\"", lastAdvName.c_str()));
-                }
-
-                /* Cancel previous name */
-                status = bus.ReleaseName(lastAdvName.c_str());
-                if (status != ER_OK) {
-                    QCC_LogError(status, ("Failed to release name \"%s\"", lastAdvName.c_str()));
-                }
-            }
-
-            /* Acqure new name and advertise */
-            if (!mapIsEmpty) {
-                lastAdvName = advPrefix + U32ToString(maxChangeId, 16);
-
-                status = bus.RequestName(lastAdvName.c_str(), DBUS_NAME_FLAG_DO_NOT_QUEUE);
-                if (status == ER_OK) {
-                    status = bus.AdvertiseName(lastAdvName.c_str(), TRANSPORT_ANY & ~TRANSPORT_LOCAL);
-                }
-
-                if (status != ER_OK) {
-                    QCC_LogError(status, ("Failed to request/advertise \"%s\"", lastAdvName.c_str()));
-                    lastAdvName.clear();
-                    lastAdvChangeId = -1;
-                } else {
-                    lastAdvChangeId = maxChangeId;
-                }
-            } else {
-                /* Map is empty. No advertisment. */
-                lastAdvName.clear();
-                lastAdvChangeId = -1;
-            }
-        }
->>>>>>> 73599920
 
         /* Look for new/failed joinsessions to try/retry (after backoff) */
         router.LockNameTable();
@@ -1087,7 +1016,7 @@
 {
     QStatus status = bus.RequestName(name.c_str(), DBUS_NAME_FLAG_DO_NOT_QUEUE);
     if (status == ER_OK) {
-        status = bus.AdvertiseName(name.c_str(), TRANSPORT_ANY & ~TRANSPORT_ICE & ~TRANSPORT_LOCAL);
+        status = bus.AdvertiseName(name.c_str(), TRANSPORT_ANY & ~TRANSPORT_LOCAL);
     }
     if (status == ER_OK) {
         QCC_DbgPrintf(("AdvertiseName(name=%s)", name.c_str()));
@@ -1099,7 +1028,7 @@
 
 void SessionlessObj::CancelAdvertisedName(const qcc::String& name)
 {
-    QStatus status = bus.CancelAdvertiseName(name.c_str(), TRANSPORT_ANY & ~TRANSPORT_ICE & ~TRANSPORT_LOCAL);
+    QStatus status = bus.CancelAdvertiseName(name.c_str(), TRANSPORT_ANY & ~TRANSPORT_LOCAL);
     if (status != ER_OK) {
         QCC_LogError(status, ("Failed to cancel advertisment for \"%s\"", name.c_str()));
     }
@@ -1118,7 +1047,7 @@
         pair<set<String>::iterator, bool> finding = findingNames.insert(name);
         if (finding.second) {
             QCC_DbgPrintf(("FindAdvertisedName(name=%s)", name.c_str()));
-            QStatus status = bus.FindAdvertisedNameByTransport(name.c_str(), TRANSPORT_ANY & ~TRANSPORT_ICE & ~TRANSPORT_LOCAL);
+            QStatus status = bus.FindAdvertisedNameByTransport(name.c_str(), TRANSPORT_ANY & ~TRANSPORT_LOCAL);
             if (status != ER_OK) {
                 QCC_LogError(status, ("FindAdvertisedNameByTransport failed"));
             }
@@ -1132,7 +1061,7 @@
         pair<set<String>::iterator, bool> finding = findingNames.insert(WildcardAdvertisementPrefix);
         if (finding.second) {
             QCC_DbgPrintf(("FindAdvertisedName(name=%s)", WildcardAdvertisementPrefix));
-            QStatus status = bus.FindAdvertisedNameByTransport(WildcardAdvertisementPrefix, TRANSPORT_ANY & ~TRANSPORT_ICE & ~TRANSPORT_LOCAL);
+            QStatus status = bus.FindAdvertisedNameByTransport(WildcardAdvertisementPrefix, TRANSPORT_ANY & ~TRANSPORT_LOCAL);
             if (status != ER_OK) {
                 QCC_LogError(status, ("FindAdvertisedNameByTransport failed"));
             }
@@ -1145,7 +1074,7 @@
     set<String>::iterator it = findingNames.begin();
     while (it != findingNames.end()) {
         String name = *it;
-        QStatus status = bus.CancelFindAdvertisedNameByTransport(name.c_str(), TRANSPORT_ANY & ~TRANSPORT_ICE & ~TRANSPORT_LOCAL);
+        QStatus status = bus.CancelFindAdvertisedNameByTransport(name.c_str(), TRANSPORT_ANY & ~TRANSPORT_LOCAL);
         if (status == ER_OK) {
             QCC_DbgPrintf(("CancelFindAdvertisedName(%s)", name.c_str()));
         } else {

/**
 * @file
 * Resource file script for AllJoyn Daemon dynamic link library (Win32)
 */

/******************************************************************************
 * Copyright (c) 2012-2013, AllSeen Alliance. All rights reserved.
 *
 *    Permission to use, copy, modify, and/or distribute this software for any
 *    purpose with or without fee is hereby granted, provided that the above
 *    copyright notice and this permission notice appear in all copies.
 *
 *    THE SOFTWARE IS PROVIDED "AS IS" AND THE AUTHOR DISCLAIMS ALL WARRANTIES
 *    WITH REGARD TO THIS SOFTWARE INCLUDING ALL IMPLIED WARRANTIES OF
 *    MERCHANTABILITY AND FITNESS. IN NO EVENT SHALL THE AUTHOR BE LIABLE FOR
 *    ANY SPECIAL, DIRECT, INDIRECT, OR CONSEQUENTIAL DAMAGES OR ANY DAMAGES
 *    WHATSOEVER RESULTING FROM LOSS OF USE, DATA OR PROFITS, WHETHER IN AN
 *    ACTION OF CONTRACT, NEGLIGENCE OR OTHER TORTIOUS ACTION, ARISING OUT OF
 *    OR IN CONNECTION WITH THE USE OR PERFORMANCE OF THIS SOFTWARE.
 ******************************************************************************/
#include <windows.h>

#ifndef DEBUG
#define VER_DEBUG                   0
#else
#define VER_DEBUG                   VS_FF_DEBUG
#endif

/******************************************************************************
 * Version
******************************************************************************/

<<<<<<< HEAD
#define VER_FILEVERSION             0,0,1,0
#define VER_FILEVERSION_STR         "0.0.1.0\0"

#define VER_PRODUCTVERSION          0,0,1,0
#define VER_PRODUCTVERSION_STR      "0.0.1.0\0"
=======
#define VER_FILEVERSION             14,6,0,97
#define VER_FILEVERSION_STR         "14.06.00a\0"

#define VER_PRODUCTVERSION          14,6,0,97
#define VER_PRODUCTVERSION_STR      "14.06.00a\0"
>>>>>>> 1aca994a

#define VER_PRIVATEBUILD 0
#define VER_PRERELEASE 0

#define VER_COMPANYNAME_STR "AllSeen Alliance.\0"
#define VER_FILEDESCRIPTION_STR "AllJoyn Daemon dynamic link library\0"
#define VER_LEGALCOPYRIGHT_STR "Copyright (c) 2009-2013 AllSeen Alliance.\0"
#define VER_INTERNALNAME_STR "daemonlib.dll\0"
#define VER_ORIGINALFILENAME_STR "daemonlib.dll\0"
#define VER_PRODUCTNAME_STR "daemonlib.dll\0"


VS_VERSION_INFO VERSIONINFO
FILEVERSION    	VER_FILEVERSION
PRODUCTVERSION 	VER_PRODUCTVERSION
FILEFLAGSMASK  	VS_FFI_FILEFLAGSMASK
FILEFLAGS      	(VER_PRIVATEBUILD|VER_PRERELEASE|VER_DEBUG)
FILEOS         	VOS__WINDOWS32
FILETYPE       	VFT_DLL
FILESUBTYPE    	VFT2_UNKNOWN
BEGIN
    BLOCK "StringFileInfo"
    BEGIN
        BLOCK "040904E4"
        BEGIN
            VALUE "CompanyName",      VER_COMPANYNAME_STR
            VALUE "FileDescription",  VER_FILEDESCRIPTION_STR
            VALUE "FileVersion",      VER_FILEVERSION_STR
            VALUE "InternalName",     VER_INTERNALNAME_STR
            VALUE "LegalCopyright",   VER_LEGALCOPYRIGHT_STR
            VALUE "OriginalFilename", VER_ORIGINALFILENAME_STR
            VALUE "ProductName",      VER_PRODUCTNAME_STR
            VALUE "ProductVersion",   VER_PRODUCTVERSION_STR
        END
    END
    BLOCK "VarFileInfo"
    BEGIN
        /* The following line should only be modified for localized versions.     */
        /* It consists of any number of WORD,WORD pairs, with each pair           */
        /* describing a language,codepage combination supported by the file.      */
        /*                                                                        */
        /* For example, a file might have values "0x409,1252" indicating that it  */
        /* supports English language (0x409) in the Windows ANSI codepage (1252). */

        VALUE "Translation", 0x409, 1252

    END
END<|MERGE_RESOLUTION|>--- conflicted
+++ resolved
@@ -4,7 +4,7 @@
  */
 
 /******************************************************************************
- * Copyright (c) 2012-2013, AllSeen Alliance. All rights reserved.
+ * Copyright (c) 2012-2014, AllSeen Alliance. All rights reserved.
  *
  *    Permission to use, copy, modify, and/or distribute this software for any
  *    purpose with or without fee is hereby granted, provided that the above
@@ -30,26 +30,18 @@
  * Version
 ******************************************************************************/
 
-<<<<<<< HEAD
 #define VER_FILEVERSION             0,0,1,0
 #define VER_FILEVERSION_STR         "0.0.1.0\0"
 
 #define VER_PRODUCTVERSION          0,0,1,0
 #define VER_PRODUCTVERSION_STR      "0.0.1.0\0"
-=======
-#define VER_FILEVERSION             14,6,0,97
-#define VER_FILEVERSION_STR         "14.06.00a\0"
-
-#define VER_PRODUCTVERSION          14,6,0,97
-#define VER_PRODUCTVERSION_STR      "14.06.00a\0"
->>>>>>> 1aca994a
 
 #define VER_PRIVATEBUILD 0
 #define VER_PRERELEASE 0
 
 #define VER_COMPANYNAME_STR "AllSeen Alliance.\0"
 #define VER_FILEDESCRIPTION_STR "AllJoyn Daemon dynamic link library\0"
-#define VER_LEGALCOPYRIGHT_STR "Copyright (c) 2009-2013 AllSeen Alliance.\0"
+#define VER_LEGALCOPYRIGHT_STR "Copyright (c) 2009-2014 AllSeen Alliance.\0"
 #define VER_INTERNALNAME_STR "daemonlib.dll\0"
 #define VER_ORIGINALFILENAME_STR "daemonlib.dll\0"
 #define VER_PRODUCTNAME_STR "daemonlib.dll\0"

--- conflicted
+++ resolved
@@ -3077,7 +3077,6 @@
     EXPECT_EQ(ER_BAD_ARG_4, saProxy.Claim(adminAdminGroupAuthority, adminAdminGroupGUID, emptyKeyInfo, identityCertChain, certChainCount, manifest, manifestSize)) << "Claim did not fail.";
 }
 
-<<<<<<< HEAD
 TEST_F(PermissionMgmtUseCaseTest, ResetAndCopyKeyStore)
 {
     Claims(false);
@@ -3106,7 +3105,8 @@
     EXPECT_EQ(PermissionConfigurator::CLAIMABLE, applicationState) << " The application state is not claimable.";
 
     TeardownBus(cpConsumerBus);
-=======
+}
+
 TEST_F(PermissionMgmtUseCaseTest, GetAllPropertiesFailByOutgoingPolicy)
 {
     Claims(false);
@@ -3245,5 +3245,4 @@
     CreateAppInterfaces(consumerBus, false);
 
     ConsumerCannotGetTVCaption();
->>>>>>> ea430ddc
-}
+}

--- conflicted
+++ resolved
@@ -180,25 +180,14 @@
 
             /* Replace a key */
             key.Rand(620, KeyBlob::GENERIC);
-<<<<<<< HEAD
-            keyStore.AddKey(idx1, key);
+            keyStore2.AddKey(idx1, key);
 
             /* Add a key */
             key.Rand(620, KeyBlob::GENERIC);
-            keyStore.AddKey(idx3, key);
+            keyStore2.AddKey(idx3, key);
 
             /* Delete a key */
-            keyStore.DelKey(idx2);
-=======
-            keyStore2.AddKey(guid1, key);
-
-            /* Add a key */
-            key.Rand(620, KeyBlob::GENERIC);
-            keyStore2.AddKey(guid3, key);
-
-            /* Delete a key */
-            keyStore2.DelKey(guid2);
->>>>>>> c4b83f77
+            keyStore2.DelKey(idx2);
 
             status = keyStore2.Store();
             ASSERT_EQ(ER_OK, status) << " Failed to store keystore";

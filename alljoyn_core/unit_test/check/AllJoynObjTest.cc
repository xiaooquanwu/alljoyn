--- conflicted
+++ resolved
@@ -204,11 +204,7 @@
     ajObj.RunJoin();
 
     // Verify that join failed
-<<<<<<< HEAD
-    EXPECT_NE(ALLJOYN_JOINSESSION_REPLY_SUCCESS, (int)ajObj.replyCode);
-=======
     EXPECT_NE((uint32_t)ALLJOYN_JOINSESSION_REPLY_SUCCESS, ajObj.replyCode);
->>>>>>> 8f302040
     EXPECT_EQ(TRANSPORT_NONE, ajObj.triedTransports);
     EXPECT_EQ(TRANSPORT_NONE, ajObj.connectedTransport);
 }
@@ -232,11 +228,7 @@
     ajObj.RunJoin(opts);
 
     // Verify that join succeeded to TRANSPORT_TCP and that TRANSPORT_UDP was not tried
-<<<<<<< HEAD
-    EXPECT_EQ(ALLJOYN_JOINSESSION_REPLY_SUCCESS, (int)ajObj.replyCode);
-=======
     EXPECT_EQ((uint32_t)ALLJOYN_JOINSESSION_REPLY_SUCCESS, ajObj.replyCode);
->>>>>>> 8f302040
     EXPECT_EQ(TRANSPORT_TCP, ajObj.triedTransports);
     EXPECT_EQ(TRANSPORT_TCP, ajObj.connectedTransport);
 }
@@ -258,11 +250,7 @@
     ajObj.RunJoin();
 
     // Verify that join succeeded to second transport
-<<<<<<< HEAD
-    EXPECT_EQ(ALLJOYN_JOINSESSION_REPLY_SUCCESS, (int)ajObj.replyCode);
-=======
     EXPECT_EQ((uint32_t)ALLJOYN_JOINSESSION_REPLY_SUCCESS, ajObj.replyCode);
->>>>>>> 8f302040
     EXPECT_EQ(TRANSPORT_UDP | TRANSPORT_TCP, ajObj.triedTransports);
     EXPECT_EQ(TRANSPORT_TCP, ajObj.connectedTransport);
 }
@@ -284,11 +272,7 @@
     ajObj.RunJoin();
 
     // Verify that join failed to both transports
-<<<<<<< HEAD
-    EXPECT_NE(ALLJOYN_JOINSESSION_REPLY_SUCCESS, (int)ajObj.replyCode);
-=======
     EXPECT_NE((uint32_t)ALLJOYN_JOINSESSION_REPLY_SUCCESS, ajObj.replyCode);
->>>>>>> 8f302040
     EXPECT_EQ(TRANSPORT_UDP | TRANSPORT_TCP, ajObj.triedTransports);
     EXPECT_EQ(TRANSPORT_NONE, ajObj.connectedTransport);
 }
@@ -328,11 +312,7 @@
     ajObj.RunJoin();
 
     // Verify that join succeeded to second transport
-<<<<<<< HEAD
-    EXPECT_EQ(ALLJOYN_JOINSESSION_REPLY_SUCCESS, (int)ajObj.replyCode);
-=======
     EXPECT_EQ((uint32_t)ALLJOYN_JOINSESSION_REPLY_SUCCESS, ajObj.replyCode);
->>>>>>> 8f302040
     EXPECT_EQ(TRANSPORT_UDP | TRANSPORT_TCP, ajObj.triedTransports);
     EXPECT_EQ(TRANSPORT_TCP, ajObj.connectedTransport);
 }
#ifndef _ALLJOYN_INTERNAL_H
#define _ALLJOYN_INTERNAL_H
/**
 * @file
 *
 * This file defines internal state for a BusAttachment
 */

/******************************************************************************
 * Copyright (c) 2009-2011, 2014 AllSeen Alliance. All rights reserved.
 *
 *    Permission to use, copy, modify, and/or distribute this software for any
 *    purpose with or without fee is hereby granted, provided that the above
 *    copyright notice and this permission notice appear in all copies.
 *
 *    THE SOFTWARE IS PROVIDED "AS IS" AND THE AUTHOR DISCLAIMS ALL WARRANTIES
 *    WITH REGARD TO THIS SOFTWARE INCLUDING ALL IMPLIED WARRANTIES OF
 *    MERCHANTABILITY AND FITNESS. IN NO EVENT SHALL THE AUTHOR BE LIABLE FOR
 *    ANY SPECIAL, DIRECT, INDIRECT, OR CONSEQUENTIAL DAMAGES OR ANY DAMAGES
 *    WHATSOEVER RESULTING FROM LOSS OF USE, DATA OR PROFITS, WHETHER IN AN
 *    ACTION OF CONTRACT, NEGLIGENCE OR OTHER TORTIOUS ACTION, ARISING OUT OF
 *    OR IN CONNECTION WITH THE USE OR PERFORMANCE OF THIS SOFTWARE.
 ******************************************************************************/

#ifndef __cplusplus
#error Only include BusInternal.h in C++ code.
#endif

#include <qcc/platform.h>
#include <qcc/String.h>
#include <qcc/Event.h>
#include <qcc/atomic.h>
#include <qcc/ManagedObj.h>
#include <qcc/IODispatch.h>

#include <alljoyn/BusAttachment.h>
#include <alljoyn/InterfaceDescription.h>

#include "AuthManager.h"
#include "ClientRouter.h"
#include "KeyStore.h"
#include "PeerState.h"
#include "Transport.h"
#include "TransportList.h"
#include "CompressionRules.h"

#include <alljoyn/Status.h>
#include <set>

namespace ajn {

class BusAttachment::Internal : public MessageReceiver, public JoinSessionAsyncCB {
    friend class BusAttachment;
  public:

    /**
     * Get a reference to the internal store object.
     *
     * @return A reference to the bus's key store.
     */
    KeyStore& GetKeyStore() { return keyStore; }

    /**
     * Return the next available serial number. Note 0 is an invalid serial number.
     *
     * @return   The next available serial number.
     */
    uint32_t NextSerial() {
        uint32_t sn = (uint32_t) qcc::IncrementAndFetch(&msgSerial);
        return sn ? sn : NextSerial();
    }

    /**
     * Return most recently allocated serial number
     */
    uint32_t PrevSerial() { return msgSerial ? msgSerial : -1; }

    /**
     * Get a reference to the authentication manager object.
     *
     * @return A pointer to the bus's authentication manager
     */
    AuthManager& GetAuthManager() { return authManager; }

    /**
     * Get a reference to the internal transport list.
     *
     * @return A reference to the bus's transport list.
     */
    TransportList& GetTransportList() { return transportList; }

    /**
     * Get a pointer to the internal peer state table.
     *
     * @return  The peer state table.
     */
    PeerStateTable* GetPeerStateTable() { return &peerStateTable; }

    /**
     * Get the global GUID for this bus.
     *
     * @return Global GUID
     */
    const qcc::GUID128& GetGlobalGUID(void) const { return globalGuid; }

    /**
     * Return the local endpoint for this bus.
     *
     * @return  Returns the local endpoint.
     */
    LocalEndpoint& GetLocalEndpoint() { return localEndpoint; }

    /**
     * Get the router.
     *
     * @return  The router
     */
    Router& GetRouter(void) { return *router; }

    /**
     * Get the router.
     *
     * @return  The router
     */
    const Router& GetRouter(void) const { return *router; }

    /**
     * Get the iodispatch.
     *
     * @return  The iodispatch
     */
    qcc::IODispatch& GetIODispatch(void) { return m_ioDispatch; }
    /**
     * Get the header compression rules
     *
     * @return The header compression rules.
     */
    CompressionRules& GetCompressionRules() { return compressionRules; };

    /**
     * Override the compressions rules for this bus attachment.
     */
    void OverrideCompressionRules(CompressionRules& newRules) { compressionRules = newRules; }

    /**
     * Get the Announced Object Description for the BusObjects registered on
     * the BusAttachment with interfaces marked as announced.
     *
     * This will clear any previous contents of the of the MsgArg provided. The
     * resulting MsgArg will have a signature a(oas) and will contain an array
     * of object paths. For each object path an array of announced interfaces found
     * at that object path will be listed.
     *
     * @param[out] aboutObjectDescriptionArg reference to a MsgArg that will
     *             be filled in.
     * @return ER_OK on success
     */
    QStatus GetAnnouncedObjectDescription(MsgArg& objectDescriptionArg);

    /**
     * Constructor called by BusAttachment.
     */
    Internal(const char* appName,
             BusAttachment& bus,
             TransportFactoryContainer& factories,
             Router* router,
             bool allowRemoteMessages,
             const char* listenAddresses,
             uint32_t concurrency);

    /*
     * Destructor also called by BusAttachment
     */
    ~Internal();

    /**
     * Filter out authentication mechanisms not present in the list.
     *
     * @param list  The list of authentication mechanisms to filter on.
     */
    size_t FilterAuthMechanisms(const qcc::String& list) { return authManager.FilterMechanisms(list); }

    /**
     * A generic signal handler for AllJoyn signals
     */
    void AllJoynSignalHandler(const InterfaceDescription::Member* member, const char* srcPath, Message& message);

    /**
     * Indicate whether endpoints of this attachment are allowed to receive messages
     * from remote devices.
     */
    bool AllowRemoteMessages() const { return allowRemoteMessages; }

    /**
     * Get the bus addresses that this daemon uses to listen on.
     * For clients, this list is empty since clients dont listen.
     *
     * @return The bus addresses that this bus instance uses to listen on.
     */
    const qcc::String& GetListenAddresses() const { return listenAddresses; }

    /**
     * Inform BusListeners of incoming JoinSession attempt.
     *
     * @param sessionPort    SessionPort specified in join request.
     * @param joiner         Unique name of potential joiner.
     * @param opts           Session options requested by joiner.
     * @return   Return true if JoinSession request is accepted. false if rejected.
     */
    bool CallAcceptListeners(SessionPort sessionPort, const char* joiner, const SessionOpts& opts);

    /**
     * Inform BusListeners of a successful JoinSession.
     *
     * @param sessionPort    SessionPort specified by joiner.
     * @param id             Session id.
     * @param joiner         Unique name of sucessful joiner.
     */
    void CallJoinedListeners(SessionPort sessionPort, SessionId id, const char* joiner);

    /**
     * Set the SessionListener for an existing session id.
     *
     * @param sessionId  Existing session Id.
     * @param listener   SessionListener to associate with sessionId.
     * @return  ER_OK if successful.
     */
    QStatus SetSessionListener(SessionId id, SessionListener* listener, SessionSideMask bitset);

    /**
     * Check whether a session with a particular sessionId exists for host/joiner side
     *
     * @param id  Existing session Id.
     * @param index      host/joiner
     * @return  true if session exists
     */
    bool SessionExists(SessionId id, size_t index) const;

    /**
     * Check whether a session with a particular sessionId exists has been selfjoined
     *
     * @param sessionId  Existing session Id.
     *
     * @return  true if session exists and session was selfjoined on this leaf
     */
    bool IsSelfJoin(SessionId id) const;

    /**
     * Called if the bus attachment become disconnected from the bus.
     */
    void NonLocalEndpointDisconnected();

    /**
     * JoinSession implementation.
     */
    QStatus JoinSession(const char* sessionHost, SessionPort sessionPort, SessionListener* listener,
                        SessionId& sessionId, SessionOpts& opts);

    /**
     * JoinSessionAsync method_reply handler.
     */
    void JoinSessionAsyncCB(Message& message, void* context);

    /**
     * SetLinkTimeoutAsync method_reply handler.
     */
    void SetLinkTimeoutAsyncCB(Message& message, void* context);

    /**
     * PingAsync method_reply handler
     */
    void PingAsyncCB(Message& message, void* context);

    /**
     * Push a message into the local endpoint
     *
     * @param msg  The message to push
     * @return  ER_OK if successful.
     */
    QStatus PushToLocalEndpoint(Message& msg) {
        BusEndpoint busEndpoint = BusEndpoint::cast(localEndpoint);
        return router->PushMessage(msg, busEndpoint);
    }

    /**
<<<<<<< HEAD
     * Find out if the BusAttachment has bound the specified SessionPort
     *
     * @param sessionPort port number being checked
     *
     * @return true if the sessionPort is bound
     */
    bool IsSessionPortBound(SessionPort sessionPort);
=======
     * Get the session ids for all sessions we host
     */
    std::set<SessionId> GetHostedSessions() {
        hostedSessionsLock.Lock(MUTEX_CONTEXT);
        std::set<SessionId> copy = hostedSessions;
        hostedSessionsLock.Unlock(MUTEX_CONTEXT);
        return copy;
    }
>>>>>>> 99a56e55

  private:

    /**
     * Copy constructor.
     * Internal may not be copy constructed.
     *
     * @param other   sink being copied.
     */
    Internal(const BusAttachment::Internal& other);

    /**
     * Assignment operator.
     * Internal may not be assigned.
     *
     * @param other   RHS of assignment.
     */
    Internal& operator=(const BusAttachment::Internal& other);

    /**
     * @internal
     * JoinSessionAsync callback used by JoinSession
     */
    void JoinSessionCB(QStatus status, SessionId sessionId, const SessionOpts& opts, void* context);

    qcc::String application;              /* Name of the that owns the BusAttachment application */
    BusAttachment& bus;                   /* Reference back to the bus attachment that owns this state */


    qcc::Mutex listenersLock;             /* Mutex that protects BusListeners container (set) */
    typedef qcc::ManagedObj<BusListener*> ProtectedBusListener;
    typedef std::set<ProtectedBusListener> ListenerSet;
    ListenerSet listeners;               /* List of registered BusListeners */
    qcc::IODispatch m_ioDispatch;         /* iodispatch for this bus */
    std::map<qcc::StringMapKey, InterfaceDescription> ifaceDescriptions;
    TransportList transportList;          /* List of active transports */
    KeyStore keyStore;                    /* The key store for the bus attachment */
    AuthManager authManager;              /* The authentication manager for the bus attachment */
    qcc::GUID128 globalGuid;              /* Global GUID for this BusAttachment */
    int32_t msgSerial;                    /* Serial number is updated for every message sent by this bus */
    Router* router;                       /* Message bus router */
    PeerStateTable peerStateTable;        /* Table that maintains state information about remote peers */
    LocalEndpoint localEndpoint;          /* The local endpoint */
    CompressionRules compressionRules;    /* Rules for compresssing and decompressing headers */

    bool allowRemoteMessages;             /* true iff endpoints of this attachment can receive messages from remote devices */
    qcc::String listenAddresses;          /* The set of bus addresses that this bus can listen on. (empty for clients) */
    qcc::Mutex stopLock;                  /* Protects BusAttachement::Stop from being reentered */
    int32_t stopCount;                    /* Number of caller's blocked in BusAttachment::Stop() */

    typedef qcc::ManagedObj<SessionPortListener*> ProtectedSessionPortListener;
    typedef std::map<SessionPort, ProtectedSessionPortListener> SessionPortListenerMap;
    SessionPortListenerMap sessionPortListeners;  /* Lookup SessionPortListener by session port */
    qcc::Mutex sessionPortListenersLock;       /* Lock protecting sessionPortListeners maps */

    typedef qcc::ManagedObj<SessionListener*> ProtectedSessionListener;
    typedef std::map<SessionId, ProtectedSessionListener> SessionListenerMap;
    SessionListenerMap sessionListeners[SESSION_SIDE_NUM];   /* Lookup SessionListener by session id (index 0 for hoster, index 1 for joiner)*/
    mutable qcc::Mutex sessionListenersLock[SESSION_SIDE_NUM];       /* Lock protecting sessionListeners maps */

    typedef qcc::ManagedObj<AboutListener*> ProtectedAboutListener;
    typedef std::set<ProtectedAboutListener> AboutListenerSet;
    AboutListenerSet aboutListeners; /* About Signals are recieved out of Sessions so a set is all that is needed */

    qcc::Mutex aboutListenersLock;   /* Lock protecting the aboutListeners set */

    struct JoinContext {
        QStatus status;
        SessionId sessionId;
        SessionOpts opts;
    };


    std::set<SessionId> sessionSet[SESSION_SIDE_NUM];
    mutable qcc::Mutex sessionSetLock[SESSION_SIDE_NUM];

    std::map<qcc::Thread*, JoinContext> joinThreads;  /* List of threads waiting to join */
    qcc::Mutex joinLock;                              /* Mutex that protects joinThreads */
    KeyStoreKeyEventListener ksKeyEventListener;

    std::set<SessionId> hostedSessions;    /* session IDs for all sessions hosted by this bus attachment */
    qcc::Mutex hostedSessionsLock;         /* Mutex that protects hostedSessions */
};
}

#endif<|MERGE_RESOLUTION|>--- conflicted
+++ resolved
@@ -283,7 +283,6 @@
     }
 
     /**
-<<<<<<< HEAD
      * Find out if the BusAttachment has bound the specified SessionPort
      *
      * @param sessionPort port number being checked
@@ -291,16 +290,18 @@
      * @return true if the sessionPort is bound
      */
     bool IsSessionPortBound(SessionPort sessionPort);
-=======
-     * Get the session ids for all sessions we host
-     */
-    std::set<SessionId> GetHostedSessions() {
-        hostedSessionsLock.Lock(MUTEX_CONTEXT);
-        std::set<SessionId> copy = hostedSessions;
-        hostedSessionsLock.Unlock(MUTEX_CONTEXT);
+
+    /**
+      * Return all hosted sessions
+      *
+      * @return set with all hosted session ids
+      */
+    std::set<SessionId> GetHostedSessions() const {
+        sessionSetLock[SESSION_SIDE_HOST].Lock(MUTEX_CONTEXT);
+        std::set<SessionId> copy = sessionSet[SESSION_SIDE_HOST];
+        sessionSetLock[SESSION_SIDE_HOST].Unlock(MUTEX_CONTEXT);
         return copy;
     }
->>>>>>> 99a56e55
 
   private:
 

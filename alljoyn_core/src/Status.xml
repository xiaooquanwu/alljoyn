--- conflicted
+++ resolved
@@ -224,10 +224,8 @@
   <status name="ER_ALLJOYN_REMOVESESSIONMEMBER_REPLY_FAILED" value="0x90f4" comment="RemoveSessionMember reply: Failed for unspecified reason"/>
   <status name="ER_BUS_REMOVED_BY_BINDER" value="0x90f5" comment="The session member was removed by the binder"/>
   <status name="ER_BUS_MATCH_RULE_NOT_FOUND" value="0x90f6" comment="The match rule was not found"/>
-<<<<<<< HEAD
   <status name="ER_ALLJOYN_PING_FAILED" value="0x90f7" comment="Ping failed"/>
   <status name="ER_ALLJOYN_PING_REPLY_UNREACHABLE" value="0x90f8" comment="Ping failed"/>
-=======
   <status name="ER_UDP_MSG_TOO_LONG" value="0x90f9" comment="The message is too long to transmit over the UDP transport"/>
   <status name="ER_UDP_DEMUX_NO_ENDPOINT" value="0x90fa" comment="Tried to demux the callback but found no endpoint for the connection"/>
   <status name="ER_UDP_NO_NETWORK" value="0x90fb" comment="Not listening on network implied by IP address"/>
@@ -247,5 +245,4 @@
   <status name="ER_UDP_BUSHELLO" value="0x9109" comment="UDP Transport is unable to complete an operation relating to a BusHello Message"/>
   <status name="ER_UDP_MESSAGE" value="0x910a" comment="UDP Transport is unable to complete an operation on an AllJoyn Message"/>
 
->>>>>>> 001b5358
 </status_block>
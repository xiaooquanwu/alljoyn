<!--
Copyright AllSeen Alliance. All rights reserved.

   Permission to use, copy, modify, and/or distribute this software for any
   purpose with or without fee is hereby granted, provided that the above
   copyright notice and this permission notice appear in all copies.

   THE SOFTWARE IS PROVIDED "AS IS" AND THE AUTHOR DISCLAIMS ALL WARRANTIES
   WITH REGARD TO THIS SOFTWARE INCLUDING ALL IMPLIED WARRANTIES OF
   MERCHANTABILITY AND FITNESS. IN NO EVENT SHALL THE AUTHOR BE LIABLE FOR
   ANY SPECIAL, DIRECT, INDIRECT, OR CONSEQUENTIAL DAMAGES OR ANY DAMAGES
   WHATSOEVER RESULTING FROM LOSS OF USE, DATA OR PROFITS, WHETHER IN AN
   ACTION OF CONTRACT, NEGLIGENCE OR OTHER TORTIOUS ACTION, ARISING OUT OF
   OR IN CONNECTION WITH THE USE OR PERFORMANCE OF THIS SOFTWARE.

-->
<status_block xmlns:xi="http://www.w3.org/2001/XInclude">
  <xi:include href="../common/src/Status.xml"/>

  <status name="ER_BUS_ERRORS" value="0x9000" comment="Error code block for ALLJOYN wire protocol"/>
  <status name="ER_BUS_READ_ERROR" value="0x9001" comment="Error attempting to read"/>
  <status name="ER_BUS_WRITE_ERROR" value="0x9002" comment="Error attempting to write"/>
  <status name="ER_BUS_BAD_VALUE_TYPE" value="0x9003" comment="Read an invalid value type"/>
  <status name="ER_BUS_BAD_HEADER_FIELD" value="0x9004" comment="Read an invalid header field"/>
  <status name="ER_BUS_BAD_SIGNATURE" value="0x9005" comment="Signature was badly formed"/>
  <status name="ER_BUS_BAD_OBJ_PATH" value="0x9006" comment="Object path contained an illegal character"/>
  <status name="ER_BUS_BAD_MEMBER_NAME" value="0x9007" comment="A member name contained an illegal character"/>
  <status name="ER_BUS_BAD_INTERFACE_NAME" value="0x9008" comment="An interface name contained an illegal character"/>
  <status name="ER_BUS_BAD_ERROR_NAME" value="0x9009" comment="An error name contained an illegal character"/>
  <status name="ER_BUS_BAD_BUS_NAME" value="0x900a" comment="A bus name contained an illegal character"/>
  <status name="ER_BUS_NAME_TOO_LONG" value="0x900b" comment="A name exceeded the permitted length"/>
  <status name="ER_BUS_BAD_LENGTH" value="0x900c" comment="Length of an array was not a multiple of the array element size"/>
  <status name="ER_BUS_BAD_VALUE" value="0x900d" comment="Parsed value in a message was invalid (for example: boolean &gt; 1) "/>
  <status name="ER_BUS_BAD_HDR_FLAGS" value="0x900e" comment="Unknown header flags"/>
  <status name="ER_BUS_BAD_BODY_LEN" value="0x900f" comment="Body length was to long or too short"/>
  <status name="ER_BUS_BAD_HEADER_LEN" value="0x9010" comment="Header length was to long or too short"/>
  <status name="ER_BUS_UNKNOWN_SERIAL" value="0x9011" comment="Serial number in a method response was unknown"/>
  <status name="ER_BUS_UNKNOWN_PATH" value="0x9012" comment="Path in a method call or signal was unknown"/>
  <status name="ER_BUS_UNKNOWN_INTERFACE" value="0x9013" comment="Interface in a method call or signal was unknown"/>
  <status name="ER_BUS_ESTABLISH_FAILED" value="0x9014" comment="Failed to establish a connection"/>
  <status name="ER_BUS_UNEXPECTED_SIGNATURE" value="0x9015" comment="Signature in message was not what was expected"/>
  <status name="ER_BUS_INTERFACE_MISSING" value="0x9016" comment="Interface header field is missing"/>
  <status name="ER_BUS_PATH_MISSING" value="0x9017" comment="Object path header field is missing"/>
  <status name="ER_BUS_MEMBER_MISSING" value="0x9018" comment="Member header field is missing"/>
  <status name="ER_BUS_REPLY_SERIAL_MISSING" value="0x9019" comment="Reply-Serial header field is missing"/>
  <status name="ER_BUS_ERROR_NAME_MISSING" value="0x901a" comment="Error Name header field is missing"/>
  <status name="ER_BUS_INTERFACE_NO_SUCH_MEMBER" value="0x901b" comment="Interface does not have the requested member"/>
  <status name="ER_BUS_NO_SUCH_OBJECT" value="0x901c" comment="Object does not exist"/>
  <status name="ER_BUS_OBJECT_NO_SUCH_MEMBER" value="0x901d" comment="Object does not have the requested member (on any interface)"/>
  <status name="ER_BUS_OBJECT_NO_SUCH_INTERFACE" value="0x901e" comment="Object does not have the requested interface"/>
  <status name="ER_BUS_NO_SUCH_INTERFACE" value="0x901f" comment="Requested interface does not exist"/>
  <status name="ER_BUS_MEMBER_NO_SUCH_SIGNATURE" value="0x9020" comment="Member exists but does not have the requested signature"/>
  <status name="ER_BUS_NOT_NUL_TERMINATED" value="0x9021" comment="A string or signature was not NUL terminated"/>
  <status name="ER_BUS_NO_SUCH_PROPERTY" value="0x9022" comment="No such property for a GET or SET operation "/>
  <status name="ER_BUS_SET_WRONG_SIGNATURE" value="0x9023" comment="Attempt to set a property value with the wrong signature"/>
  <status name="ER_BUS_PROPERTY_VALUE_NOT_SET" value="0x9024" comment="Attempt to get a property whose value has not been set"/>
  <status name="ER_BUS_PROPERTY_ACCESS_DENIED" value="0x9025" comment="Attempt to set or get a property failed due to access rights"/>
  <status name="ER_BUS_NO_TRANSPORTS" value="0x9026" comment="No physical message transports were specified"/>
  <status name="ER_BUS_BAD_TRANSPORT_ARGS" value="0x9027" comment="Missing or badly formatted transports args specified"/>
  <status name="ER_BUS_NO_ROUTE" value="0x9028" comment="Message cannot be routed to destination"/>
  <status name="ER_BUS_NO_ENDPOINT" value="0x9029" comment="An endpoint with given name cannot be found"/>
  <status name="ER_BUS_BAD_SEND_PARAMETER" value="0x902a" comment="Bad parameter in send message call"/>
  <status name="ER_BUS_UNMATCHED_REPLY_SERIAL" value="0x902b" comment="Serial number in method call reply message did not match any method calls"/>
  <status name="ER_BUS_BAD_SENDER_ID" value="0x902c" comment="Sender identifier is invalid"/>
  <status name="ER_BUS_TRANSPORT_NOT_STARTED" value="0x902d" comment="Attempt to send on a transport that has not been started"/>
  <status name="ER_BUS_EMPTY_MESSAGE" value="0x902e" comment="Attempt to deliver an empty message"/>
  <status name="ER_BUS_NOT_OWNER" value="0x902f" comment="A bus name operation was not permitted because sender does not own name"/>
  <status name="ER_BUS_SET_PROPERTY_REJECTED" value="0x9030" comment="Application rejected a request to set a property"/>
  <status name="ER_BUS_CONNECT_FAILED" value="0x9031" comment="Connection failed"/>
  <status name="ER_BUS_REPLY_IS_ERROR_MESSAGE" value="0x9032" comment="Response from a method call was an ERROR message"/>
  <status name="ER_BUS_NOT_AUTHENTICATING" value="0x9033" comment="Not in an authentication conversation"/>
  <status name="ER_BUS_NO_LISTENER" value="0x9034" comment="A listener is required to implement the requested function"/>
  <status name="ER_BUS_NOT_ALLOWED" value="0x9036" comment="The operation attempted is not allowed"/>
  <status name="ER_BUS_WRITE_QUEUE_FULL" value="0x9037" comment="Write failed because write queue is full"/>
  <status name="ER_BUS_ENDPOINT_CLOSING" value="0x9038" comment="Operation not permitted on endpoint in process of closing"/>
  <status name="ER_BUS_INTERFACE_MISMATCH" value="0x9039" comment="Received two conflicting definitions for the same interface"/>
  <status name="ER_BUS_MEMBER_ALREADY_EXISTS" value="0x903a" comment="Attempt to add a member to an interface that already exists"/>
  <status name="ER_BUS_PROPERTY_ALREADY_EXISTS" value="0x903b" comment="Attempt to add a property to an interface that already exists"/>
  <status name="ER_BUS_IFACE_ALREADY_EXISTS" value="0x903c" comment="Attempt to add an interface to an object that already exists"/>
  <status name="ER_BUS_ERROR_RESPONSE" value="0x903d" comment="Received an error response to a method call"/>
  <status name="ER_BUS_BAD_XML" value="0x903e" comment="XML data is improperly formatted"/>
  <status name="ER_BUS_BAD_CHILD_PATH" value="0x903f" comment="The path of a child object is incorrect given it's parent's path"/>
  <status name="ER_BUS_OBJ_ALREADY_EXISTS" value="0x9040" comment="Attempt to add a RemoteObject child that already exists"/>
  <status name="ER_BUS_OBJ_NOT_FOUND" value="0x9041" comment="Object with given path does not exist"/>
  <status name="ER_BUS_CANNOT_EXPAND_MESSAGE" value="0x9042" comment="Expansion information for a compressed message is not available"/>
  <status name="ER_BUS_NOT_COMPRESSED" value="0x9043" comment="Attempt to expand a message that is not compressed"/>
  <status name="ER_BUS_ALREADY_CONNECTED" value="0x9044" comment="Attempt to connect to a bus which is already connected"/>
  <status name="ER_BUS_NOT_CONNECTED" value="0x9045" comment="Attempt to use a bus attachment that is not connected to a router"/>
  <status name="ER_BUS_ALREADY_LISTENING" value="0x9046" comment="Attempt to listen on a bus address which is already being listened on"/>
  <status name="ER_BUS_KEY_UNAVAILABLE" value="0x9047" comment="The request key is not available"/>
  <status name="ER_BUS_TRUNCATED" value="0x9048" comment="Insufficient memory to copy data"/>
  <status name="ER_BUS_KEY_STORE_NOT_LOADED" value="0x9049" comment="Accessing the key store before it is loaded"/>
  <status name="ER_BUS_NO_AUTHENTICATION_MECHANISM" value="0x904a" comment="There is no authentication mechanism"/>
  <status name="ER_BUS_BUS_ALREADY_STARTED" value="0x904b" comment="Bus has already been started"/>
  <status name="ER_BUS_BUS_NOT_STARTED" value="0x904c" comment="Bus has not yet been started"/>
  <status name="ER_BUS_KEYBLOB_OP_INVALID" value="0x904d" comment="The operation requested cannot be performed using this key blob"/>
  <status name="ER_BUS_INVALID_HEADER_CHECKSUM" value="0x904e" comment="Invalid header checksum in an encrypted message"/>
  <status name="ER_BUS_MESSAGE_NOT_ENCRYPTED" value="0x904f" comment="Security policy requires the message to be encrypted"/>
  <status name="ER_BUS_INVALID_HEADER_SERIAL" value="0x9050" comment="Serial number in message header is invalid"/>
  <status name="ER_BUS_TIME_TO_LIVE_EXPIRED" value="0x9051" comment="Message time-to-live has expired"/>
  <status name="ER_BUS_HDR_EXPANSION_INVALID" value="0x9052" comment="Something is wrong with a header expansion"/>
  <status name="ER_BUS_MISSING_COMPRESSION_TOKEN" value="0x9053" comment="Compressed headers require a compression token"/>
  <status name="ER_BUS_NO_PEER_GUID" value="0x9054" comment="There is no GUID for this peer"/>
  <status name="ER_BUS_MESSAGE_DECRYPTION_FAILED" value="0x9055" comment="Message decryption failed"/>
  <status name="ER_BUS_SECURITY_FATAL" value="0x9056" comment="A fatal security failure"/>
  <status name="ER_BUS_KEY_EXPIRED" value="0x9057" comment="An encryption key has expired"/>
  <status name="ER_BUS_CORRUPT_KEYSTORE" value="0x9058" comment="Key store is corrupt"/>
  <status name="ER_BUS_NO_CALL_FOR_REPLY" value="0x9059" comment="A reply only allowed in response to a method call"/>
  <status name="ER_BUS_NOT_A_COMPLETE_TYPE" value="0x905a" comment="Signature must be a single complete type"/>
  <status name="ER_BUS_POLICY_VIOLATION" value="0x905b" comment="Message does not meet policy restrictions"/>
  <status name="ER_BUS_NO_SUCH_SERVICE" value="0x905c" comment="Service name is unknown"/>
  <status name="ER_BUS_TRANSPORT_NOT_AVAILABLE" value="0x905d" comment="Transport cannot be used due to underlying mechanism disabled by OS"/>
  <status name="ER_BUS_INVALID_AUTH_MECHANISM" value="0x905e" comment="Authentication mechanism is not valid"/>
  <status name="ER_BUS_KEYSTORE_VERSION_MISMATCH" value="0x905f" comment="Key store has wrong version number"/>
  <status name="ER_BUS_BLOCKING_CALL_NOT_ALLOWED" value="0x9060" comment="A synchronous method call from within handler is not permitted."/>
  <status name="ER_BUS_SIGNATURE_MISMATCH" value="0x9061" comment="MsgArg(s) do not match signature."/>
  <status name="ER_BUS_STOPPING" value="0x9062" comment="The bus is stopping."/>
  <status name="ER_BUS_METHOD_CALL_ABORTED" value="0x9063" comment="The method call was aborted."/>
  <status name="ER_BUS_CANNOT_ADD_INTERFACE" value="0x9064" comment="An interface cannot be added to an object that is already registered."/>
  <status name="ER_BUS_CANNOT_ADD_HANDLER" value="0x9065" comment="A method handler cannot be added to an object that is already registered."/>
  <status name="ER_BUS_KEYSTORE_NOT_LOADED" value="0x9066" comment="Key store has not been loaded"/>
  <status name="ER_BUS_NO_SUCH_HANDLE" value="0x906b" comment="Handle is not in the handle table"/>
  <status name="ER_BUS_HANDLES_NOT_ENABLED" value="0x906c" comment="Passing of handles is not enabled for this connection"/>
  <status name="ER_BUS_HANDLES_MISMATCH" value="0x906d" comment="Message had more handles than expected"/>
  <status name="ER_BUS_NO_SESSION" value="0x906f" comment="Session id is not valid"/>
  <status name="ER_BUS_ELEMENT_NOT_FOUND" value="0x9070" comment="Dictionary element was not found"/>
  <status name="ER_BUS_NOT_A_DICTIONARY" value="0x9071" comment="MsgArg was not an array of dictionary elements"/>
  <status name="ER_BUS_WAIT_FAILED" value="0x9072" comment="Wait failed"/>
  <status name="ER_BUS_BAD_SESSION_OPTS" value="0x9074" comment="Session options are bad or incompatible"/>
  <status name="ER_BUS_CONNECTION_REJECTED" value="0x9075" comment="Incoming connection rejected"/>
  <status name="ER_DBUS_REQUEST_NAME_REPLY_PRIMARY_OWNER" value="0x9076" comment="RequestName reply: Name was successfully obtained"/>
  <status name="ER_DBUS_REQUEST_NAME_REPLY_IN_QUEUE" value="0x9077" comment="RequestName reply: Name is already owned, request for name has been queued"/>
  <status name="ER_DBUS_REQUEST_NAME_REPLY_EXISTS" value="0x9078" comment="RequestName reply: Name is already owned and DO_NOT_QUEUE was specified in request"/>
  <status name="ER_DBUS_REQUEST_NAME_REPLY_ALREADY_OWNER" value="0x9079" comment="RequestName reply: Name is already owned by this endpoint"/>
  <status name="ER_DBUS_RELEASE_NAME_REPLY_RELEASED" value="0x907a" comment="ReleaseName reply: Name was released"/>
  <status name="ER_DBUS_RELEASE_NAME_REPLY_NON_EXISTENT" value="0x907b" comment=" ReleaseName reply: Name does not exist"/>
  <status name="ER_DBUS_RELEASE_NAME_REPLY_NOT_OWNER" value="0x907c" comment="ReleaseName reply: Request to release name that is not owned by this endpoint"/>
  <status name="ER_DBUS_START_REPLY_ALREADY_RUNNING" value="0x907e" comment="StartServiceByName reply: Service is already running"/>
  <status name="ER_ALLJOYN_BINDSESSIONPORT_REPLY_ALREADY_EXISTS" value="0x9080" comment="BindSessionPort reply: SessionPort already exists"/>
  <status name="ER_ALLJOYN_BINDSESSIONPORT_REPLY_FAILED" value="0x9081" comment="BindSessionPort reply: Failed"/>
  <status name="ER_ALLJOYN_JOINSESSION_REPLY_NO_SESSION" value="0x9083" comment="JoinSession reply: Session with given name does not exist"/>
  <status name="ER_ALLJOYN_JOINSESSION_REPLY_UNREACHABLE" value="0x9084" comment="JoinSession reply: Failed to find suitable transport"/>
  <status name="ER_ALLJOYN_JOINSESSION_REPLY_CONNECT_FAILED" value="0x9085" comment="JoinSession reply: Connect to advertised address"/>
  <status name="ER_ALLJOYN_JOINSESSION_REPLY_REJECTED" value="0x9086" comment="JoinSession reply: The session creator rejected the join req"/>
  <status name="ER_ALLJOYN_JOINSESSION_REPLY_BAD_SESSION_OPTS" value="0x9087" comment="JoinSession reply: Failed due to session option incompatibilities"/>
  <status name="ER_ALLJOYN_JOINSESSION_REPLY_FAILED" value="0x9088" comment="JoinSession reply: Failed for unknown reason"/>
  <status name="ER_ALLJOYN_LEAVESESSION_REPLY_NO_SESSION" value="0x908a" comment="LeaveSession reply: Session with given name does not exist"/>
  <status name="ER_ALLJOYN_LEAVESESSION_REPLY_FAILED" value="0x908b" comment="LeaveSession reply: Failed for unspecified reason"/>
  <status name="ER_ALLJOYN_ADVERTISENAME_REPLY_TRANSPORT_NOT_AVAILABLE" value="0x908c" comment="AdvertiseName reply: The specified transport is unavailable for advertising"/>
  <status name="ER_ALLJOYN_ADVERTISENAME_REPLY_ALREADY_ADVERTISING" value="0x908d" comment="AdvertiseName reply: This endpoint is already advertising this name"/>
  <status name="ER_ALLJOYN_ADVERTISENAME_REPLY_FAILED" value="0x908e" comment="AdvertiseName reply: Advertise failed"/>
  <status name="ER_ALLJOYN_CANCELADVERTISENAME_REPLY_FAILED" value="0x9090" comment="CancelAdvertiseName reply: Advertise failed"/>
  <status name="ER_ALLJOYN_FINDADVERTISEDNAME_REPLY_TRANSPORT_NOT_AVAILABLE" value="0x9091" comment="FindAdvertisedName reply: The specified transport is unavailable for discovery"/>
  <status name="ER_ALLJOYN_FINDADVERTISEDNAME_REPLY_ALREADY_DISCOVERING" value="0x9092" comment="FindAdvertisedName reply: This endpoint is already discovering this name"/>
  <status name="ER_ALLJOYN_FINDADVERTISEDNAME_REPLY_FAILED" value="0x9093" comment="FindAdvertisedName reply: Failed"/>
  <status name="ER_ALLJOYN_CANCELFINDADVERTISEDNAME_REPLY_FAILED" value="0x9095" comment="CancelFindAdvertisedName reply: Failed"/>
  <status name="ER_BUS_UNEXPECTED_DISPOSITION" value="0x9096" comment="An unexpected disposition was returned and has been treated as an error"/>
  <status name="ER_BUS_INTERFACE_ACTIVATED" value="0x9097" comment="An InterfaceDescription cannot be modified once activated"/>
  <status name="ER_ALLJOYN_UNBINDSESSIONPORT_REPLY_BAD_PORT" value="0x9098" comment="UnbindSessionPort reply: SessionPort does not exist"/>
  <status name="ER_ALLJOYN_UNBINDSESSIONPORT_REPLY_FAILED" value="0x9099" comment="UnbindSessionPort reply: Failed"/>
  <status name="ER_ALLJOYN_BINDSESSIONPORT_REPLY_INVALID_OPTS" value="0x909a" comment="BindSessionPort reply: SessionOpts are invalid"/>
  <status name="ER_ALLJOYN_JOINSESSION_REPLY_ALREADY_JOINED" value="0x909b" comment="JoinSession reply: Caller has already joined the session"/>
  <status name="ER_BUS_SELF_CONNECT" value="0x909c" comment="Received BusHello from self"/>
  <status name="ER_BUS_SECURITY_NOT_ENABLED" value="0x909d" comment="Security is not enabled for this bus attachment"/>
  <status name="ER_BUS_LISTENER_ALREADY_SET" value="0x909e" comment="A listener has already been set"/>
  <status name="ER_BUS_PEER_AUTH_VERSION_MISMATCH" value="0x909f" comment="Incompatible peer authentication version numbers"/>
  <status name="ER_ALLJOYN_SETLINKTIMEOUT_REPLY_NOT_SUPPORTED" value="0x90a0" comment="Local router does not support SetLinkTimeout"/>
  <status name="ER_ALLJOYN_SETLINKTIMEOUT_REPLY_NO_DEST_SUPPORT" value="0x90a1" comment="SetLinkTimeout not supported by destination"/>
  <status name="ER_ALLJOYN_SETLINKTIMEOUT_REPLY_FAILED" value="0x90a2" comment="SetLinkTimeout failed"/>
  <status name="ER_ALLJOYN_ACCESS_PERMISSION_WARNING" value="0x90a3" comment="No permission to use Wifi"/>
  <status name="ER_ALLJOYN_ACCESS_PERMISSION_ERROR" value="0x90a4" comment="No permission to access peer service"/>
  <status name="ER_BUS_DESTINATION_NOT_AUTHENTICATED" value="0x90a5" comment="Cannot send a signal to a destination that is not authenticated"/>
  <status name="ER_BUS_ENDPOINT_REDIRECTED" value="0x90a6" comment="Endpoint was redirected to another address"/>
  <status name="ER_BUS_AUTHENTICATION_PENDING" value="0x90a7" comment="Authentication of remote peer is pending"/>
  <status name="ER_BUS_NOT_AUTHORIZED" value="0x90a8" comment="Operation was not authorized"/>
  <status name="ER_PACKET_BUS_NO_SUCH_CHANNEL" value="0x90a9" comment="Received packet for unknown channel"/>
  <status name="ER_PACKET_BAD_FORMAT" value="0x90aa" comment="Received packet with incorrect header information"/>
  <status name="ER_PACKET_CONNECT_TIMEOUT" value="0x90ab" comment="Timed out waiting for connect response"/>
  <status name="ER_PACKET_CHANNEL_FAIL" value="0x90ac" comment="Failed to create new comm channel"/>
  <status name="ER_PACKET_TOO_LARGE" value="0x90ad" comment="Message too large for use with packet based transport"/>
  <status name="ER_PACKET_BAD_PARAMETER" value="0x90ae" comment="Invalid PacketEngine control packet received"/>
  <status name="ER_PACKET_BAD_CRC" value="0x90af" comment="Packet has invalid CRC"/>
  <status name="ER_RENDEZVOUS_SERVER_DEACTIVATED_USER" value="0x90cb" comment="Rendezvous Server has deactivated the current user. Register with the Rendezvous Server to continue." />
  <status name="ER_RENDEZVOUS_SERVER_UNKNOWN_USER" value="0x90cc" comment="Rendezvous Server does not recognize the current user. Register with the Rendezvous Server to continue." />
  <status name="ER_UNABLE_TO_CONNECT_TO_RENDEZVOUS_SERVER" value="0x90cd" comment="Unable to connect to the Rendezvous Server" />
  <status name="ER_NOT_CONNECTED_TO_RENDEZVOUS_SERVER" value="0x90ce" comment="Not connected to the Rendezvous Server" />
  <status name="ER_UNABLE_TO_SEND_MESSAGE_TO_RENDEZVOUS_SERVER" value="0x90cf" comment="Unable to send message to the Rendezvous Server" />
  <status name="ER_INVALID_RENDEZVOUS_SERVER_INTERFACE_MESSAGE" value="0x90d0" comment="Invalid Rendezvous Server interface message" />
  <status name="ER_INVALID_PERSISTENT_CONNECTION_MESSAGE_RESPONSE" value="0x90d1" comment="Invalid message response received over the Persistent connection with the Rendezvous Server" />
  <status name="ER_INVALID_ON_DEMAND_CONNECTION_MESSAGE_RESPONSE" value="0x90d2" comment="Invalid message response received over the On Demand connection with the Rendezvous Server" />
  <status name="ER_INVALID_HTTP_METHOD_USED_FOR_RENDEZVOUS_SERVER_INTERFACE_MESSAGE" value="0x90d3" comment="Invalid HTTP method type used for Rendezvous Server interface message" />
  <status name="ER_RENDEZVOUS_SERVER_ERR500_INTERNAL_ERROR" value="0x90d4" comment="Received a HTTP 500 status code from the Rendezvous Server. This indicates an internal error in the Server" />
  <status name="ER_RENDEZVOUS_SERVER_ERR503_STATUS_UNAVAILABLE" value="0x90d5" comment="Received a HTTP 503 status code from the Rendezvous Server. This indicates unavailability of the Server error state" />
  <status name="ER_RENDEZVOUS_SERVER_ERR401_UNAUTHORIZED_REQUEST" value="0x90d6" comment="Received a HTTP 401 status code from the Rendezvous Server. This indicates that the client is unauthorized to send a request to the Server. The Client login procedure must be initiated." />
  <status name="ER_RENDEZVOUS_SERVER_UNRECOVERABLE_ERROR" value="0x90d7" comment="Received a HTTP status code indicating unrecoverable error from the Rendezvous Server. The connection with the Server should be re-established." />
  <status name="ER_RENDEZVOUS_SERVER_ROOT_CERTIFICATE_UNINITIALIZED" value="0x90d8" comment="Rendezvous Server root ceritificate uninitialized." />
  <status name="ER_BUS_NO_SUCH_ANNOTATION" value="0x90d9" comment="No such annotation for a GET or SET operation "/>
  <status name="ER_BUS_ANNOTATION_ALREADY_EXISTS" value="0x90da" comment="Attempt to add an annotation to an interface or property that already exists"/>
  <status name="ER_SOCK_CLOSING" value="0x90db" comment="Socket close in progress"/>
  <status name="ER_NO_SUCH_DEVICE" value="0x90dc" comment="A referenced device cannot be located"/>
  <status name="ER_P2P" value="0x90dd" comment="An error occurred in a Wi-Fi Direct helper method call"/>
  <status name="ER_P2P_TIMEOUT" value="0x90de" comment="A timeout occurred in a Wi-Fi Direct helper method call"/>
  <status name="ER_P2P_NOT_CONNECTED" value="0x90df" comment="A required Wi-Fi Direct network connection does not exist"/>
  <status name="ER_BAD_TRANSPORT_MASK" value="0x90e0" comment="Exactly one mask bit was not set in the provided TransportMask"/>
  <status name="ER_PROXIMITY_CONNECTION_ESTABLISH_FAIL" value="0x90e1" comment="Fail to establish P2P proximity connection"/>
  <status name="ER_PROXIMITY_NO_PEERS_FOUND" value="0x90e2" comment="Cannot find proximity P2P peers"/>  
  <status name="ER_BUS_OBJECT_NOT_REGISTERED" value="0x90e3" comment="Operation not permitted on unregistered bus object"/>  
  <status name="ER_P2P_DISABLED" value="0x90e4" comment="Wi-Fi Direct is disabled on the device"/>
  <status name="ER_P2P_BUSY" value="0x90e5" comment="Wi-Fi Direct resources are in busy state"/>
  <status name="ER_BUS_INCOMPATIBLE_DAEMON" value="0x90e6" comment="The router version is too old to be used by this client"/>
  <status name="ER_P2P_NO_GO" value="0x90e7" comment="Attempt to execute a Wi-Fi Direct GO-related operation while STA"/>
  <status name="ER_P2P_NO_STA" value="0x90e8" comment="Attempt to execute a Wi-Fi Direct STA-related operation while GO"/>
  <status name="ER_P2P_FORBIDDEN" value="0x90e9" comment="Attempt to execute a forbidden Wi-Fi Direct operation"/>
  <status name="ER_ALLJOYN_ONAPPSUSPEND_REPLY_FAILED" value="0x90ea" comment="OnAppSuspend reply: Failed"/>
  <status name="ER_ALLJOYN_ONAPPSUSPEND_REPLY_UNSUPPORTED" value="0x90eb" comment="OnAppSuspend reply: Unsupported operation"/>
  <status name="ER_ALLJOYN_ONAPPRESUME_REPLY_FAILED" value="0x90ec" comment="OnAppResume reply: Failed"/>
  <status name="ER_ALLJOYN_ONAPPRESUME_REPLY_UNSUPPORTED" value="0x90ed" comment="OnAppResume reply: Unsupported operation"/>
  <status name="ER_BUS_NO_SUCH_MESSAGE" value="0x90ee" comment="Message not found"/>
  <status name="ER_ALLJOYN_REMOVESESSIONMEMBER_REPLY_NO_SESSION" value="0x90ef" comment="RemoveSessionMember reply: Specified session Id with this endpoint was not found"/>
  <status name="ER_ALLJOYN_REMOVESESSIONMEMBER_NOT_BINDER" value="0x90f0" comment="RemoveSessionMember reply: Endpoint is not the binder of session"/>
  <status name="ER_ALLJOYN_REMOVESESSIONMEMBER_NOT_MULTIPOINT" value="0x90f1" comment="RemoveSessionMember reply: Session is not multipoint"/>
  <status name="ER_ALLJOYN_REMOVESESSIONMEMBER_NOT_FOUND" value="0x90f2" comment="RemoveSessionMember reply: Specified session member was not found"/>
  <status name="ER_ALLJOYN_REMOVESESSIONMEMBER_INCOMPATIBLE_REMOTE_DAEMON" value="0x90f3" comment="RemoveSessionMember reply: The remote router does not support this feature"/>
  <status name="ER_ALLJOYN_REMOVESESSIONMEMBER_REPLY_FAILED" value="0x90f4" comment="RemoveSessionMember reply: Failed for unspecified reason"/>
  <status name="ER_BUS_REMOVED_BY_BINDER" value="0x90f5" comment="The session member was removed by the binder"/>
  <status name="ER_BUS_MATCH_RULE_NOT_FOUND" value="0x90f6" comment="The match rule was not found"/>
  <status name="ER_ALLJOYN_PING_FAILED" value="0x90f7" comment="Ping failed"/>
  <status name="ER_ALLJOYN_PING_REPLY_UNREACHABLE" value="0x90f8" comment="Name pinged is unreachable"/>
  <status name="ER_UDP_MSG_TOO_LONG" value="0x90f9" comment="The message is too long to transmit over the UDP transport"/>
  <status name="ER_UDP_DEMUX_NO_ENDPOINT" value="0x90fa" comment="Tried to demux the callback but found no endpoint for the connection"/>
  <status name="ER_UDP_NO_NETWORK" value="0x90fb" comment="Not listening on network implied by IP address"/>
  <status name="ER_UDP_UNEXPECTED_LENGTH" value="0x90fc" comment="Request for more bytes than are in the underlying datagram"/>
  <status name="ER_UDP_UNEXPECTED_FLOW" value="0x90fd" comment="The data flow type of the endpoint has an unexpected value"/>
  <status name="ER_UDP_DISCONNECT" value="0x90fe" comment="Unexpected disconnect occurred"/>
  <status name="ER_UDP_NOT_IMPLEMENTED" value="0x90ff" comment="Feature not implemented for the UDP transport"/>
  <status name="ER_UDP_NO_LISTENER" value="0x9100" comment="Discovery started with no listener to receive callbacks"/>
  <status name="ER_UDP_STOPPING" value="0x9101" comment="Attempt to use UDP when transport stopping"/>
  <status name="ER_ARDP_BACKPRESSURE" value="0x9102" comment="ARDP is applying backpressure -- send window is full"/>
  <status name="ER_UDP_BACKPRESSURE" value="0x9103" comment="UDP is applying backpressure to ARDP -- queue is full"/>
  <status name="ER_ARDP_INVALID_STATE" value="0x9104" comment="Current ARDP state does not allow attempted operation"/>
  <status name="ER_ARDP_TTL_EXPIRED" value="0x9105" comment="Time-To-Live of ARDP segment has expired"/>
  <status name="ER_ARDP_PERSIST_TIMEOUT" value="0x9106" comment="Remote endpoint stopped consuming data -- send window is full"/>
  <status name="ER_ARDP_PROBE_TIMEOUT" value="0x9107" comment="ARDP link timeout"/>
  <status name="ER_ARDP_REMOTE_CONNECTION_RESET" value="0x9108" comment="Remote endpoint disconected: sent RST"/>
  <status name="ER_UDP_BUSHELLO" value="0x9109" comment="UDP Transport is unable to complete an operation relating to a BusHello Message"/>
  <status name="ER_UDP_MESSAGE" value="0x910a" comment="UDP Transport is unable to complete an operation on an AllJoyn Message"/>
  <status name="ER_UDP_INVALID" value="0x910b" comment="UDP Transport detected invalid data or parameters from network"/>
  <status name="ER_UDP_UNSUPPORTED" value="0x910c" comment="UDP Transport does not support the indicated operation or type"/>
  <status name="ER_UDP_ENDPOINT_STALLED" value="0x910d" comment="UDP Transport has detected an endpoint that is not terminating correctly"/>
  <status name="ER_ARDP_INVALID_RESPONSE" value="0x910e" comment="ARDP Transport detected invalid message data that causes disconnect"/>
  <status name="ER_ARDP_INVALID_CONNECTION" value="0x910f" comment="ARDP connection not found"/>
  <status name="ER_UDP_LOCAL_DISCONNECT" value="0x9110" comment="UDP Transport connection (intentionally) disconnected on local side"/>
  <status name="ER_UDP_EARLY_EXIT" value="0x9111" comment="UDP Transport connection aborted during setup"/>
  <status name="ER_UDP_LOCAL_DISCONNECT_FAIL" value="0x9112" comment="UDP Transport local connection disconnect failure"/>
  <status name="ER_ARDP_DISCONNECTING" value="0x9113" comment="ARDP connection is being shut down"/>
  <status name="ER_ALLJOYN_PING_REPLY_INCOMPATIBLE_REMOTE_ROUTING_NODE" value="0x9114" comment="Remote routing node does not implement Ping"/>
  <status name="ER_ALLJOYN_PING_REPLY_TIMEOUT" value="0x9115" comment="Ping call timeout"/>
  <status name="ER_ALLJOYN_PING_REPLY_UNKNOWN_NAME" value="0x9116" comment="Name not found currently or part of any known session"/>
  <status name="ER_ALLJOYN_PING_REPLY_FAILED" value="0x9117" comment="Generic Ping call error"/>
  <status name="ER_TCP_MAX_UNTRUSTED" value="0x9118" comment="The maximum configured number of Thin Library connections has been reached"/>
  <status name="ER_ALLJOYN_PING_REPLY_IN_PROGRESS" value="0x9119" comment="A ping request for same name is already in progress"/>
  <status name="ER_LANGUAGE_NOT_SUPPORTED" value ="0x911a" comment="The language requested is not supported"/>
  <status name="ER_ABOUT_FIELD_ALREADY_SPECIFIED" value = "0x911b" comment = "A field using the same name is already specified."/>
  <status name="ER_UDP_NOT_DISCONNECTED" value="0x911c" comment="A UDP stream was found to be connected during teardown"/>
  <status name="ER_UDP_ENDPOINT_NOT_STARTED" value="0x911d" comment="Attempt to send on a UDP endpoint that is not started"/>
  <status name="ER_UDP_ENDPOINT_REMOVED" value="0x911e" comment="Attempt to send on a UDP endpoint that has been removed"/>
  <status name="ER_ARDP_VERSION_NOT_SUPPORTED" value="0x911f" comment="Specified version of ARDP Protocol is not supported"/>
  <status name="ER_CONNECTION_LIMIT_EXCEEDED" value="0x9120" comment="Connection rejected due to configured connection limits"/>
  <status name="ER_ARDP_WRITE_BLOCKED" value="0x9121" comment="ARDP cannot write to UDP socket (queue is full)"/>
  <status name="ER_PERMISSION_DENIED" value="0x9122" comment="Permission denied"/>
  <status name="ER_ABOUT_DEFAULT_LANGUAGE_NOT_SPECIFIED" value="0x9123" comment="Default language must be specified before setting a localized field"/>
  <status name="ER_ABOUT_SESSIONPORT_NOT_BOUND" value="0x9124" comment="Unable to announce session port that is not bound to the BusAttachment"/>
  <status name="ER_ABOUT_ABOUTDATA_MISSING_REQUIRED_FIELD" value="0x9125" comment="The AboutData is missing a required field."/>
  <status name="ER_ABOUT_INVALID_ABOUTDATA_LISTENER" value="0x9126" comment="The AboutDataListener returns invalid data. Most likely cause: the announced data does not match with non-announced data."/>
  <status name="ER_BUS_PING_GROUP_NOT_FOUND" value="0x9127" comment="Ping group did not exist"/>
  <status name="ER_BUS_REMOVED_BY_BINDER_SELF" value="0x9128" comment="The self-joined session member was removed by the binder"/>
  <status name="ER_INVALID_CONFIG" value="0x9129" comment="Invalid configuration item or combination of items detected"/>
  <status name="ER_ABOUT_INVALID_ABOUTDATA_FIELD_VALUE" value="0x912a" comment="General error indicating the value given for an About Data field is invalid."/>
  <status name="ER_ABOUT_INVALID_ABOUTDATA_FIELD_APPID_SIZE" value="0x912b" comment="Error indicating the AppId field is not a 128-bit bite array."/>
<<<<<<< HEAD
  <status name="ER_INVALID_CERTIFICATE" value="0x912c" comment="Invalid certificate"/>
  <status name="ER_CERTIFICATE_NOT_FOUND" value="0x912d" comment="Certificate not found"/>
  <status name="ER_DUPLICATE_CERTIFICATE" value="0x912e" comment="Duplicate Certificate found"/>
  <status name="ER_UNKNOWN_CERTIFICATE" value="0x912f" comment="Unknown Certificate"/>
  <status name="ER_MISSING_DIGEST_IN_CERTIFICATE" value="0x9130" comment="Missing digest in certificate"/>
  <status name="ER_DIGEST_MISMATCH" value="0x9131" comment="Digest mismatch"/>
  <status name="ER_DUPLICATE_KEY" value="0x9132" comment="Duplicate key found"/>
  <status name="ER_NO_COMMON_TRUST" value="0x9133" comment="No common trust anchor found"/>
  <status name="ER_MANIFEST_NOT_FOUND" value="0x9134" comment="Permission manifest not found"/>
  <status name="ER_INVALID_CERT_CHAIN" value="0x9135" comment="Invalid certificate chain"/>
  <status name="ER_NO_TRUST_ANCHOR" value="0x9136" comment="No trust anchor"/>
  <status name="ER_INVALID_APPLICATION_STATE" value="0x9137" comment="Invalid application state"/>
  <status name="ER_FEATURE_NOT_AVAILABLE" value="0x9138" comment="Feature is not available"/>
  <status name="ER_KEY_STORE_ALREADY_INITIALIZED" value="0x9139" comment="Key store is already initialized"/>
  <status name="ER_KEY_STORE_ID_NOT_YET_SET" value="0x913a" comment="Key store ID is not yet set"/>
  <status name="ER_POLICY_NOT_NEWER" value="0x913b" comment="Installing permission policy not newer than existing policy"/>
  <status name="ER_MANIFEST_REJECTED" value="0x913c" comment="The manifest of the application was rejected."/>
  <status name="ER_INVALID_CERTIFICATE_USAGE" value="0x913d" comment="The certificate extended key usage is not Alljoyn specific."/>
=======
  <status name="ER_BUS_TRANSPORT_ACCESS_DENIED" value="0x912c" comment="The transport denied the connection attempt because the application doesn't have the required permissions."/>
>>>>>>> 365afa67
</status_block><|MERGE_RESOLUTION|>--- conflicted
+++ resolved
@@ -277,7 +277,7 @@
   <status name="ER_INVALID_CONFIG" value="0x9129" comment="Invalid configuration item or combination of items detected"/>
   <status name="ER_ABOUT_INVALID_ABOUTDATA_FIELD_VALUE" value="0x912a" comment="General error indicating the value given for an About Data field is invalid."/>
   <status name="ER_ABOUT_INVALID_ABOUTDATA_FIELD_APPID_SIZE" value="0x912b" comment="Error indicating the AppId field is not a 128-bit bite array."/>
-<<<<<<< HEAD
+  <status name="ER_BUS_TRANSPORT_ACCESS_DENIED" value="0x912c" comment="The transport denied the connection attempt because the application doesn't have the required permissions."/>
   <status name="ER_INVALID_CERTIFICATE" value="0x912c" comment="Invalid certificate"/>
   <status name="ER_CERTIFICATE_NOT_FOUND" value="0x912d" comment="Certificate not found"/>
   <status name="ER_DUPLICATE_CERTIFICATE" value="0x912e" comment="Duplicate Certificate found"/>
@@ -296,7 +296,5 @@
   <status name="ER_POLICY_NOT_NEWER" value="0x913b" comment="Installing permission policy not newer than existing policy"/>
   <status name="ER_MANIFEST_REJECTED" value="0x913c" comment="The manifest of the application was rejected."/>
   <status name="ER_INVALID_CERTIFICATE_USAGE" value="0x913d" comment="The certificate extended key usage is not Alljoyn specific."/>
-=======
   <status name="ER_BUS_TRANSPORT_ACCESS_DENIED" value="0x912c" comment="The transport denied the connection attempt because the application doesn't have the required permissions."/>
->>>>>>> 365afa67
 </status_block>
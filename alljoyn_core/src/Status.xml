--- conflicted
+++ resolved
@@ -260,16 +260,10 @@
   <status name="ER_ALLJOYN_PING_REPLY_FAILED" value="0x9117" comment="Generic Ping call error"/>
   <status name="ER_TCP_MAX_UNTRUSTED" value="0x9118" comment="The maximum configured number of Thin Library connections has been reached"/>
   <status name="ER_ALLJOYN_PING_REPLY_IN_PROGRESS" value="0x9119" comment="A ping request for same name is already in progress"/>
-<<<<<<< HEAD
-  <status name="ER_UDP_NOT_DISCONNECTED" value="0x911a" comment="A UDP stream was found to be connected during teardown"/>
-  <status name="ER_UDP_ENDPOINT_NOT_STARTED" value="0x911b" comment="Attempt to send on a UDP endpoint that is not started"/>
-  <status name="ER_UDP_ENDPOINT_REMOVED" value="0x911c" comment="Attempt to send on a UDP endpoint that has been removed"/>
-=======
   <status name="ER_LANGUAGE_NOT_SUPPORTED" value ="0x911a" comment="The language requested is not supported"/>
   <status name="ER_ABOUT_FIELD_ALREADY_SPECIFIED" value = "0x911b" comment = "A field using the same name is already specified."/>
   <status name="ER_UDP_NOT_DISCONNECTED" value="0x911c" comment="A UDP stream was found to be connected during teardown"/>
   <status name="ER_UDP_ENDPOINT_NOT_STARTED" value="0x911d" comment="Attempt to send on a UDP endpoint that is not started"/>
   <status name="ER_UDP_ENDPOINT_REMOVED" value="0x911e" comment="Attempt to send on a UDP endpoint that has been removed"/>
->>>>>>> b20504be
   <status name="ER_ARDP_VERSION_NOT_SUPPORTED" value="0x911f" comment="Specified version of ARDP Protocol is not supported"/>
 </status_block>
--- conflicted
+++ resolved
@@ -164,7 +164,6 @@
         /* Iterate over interfaces */
         vector<pair<const InterfaceDescription*, bool> >::const_iterator itIf = components->ifaces.begin();
         while (itIf != components->ifaces.end()) {
-<<<<<<< HEAD
             /*
              * We need to omit the standard D-Bus interfaces from the
              * introspection data due to a bug in AllJoyn 14.06 and
@@ -172,16 +171,13 @@
              * introspect us and not fail.  Sadly, this hack can never
              * be removed.
              */
-            if ((strcmp((*itIf)->GetName(), org::freedesktop::DBus::InterfaceName) == 0) ||
-                (strcmp((*itIf)->GetName(), org::freedesktop::DBus::Properties::InterfaceName) == 0)) {
+            if ((strcmp((itIf->first)->GetName(), org::freedesktop::DBus::InterfaceName) == 0) ||
+                (strcmp((itIf->first)->GetName(), org::freedesktop::DBus::Properties::InterfaceName) == 0)) {
                 ++itIf;
             } else {
-                xml += (*itIf++)->Introspect(indent, languageTag, bus ? bus->GetDescriptionTranslator() : NULL);
-            }
-=======
-            xml += (itIf->first)->Introspect(indent, languageTag, bus ? bus->GetDescriptionTranslator() : NULL);
-            ++itIf;
->>>>>>> 514a4a11
+                xml += (itIf->first)->Introspect(indent, languageTag, bus ? bus->GetDescriptionTranslator() : NULL);
+                ++itIf;
+            }
         }
     }
     return xml;

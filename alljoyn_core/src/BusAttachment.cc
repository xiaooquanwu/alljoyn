/**
 * @file
 * BusAttachment is the top-level object responsible for connecting to and optionally managing a message bus.
 */

/******************************************************************************
 * Copyright AllSeen Alliance. All rights reserved.
 *
 *    Permission to use, copy, modify, and/or distribute this software for any
 *    purpose with or without fee is hereby granted, provided that the above
 *    copyright notice and this permission notice appear in all copies.
 *
 *    THE SOFTWARE IS PROVIDED "AS IS" AND THE AUTHOR DISCLAIMS ALL WARRANTIES
 *    WITH REGARD TO THIS SOFTWARE INCLUDING ALL IMPLIED WARRANTIES OF
 *    MERCHANTABILITY AND FITNESS. IN NO EVENT SHALL THE AUTHOR BE LIABLE FOR
 *    ANY SPECIAL, DIRECT, INDIRECT, OR CONSEQUENTIAL DAMAGES OR ANY DAMAGES
 *    WHATSOEVER RESULTING FROM LOSS OF USE, DATA OR PROFITS, WHETHER IN AN
 *    ACTION OF CONTRACT, NEGLIGENCE OR OTHER TORTIOUS ACTION, ARISING OUT OF
 *    OR IN CONNECTION WITH THE USE OR PERFORMANCE OF THIS SOFTWARE.
 ******************************************************************************/
#include <qcc/platform.h>
#include <qcc/Debug.h>
#include <qcc/Util.h>
#include <qcc/Event.h>
#include <qcc/String.h>
#include <qcc/Timer.h>
#include <qcc/atomic.h>
#include <qcc/XmlElement.h>
#include <qcc/StringSource.h>
#include <qcc/FileStream.h>
#include <qcc/String.h>
#include <qcc/StringUtil.h>

#include <assert.h>
#include <algorithm>

#include <alljoyn/BusAttachment.h>
#include <alljoyn/BusListener.h>
#include <alljoyn/DBusStd.h>
#include <alljoyn/AllJoynStd.h>
#include <alljoyn/InterfaceDescription.h>
#include <alljoyn/AutoPinger.h>

#include "AuthMechanism.h"
#include "AuthMechAnonymous.h"
#include "AuthMechExternal.h"
#include "AuthMechSRP.h"
#include "AuthMechLogon.h"
#include "SessionInternal.h"
#include "Transport.h"
#include "TransportList.h"
#include "BusUtil.h"
#include "BusEndpoint.h"
#include "LocalTransport.h"
#include "PeerState.h"
#include "KeyStore.h"
#include "BusInternal.h"
#include "AllJoynPeerObj.h"
#include "XmlHelper.h"
#include "ClientTransport.h"
#include "NullTransport.h"
#include "NamedPipeClientTransport.h"

#define QCC_MODULE "ALLJOYN"

using namespace std;
using namespace qcc;

// declare these in the anonymous namespace so that the symbols will not be
// visible outside this translation unit
namespace {
using namespace ajn;

struct JoinSessionAsyncCBContext {
    BusAttachment::JoinSessionAsyncCB* callback;
    SessionListener* sessionListener;
    void* context;

    JoinSessionAsyncCBContext(BusAttachment::JoinSessionAsyncCB* callback, SessionListener* sessionListener, void* context) :
        callback(callback),
        sessionListener(sessionListener),
        context(context)
    { }
};

struct LeaveSessionAsyncCBContext {
    BusAttachment::LeaveSessionAsyncCB* callback;
    void* context;

    LeaveSessionAsyncCBContext(BusAttachment::LeaveSessionAsyncCB* callback, void* context) :
        callback(callback),
        context(context)
    { }
};

struct SetLinkTimeoutAsyncCBContext {
    BusAttachment::SetLinkTimeoutAsyncCB* callback;
    void* context;

    SetLinkTimeoutAsyncCBContext(BusAttachment::SetLinkTimeoutAsyncCB* callback, void* context) :
        callback(callback),
        context(context)
    { }
};

struct PingAsyncCBContext {
    BusAttachment::PingAsyncCB* callback;
    void* context;

    PingAsyncCBContext(BusAttachment::PingAsyncCB* callback, void* context) :
        callback(callback),
        context(context)
    { }
};

struct GetNameOwnerCBContext {
    BusAttachment::GetNameOwnerAsyncCB* callback;
    void* context;

    GetNameOwnerCBContext(BusAttachment::GetNameOwnerAsyncCB* callback, void* context) :
        callback(callback),
        context(context)
    { }
};

}

namespace ajn {


BusAttachment::Internal::Internal(const char* appName,
                                  BusAttachment& bus,
                                  TransportFactoryContainer& factories,
                                  Router* router,
                                  bool allowRemoteMessages,
                                  const char* listenAddresses,
                                  uint32_t concurrency) :
    application(appName ? appName : "unknown"),
    bus(bus),
    listenersLock(),
    listeners(),
    m_ioDispatch("iodisp", 96),
    transportList(bus, factories, &m_ioDispatch, concurrency),
    keyStore(application),
    authManager(keyStore),
    globalGuid(qcc::GUID128()),
    msgSerial(1),
    router(router ? router : new ClientRouter),
    localEndpoint(transportList.GetLocalTransport()->GetLocalEndpoint()),
    allowRemoteMessages(allowRemoteMessages),
    listenAddresses(listenAddresses ? listenAddresses : ""),
    stopLock(),
    stopCount(0),
    permissionManager(),
    permissionConfigurator(bus),
    hostedSessions(),
    hostedSessionsLock(),
    observerManager(NULL)
{
    /*
     * Bus needs a pointer to this internal object.
     */
    bus.busInternal = this;

    /*
     * Create the standard interfaces
     */
    QStatus status = org::freedesktop::DBus::CreateInterfaces(bus);
    if (ER_OK != status) {
        QCC_LogError(status, ("Cannot create %s interface", org::freedesktop::DBus::InterfaceName));
    }
    status = org::alljoyn::CreateInterfaces(bus);
    if (ER_OK != status) {
        QCC_LogError(status, ("Cannot create %s interface", org::alljoyn::Bus::InterfaceName));
    }
    /* Register bus client authentication mechanisms */
    authManager.RegisterMechanism(AuthMechExternal::Factory, AuthMechExternal::AuthName());
    authManager.RegisterMechanism(AuthMechAnonymous::Factory, AuthMechAnonymous::AuthName());

}

BusAttachment::Internal::~Internal()
{
    if (observerManager) {
        observerManager->Stop();
        observerManager->Join();
        delete observerManager;
        observerManager = NULL;
    }
    /*
     * Make sure that all threads that might possibly access this object have been joined.
     */
    transportList.Join();
    delete router;
    router = NULL;
}

/*
 * Transport factory container for transports this bus attachment uses to communicate with the daemon.
 */
class ClientTransportFactoryContainer : public TransportFactoryContainer {
  public:

    ClientTransportFactoryContainer() : isInitialized(false) { }

    void Init()
    {
        lock.Lock();
        if (!isInitialized) {
            /*
             * Registration of transport factories is a one time operation.
             */
            if (NamedPipeClientTransport::IsAvailable()) {
                Add(new TransportFactory<NamedPipeClientTransport>(NamedPipeClientTransport::NamedPipeTransportName, true));
            }
            if (ClientTransport::IsAvailable()) {
                Add(new TransportFactory<ClientTransport>(ClientTransport::TransportName, true));
            }
            if (NullTransport::IsAvailable()) {
                Add(new TransportFactory<NullTransport>(NullTransport::TransportName, true));
            }
            isInitialized = true;
        }
        lock.Unlock();
    }

  private:
    bool isInitialized;
    qcc::Mutex lock;

};

static ClientTransportFactoryContainer* clientTransportsContainer = NULL;

BusAttachment::BusAttachment(const char* applicationName, bool allowRemoteMessages, uint32_t concurrency) :
    isStarted(false),
    isStopping(false),
    concurrency(concurrency),
    busInternal(new Internal(applicationName, *this, *clientTransportsContainer, NULL, allowRemoteMessages, NULL, concurrency)),
    translator(NULL),
    joinObj(this)
{
    clientTransportsContainer->Init();
    QCC_DbgTrace(("BusAttachment client constructor (%p)", this));
}

BusAttachment::BusAttachment(Internal* busInternal, uint32_t concurrency) :
    isStarted(false),
    isStopping(false),
    concurrency(concurrency),
    busInternal(busInternal),
    translator(NULL),
    joinObj(this)
{
    clientTransportsContainer->Init();
    QCC_DbgTrace(("BusAttachment daemon constructor"));
}

BusAttachment::~BusAttachment(void)
{
    QCC_DbgTrace(("BusAttachment Destructor (%p)", this));

    StopInternal(true);

    /*
     * Other threads may be attempting to stop the bus. We need to wait for ALL
     * callers of BusAttachment::StopInternal() to exit before deleting the
     * object
     */
    while (busInternal->stopCount) {
        /*
         * We want to allow other calling threads to complete.  This means we
         * need to yield the CPU.  Sleep(0) yields the CPU to all threads of
         * equal or greater priority.  Other callers may be of lesser priority
         * so We need to yield the CPU to them, too.  We need to get ourselves
         * off of the ready queue, so we need to really execute a sleep.  The
         * Sleep(1) will translate into a mimimum sleep of one scheduling quantum
         * which is, for example, one Jiffy in Liux which is 1/250 second or
         * 4 ms.  It's not as arbitrary as it might seem.
         */
        qcc::Sleep(1);
    }

    /*
     * Make sure there is no BusListener callback is in progress.
     * Then remove listener and call ListenerUnregistered callback
     */
    busInternal->listenersLock.Lock(MUTEX_CONTEXT);
    Internal::ListenerSet::iterator it = busInternal->listeners.begin();
    while (it != busInternal->listeners.end()) {
        Internal::ProtectedBusListener l = *it;

        /* Remove listener and wait for any outstanding listener callback(s) to complete */
        busInternal->listeners.erase(it);
        busInternal->listenersLock.Unlock(MUTEX_CONTEXT);
        while (l.GetRefCount() > 1) {
            qcc::Sleep(4);
        }

        /* Call Listener Unregistered */
        (*l)->ListenerUnregistered();

        busInternal->listenersLock.Lock(MUTEX_CONTEXT);
        it = busInternal->listeners.begin();
    }
    busInternal->listenersLock.Unlock(MUTEX_CONTEXT);

    /* clear the contents of the sessionListeners and wait for any outstanding callbacks. */
    for (size_t i = 0; i < sizeof(busInternal->sessionListeners) / sizeof(busInternal->sessionListeners[0]); ++i) {
        busInternal->sessionListenersLock[i].Lock(MUTEX_CONTEXT);
        Internal::SessionListenerMap::iterator slit = busInternal->sessionListeners[i].begin();
        while (slit != busInternal->sessionListeners[i].end()) {
            Internal::ProtectedSessionListener l = slit->second;

            /* Remove listener and wait for any outstanding listener callback(s) to complete */
            busInternal->sessionListeners[i].erase(slit);
            busInternal->sessionListenersLock[i].Unlock(MUTEX_CONTEXT);
            while (l.GetRefCount() > 1) {
                qcc::Sleep(4);
            }

            busInternal->sessionListenersLock[i].Lock(MUTEX_CONTEXT);
            slit = busInternal->sessionListeners[i].begin();
        }
        busInternal->sessionListenersLock[i].Unlock(MUTEX_CONTEXT);
    }

    busInternal->sessionPortListenersLock.Lock(MUTEX_CONTEXT);
    /* clear the contents of the sessionPortListeners and wait for any outstanding callbacks. */
    Internal::SessionPortListenerMap::iterator split = busInternal->sessionPortListeners.begin();
    while (split != busInternal->sessionPortListeners.end()) {
        Internal::ProtectedSessionPortListener l = split->second;

        /* Remove listener and wait for any outstanding listener callback(s) to complete */
        busInternal->sessionPortListeners.erase(split);
        busInternal->sessionPortListenersLock.Unlock(MUTEX_CONTEXT);
        while (l.GetRefCount() > 1) {
            qcc::Sleep(4);
        }

        busInternal->sessionPortListenersLock.Lock(MUTEX_CONTEXT);
        split = busInternal->sessionPortListeners.begin();
    }
    busInternal->sessionPortListenersLock.Unlock(MUTEX_CONTEXT);

    /* Remove the BusAttachement internals */
    delete busInternal;
    busInternal = NULL;
}

uint32_t BusAttachment::GetConcurrency()
{
    return concurrency;
}

qcc::String BusAttachment::GetConnectSpec()
{
    return connectSpec;
}

QStatus BusAttachment::Start()
{
    QStatus status;

    QCC_DbgTrace(("BusAttachment::Start()"));

    /*
     * The variable isStarted indicates that the bus has been Start()ed, and has
     * not yet been Stop()ed.  As soon as a Join is completed, isStarted is set
     * to false.  We want to prevent the bus attachment from being started
     * multiple times to prevent very hard to debug problems where users try to
     * reuse bus attachments in the mistaken belief that it will somehow be more
     * efficient.  There are three state variables here and we check them all
     * separately (in order to be specific with error messages) before
     * continuing to allow a Start.
     */

    if (isStarted) {
        status = ER_BUS_BUS_ALREADY_STARTED;
        QCC_LogError(status, ("BusAttachment::Start(): Start called, but currently started."));
        return status;
    }

    if (isStopping) {
        status = ER_BUS_STOPPING;
        QCC_LogError(status, ("BusAttachment::Start(): Start called while stopping"));
        return status;
    }

    isStarted = true;

    /* Start the transports */
    status = busInternal->TransportsStart();

    if ((status == ER_OK) && isStopping) {
        status = ER_BUS_STOPPING;
        QCC_LogError(status, ("BusAttachment::Start bus was stopped while starting"));
    }

    if (status != ER_OK) {
        QCC_LogError(status, ("BusAttachment::Start failed to start"));
        busInternal->TransportsStop();
        WaitStopInternal();
    }
    return status;
}

QStatus BusAttachment::Internal::TransportConnect(const char* connectSpec)
{
    QStatus status;
    Transport* trans = transportList.GetTransport(connectSpec);
    if (trans) {
        SessionOpts emptyOpts;
        BusEndpoint tempEp;
        status = trans->Connect(connectSpec, emptyOpts, tempEp);

        /* Make sure the remote side (daemon) is at least as new as the client */
        if ((status == ER_OK) && ((tempEp->GetEndpointType() == ENDPOINT_TYPE_REMOTE) ||
                                  (tempEp->GetEndpointType() == ENDPOINT_TYPE_BUS2BUS))) {
            RemoteEndpoint rem = RemoteEndpoint::cast(tempEp);
            /*
             * Reject a daemon whose ALLJOYN_PROTOCOL_VERSION is less than that of this
             * client. This check is complicated by the requirement to successfully connect to a
             * standard (non-AllJoyn) DBUs daemon regardless of version.
             *
             * If we are connected to an older ALLJOYN daemon, then reject the connection. If it
             * is a standard DBUS daemon (that doesn't report an alljoyn version) then ignore
             * the ALLJOYN_PROTOCOL_VERSION check.
             */
            if ((rem->GetRemoteAllJoynVersion() != 0) && (rem->GetRemoteProtocolVersion() < ALLJOYN_PROTOCOL_VERSION)) {
                QCC_DbgPrintf(("Rejecting daemon at %s because its protocol version (%d) is less than ours (%d)",
                               connectSpec, rem->GetRemoteProtocolVersion(), ALLJOYN_PROTOCOL_VERSION));
                TransportDisconnect(connectSpec);
                status = ER_BUS_INCOMPATIBLE_DAEMON;
            }
        }
    } else {
        status = ER_BUS_TRANSPORT_NOT_AVAILABLE;
    }
    return status;
}

QStatus BusAttachment::Internal::TransportConnect(const char* requestedConnectSpec, qcc::String& actualConnectSpec)
{
    const char* bundledConnectSpec = "null:";

    if (IsConnected() && !router->IsDaemon()) {
        return ER_BUS_ALREADY_CONNECTED;
    }

    QStatus status = TransportConnect(requestedConnectSpec);
    if (status != ER_OK && !router->IsDaemon() && (!requestedConnectSpec || strcmp(requestedConnectSpec, bundledConnectSpec))) {
        /*
         * Try using the null transport to connect to a bundled daemon if there is one
         */
        requestedConnectSpec = bundledConnectSpec;
        status = TransportConnect(requestedConnectSpec);
    }
    if (status == ER_OK) {
        actualConnectSpec = requestedConnectSpec;
    }
    return status;
}

QStatus BusAttachment::Connect()
{
#ifdef _WIN32
    /**
     * Named pipe transport is available on Windows 10 and newer Windows versions.
     */
#if (_WIN32_WINNT > 0x0603)
    const char* connectArgs = "npipe:";
#else
    const char* connectArgs = "tcp:addr=127.0.0.1,port=9956";
#endif
#else
    const char* connectArgs = "unix:abstract=alljoyn";
#endif
    return Connect(connectArgs);
}

QStatus BusAttachment::Connect(const char* connectSpec)
{
    QStatus status;

    if (!isStarted) {
        status = ER_BUS_BUS_NOT_STARTED;
    } else if (isStopping) {
        status = ER_BUS_STOPPING;
        QCC_LogError(status, ("BusAttachment::Connect cannot connect while bus is stopping"));
    } else {
        status = busInternal->TransportConnect(connectSpec, this->connectSpec);
        if (ER_OK == status) {
            status = RegisterSignalHandlers();
            if (ER_OK != status) {
                /*
                 * We connected but failed to fully realize the connection so disconnect to cleanup.
                 */
                busInternal->TransportDisconnect(this->connectSpec.c_str());
            }
        }
    }
    if (ER_OK != status) {
        QCC_LogError(status, ("BusAttachment::Connect failed"));
    }
    return status;
}

QStatus BusAttachment::RegisterSignalHandlers()
{
    QStatus status = ER_OK;

    /* If this is a client (non-daemon) bus attachment, then register signal handlers for BusListener */
    if (!busInternal->GetRouter().IsDaemon()) {
        /* Register org.freedesktop.DBus signal handler */
        const InterfaceDescription* iface = GetInterface(org::freedesktop::DBus::InterfaceName);
        assert(iface);
        QStatus status = RegisterSignalHandler(busInternal,
                                               static_cast<MessageReceiver::SignalHandler>(&BusAttachment::Internal::AllJoynSignalHandler),
                                               iface->GetMember("NameOwnerChanged"),
                                               NULL);
        if (ER_OK == status) {
            Message reply(*this);
            MsgArg arg("s", "type='signal',interface='org.freedesktop.DBus'");
            const ProxyBusObject& dbusObj = this->GetDBusProxyObj();
            status = dbusObj.MethodCall(org::freedesktop::DBus::InterfaceName, "AddMatch", &arg, 1, reply);
        }
        /* Register org.alljoyn.Bus signal handler */
        const InterfaceDescription* ajIface = GetInterface(org::alljoyn::Bus::InterfaceName);
        if (ER_OK == status) {
            assert(ajIface);
            status = RegisterSignalHandler(busInternal,
                                           static_cast<MessageReceiver::SignalHandler>(&BusAttachment::Internal::AllJoynSignalHandler),
                                           ajIface->GetMember("FoundAdvertisedName"),
                                           NULL);
        }
        if (ER_OK == status) {
            assert(ajIface);
            status = RegisterSignalHandler(busInternal,
                                           static_cast<MessageReceiver::SignalHandler>(&BusAttachment::Internal::AllJoynSignalHandler),
                                           ajIface->GetMember("LostAdvertisedName"),
                                           NULL);
        }
        if (ER_OK == status) {
            assert(ajIface);
            status = RegisterSignalHandler(busInternal,
                                           static_cast<MessageReceiver::SignalHandler>(&BusAttachment::Internal::AllJoynSignalHandler),
                                           ajIface->GetMember("SessionLostWithReasonAndDisposition"),
                                           NULL);
        }
        if (ER_OK == status) {
            assert(ajIface);
            status = RegisterSignalHandler(busInternal,
                                           static_cast<MessageReceiver::SignalHandler>(&BusAttachment::Internal::AllJoynSignalHandler),
                                           ajIface->GetMember("MPSessionChangedWithReason"),
                                           NULL);
        }
        const InterfaceDescription* aboutIface = GetInterface(org::alljoyn::About::InterfaceName);
        if (ER_OK == status) {
            assert(aboutIface);
            const ajn::InterfaceDescription::Member* announceSignalMember = aboutIface->GetMember("Announce");
            assert(announceSignalMember);
            status = RegisterSignalHandler(busInternal,
                                           static_cast<MessageReceiver::SignalHandler>(&BusAttachment::Internal::AllJoynSignalHandler),
                                           announceSignalMember,
                                           NULL);
        }
        const InterfaceDescription* permissionMgmtNotificationIface = GetInterface(org::allseen::Security::PermissionMgmt::Notification::InterfaceName);
        if (ER_OK == status) {
            assert(permissionMgmtNotificationIface);
            const ajn::InterfaceDescription::Member* notifyConfigSignalMember = permissionMgmtNotificationIface->GetMember("NotifyConfig");
            assert(notifyConfigSignalMember);
            status = RegisterSignalHandler(busInternal,
                                           static_cast<MessageReceiver::SignalHandler>(&BusAttachment::Internal::AllJoynSignalHandler),
                                           notifyConfigSignalMember,
                                           NULL);
        }
        if (ER_OK == status) {
            Message reply(*this);
            MsgArg arg("s", "type='signal',interface='org.alljoyn.Bus'");
            const ProxyBusObject& dbusObj = this->GetDBusProxyObj();
            status = dbusObj.MethodCall(org::freedesktop::DBus::InterfaceName, "AddMatch", &arg, 1, reply);
        }
    }
    return status;
}

QStatus BusAttachment::Internal::TransportDisconnect(const char* connectSpec)
{
    QStatus status;

    if (!router->IsDaemon() && !IsConnected()) {
        status = ER_BUS_NOT_CONNECTED;
    } else {
        /* Terminate transport for connection */
        Transport* trans = transportList.GetTransport(connectSpec);
        if (trans) {
            status = trans->Disconnect(connectSpec);
        } else {
            status = ER_BUS_TRANSPORT_NOT_AVAILABLE;
        }
    }

    return status;
}

QStatus BusAttachment::Disconnect()
{
    QStatus status;

    if (!isStarted) {
        status = ER_BUS_BUS_NOT_STARTED;
    } else if (isStopping) {
        status = ER_BUS_STOPPING;
        QCC_LogError(status, ("BusAttachment::Disconnect cannot disconnect while bus is stopping"));
    } else {
        /*
         * Shut down the ObserverManager
         */
        if (busInternal->observerManager) {
            busInternal->observerManager->Stop();
            busInternal->observerManager->Join();
        }

        status = busInternal->TransportDisconnect(this->connectSpec.c_str());
        if (ER_OK == status) {
            UnregisterSignalHandlers();
        }
    }

    if (ER_OK != status) {
        QCC_LogError(status, ("BusAttachment::Disconnect failed"));
    }
    return status;
}

QStatus BusAttachment::Disconnect(const char* connectSpec)
{
    QCC_UNUSED(connectSpec);
    return Disconnect();
}

void BusAttachment::UnregisterSignalHandlers()
{
    /* Unregister signal handlers if this is a client-side bus attachment */
    if (!busInternal->GetRouter().IsDaemon()) {
        const InterfaceDescription* dbusIface = GetInterface(org::freedesktop::DBus::InterfaceName);
        if (dbusIface) {
            UnregisterSignalHandler(busInternal,
                                    static_cast<MessageReceiver::SignalHandler>(&BusAttachment::Internal::AllJoynSignalHandler),
                                    dbusIface->GetMember("NameOwnerChanged"),
                                    NULL);
        }
        const InterfaceDescription* alljoynIface = GetInterface(org::alljoyn::Bus::InterfaceName);
        if (alljoynIface) {
            UnregisterSignalHandler(busInternal,
                                    static_cast<MessageReceiver::SignalHandler>(&BusAttachment::Internal::AllJoynSignalHandler),
                                    alljoynIface->GetMember("FoundAdvertisedName"),
                                    NULL);
        }
        if (alljoynIface) {
            UnregisterSignalHandler(busInternal,
                                    static_cast<MessageReceiver::SignalHandler>(&BusAttachment::Internal::AllJoynSignalHandler),
                                    alljoynIface->GetMember("LostAdvertisedName"),
                                    NULL);
        }
        if (alljoynIface) {
            UnregisterSignalHandler(busInternal,
                                    static_cast<MessageReceiver::SignalHandler>(&BusAttachment::Internal::AllJoynSignalHandler),
                                    alljoynIface->GetMember("SessionLostWithReasonAndDisposition"),
                                    NULL);
        }
        if (alljoynIface) {
            UnregisterSignalHandler(busInternal,
                                    static_cast<MessageReceiver::SignalHandler>(&BusAttachment::Internal::AllJoynSignalHandler),
                                    alljoynIface->GetMember("MPSessionChangedWithReason"),
                                    NULL);
        }
        const InterfaceDescription* aboutIface = GetInterface(org::alljoyn::About::InterfaceName);
        if (aboutIface) {
            const ajn::InterfaceDescription::Member* announceSignalMember = aboutIface->GetMember("Announce");
            assert(announceSignalMember);
            UnregisterSignalHandler(busInternal,
                                    static_cast<MessageReceiver::SignalHandler>(&BusAttachment::Internal::AllJoynSignalHandler),
                                    announceSignalMember,
                                    NULL);
        }
    }
}

QStatus BusAttachment::Stop(void)
{
    return StopInternal(false);
}

/*
 * Note if called with blockUntilStopped == false this function must not do anything that might block.
 * Because we don't know what kind of cleanup various transports may do on Stop() the transports are
 * stopped on the ThreadExit callback for the dispatch thread.
 */
QStatus BusAttachment::StopInternal(bool blockUntilStopped)
{
    QStatus status = ER_OK;
    if (isStarted) {
        isStopping = true;
        /*
         * Let bus listeners know the bus is stopping.
         */
        busInternal->listenersLock.Lock(MUTEX_CONTEXT);
        Internal::ListenerSet::iterator it = busInternal->listeners.begin();
        while (it != busInternal->listeners.end()) {
            Internal::ProtectedBusListener l = *it;
            busInternal->listenersLock.Unlock(MUTEX_CONTEXT);
            (*l)->BusStopping();
            busInternal->listenersLock.Lock(MUTEX_CONTEXT);
            it = busInternal->listeners.upper_bound(l);
        }
        busInternal->listenersLock.Unlock(MUTEX_CONTEXT);

        /* Stop the transport list */
        status = busInternal->TransportsStop();
        if (ER_OK != status) {
            QCC_LogError(status, ("TransportList::Stop() failed"));
        }

        /* Stop the threads currently waiting for join to complete */
        busInternal->joinLock.Lock();
        map<Thread*, Internal::JoinContext>::iterator jit = busInternal->joinThreads.begin();
        while (jit != busInternal->joinThreads.end()) {
            jit++->first->Alert(1);
        }
        busInternal->joinLock.Unlock();

        if ((status == ER_OK) && blockUntilStopped) {
            WaitStopInternal();
        }
    }
    return status;
}

QStatus BusAttachment::Join()
{
    QCC_DbgTrace(("BusAttachment::Join"));
    WaitStopInternal();
    return ER_OK;
}

void BusAttachment::WaitStopInternal()
{
    QCC_DbgTrace(("BusAttachment::WaitStopInternal"));
    if (isStarted) {
        /*
         * We use a combination of a mutex and a counter to ensure that all threads that are
         * blocked waiting for the bus attachment to stop are actually blocked.
         */
        IncrementAndFetch(&busInternal->stopCount);
        busInternal->stopLock.Lock(MUTEX_CONTEXT);

        /* Wait for any threads stuck in JoinSession to exit */
        busInternal->joinLock.Lock();
        while (!busInternal->joinThreads.empty()) {
            busInternal->joinLock.Unlock();
            qcc::Sleep(2);
            busInternal->joinLock.Lock();
        }
        busInternal->joinLock.Unlock();

        /*
         * In the case where more than one thread has called WaitStopInternal() the first thread in will
         * clear the isStarted flag.
         */
        if (isStarted) {
            busInternal->TransportsJoin();

            /* Clear peer state */
            busInternal->peerStateTable.Clear();

            /* Persist keystore */
            busInternal->keyStore.Store();

            isStarted = false;
            isStopping = false;
        }

        busInternal->stopLock.Unlock(MUTEX_CONTEXT);
        DecrementAndFetch(&busInternal->stopCount);
    }
}

QStatus BusAttachment::CreateInterface(const char* name, InterfaceDescription*& iface, InterfaceSecurityPolicy secPolicy)
{
    if (!IsLegalInterfaceName(name)) {
        iface = NULL;
        return ER_BAD_ARG_1;
    }

    if (NULL != GetInterface(name)) {
        iface = NULL;
        return ER_BUS_IFACE_ALREADY_EXISTS;
    }
    StringMapKey key = String(name);
    InterfaceDescription intf(name, secPolicy);
    iface = &(busInternal->ifaceDescriptions.insert(pair<StringMapKey, InterfaceDescription>(key, intf)).first->second);
    return ER_OK;
}

QStatus BusAttachment::DeleteInterface(InterfaceDescription& iface)
{
    /* Get the (hopefully) unactivated interface */
    map<StringMapKey, InterfaceDescription>::iterator it = busInternal->ifaceDescriptions.find(StringMapKey(iface.GetName()));
    if ((it != busInternal->ifaceDescriptions.end()) && !it->second.isActivated) {
        busInternal->ifaceDescriptions.erase(it);
        return ER_OK;
    } else {
        return ER_BUS_NO_SUCH_INTERFACE;
    }
}

size_t BusAttachment::GetInterfaces(const InterfaceDescription** ifaces, size_t numIfaces) const
{
    size_t count = 0;
    map<qcc::StringMapKey, InterfaceDescription>::const_iterator it;
    for (it = busInternal->ifaceDescriptions.begin(); it != busInternal->ifaceDescriptions.end(); it++) {
        if (it->second.isActivated) {
            if (ifaces && (count < numIfaces)) {
                ifaces[count] = &(it->second);
            }
            ++count;
        }
    }
    return count;
}

const InterfaceDescription* BusAttachment::GetInterface(const char* name) const
{
    map<StringMapKey, InterfaceDescription>::const_iterator it = busInternal->ifaceDescriptions.find(StringMapKey(name));
    if ((it != busInternal->ifaceDescriptions.end()) && it->second.isActivated) {
        return &(it->second);
    } else {
        return NULL;
    }
}

QStatus BusAttachment::RegisterKeyStoreListener(KeyStoreListener& listener)
{
    return busInternal->keyStore.SetListener(listener);
}

QStatus BusAttachment::UnregisterKeyStoreListener()
{
    return busInternal->keyStore.SetDefaultListener();
}

void BusAttachment::ClearKeyStore()
{
    busInternal->keyStore.Clear();
}

const qcc::String BusAttachment::GetUniqueName() const
{
    /*
     * Cannot have a valid unique name if not connected to the bus.
     */
    if (!IsConnected()) {
        return "";
    }
    return busInternal->localEndpoint->GetUniqueName();
}

const qcc::String& BusAttachment::GetGlobalGUIDString() const
{
    return busInternal->GetGlobalGUID().ToString();
}

const qcc::String& BusAttachment::GetGlobalGUIDShortString() const
{
    return busInternal->GetGlobalGUID().ToShortString();
}

const ProxyBusObject& BusAttachment::GetDBusProxyObj()
{
    return busInternal->GetDBusProxyObj();
}

const ProxyBusObject& BusAttachment::GetAllJoynProxyObj()
{
    return busInternal->localEndpoint->GetAllJoynProxyObj();
}

const ProxyBusObject& BusAttachment::GetAllJoynDebugObj()
{
    return busInternal->localEndpoint->GetAllJoynDebugObj();
}

QStatus BusAttachment::RegisterSignalHandlerWithRule(MessageReceiver* receiver,
                                                     MessageReceiver::SignalHandler signalHandler,
                                                     const InterfaceDescription::Member* member,
                                                     const char* matchRule)
{
    return busInternal->RegisterSignalHandler(receiver, signalHandler, member, matchRule);
}

QStatus BusAttachment::RegisterSignalHandler(MessageReceiver* receiver,
                                             MessageReceiver::SignalHandler signalHandler,
                                             const InterfaceDescription::Member* member,
                                             const char* srcPath)
{
    if (!member) {
        return ER_BAD_ARG_3;
    }

    qcc::String matchRule("type='signal',member='");
    matchRule += String(member->name) + "',interface='" + member->iface->GetName() + "'";
    if (srcPath && (srcPath[0] != '\0')) {
        matchRule += String(",path='") + srcPath + "'";
    }
    return RegisterSignalHandlerWithRule(receiver, signalHandler, member, matchRule.c_str());
}

QStatus BusAttachment::UnregisterSignalHandler(MessageReceiver* receiver,
                                               MessageReceiver::SignalHandler signalHandler,
                                               const InterfaceDescription::Member* member,
                                               const char* srcPath)
{
    if (!member) {
        return ER_BAD_ARG_3;
    }

    qcc::String matchRule("type='signal',member='");
    matchRule += String(member->name) + "',interface='" + member->iface->GetName() + "'";
    if (srcPath && (srcPath[0] != '\0')) {
        matchRule += String(",path='") + srcPath + "'";
    }
    return UnregisterSignalHandlerWithRule(receiver, signalHandler, member, matchRule.c_str());
}

QStatus BusAttachment::UnregisterSignalHandlerWithRule(MessageReceiver* receiver,
                                                       MessageReceiver::SignalHandler signalHandler,
                                                       const InterfaceDescription::Member* member,
                                                       const char* matchRule)
{
    return busInternal->UnregisterSignalHandler(receiver, signalHandler, member, matchRule);
}

QStatus BusAttachment::UnregisterAllHandlers(MessageReceiver* receiver)
{
    return busInternal->localEndpoint->UnregisterAllHandlers(receiver);
}

bool BusAttachment::Internal::IsConnected() const {
    assert(router);
    return router->IsBusRunning();
}

bool BusAttachment::IsConnected() const {
    return busInternal->IsConnected();
}

QStatus BusAttachment::RegisterBusObject(BusObject& obj, bool secure) {
    return busInternal->localEndpoint->RegisterBusObject(obj, secure);
}

void BusAttachment::UnregisterBusObject(BusObject& object)
{
    busInternal->localEndpoint->UnregisterBusObject(object);
}

QStatus BusAttachment::EnablePeerSecurity(const char* authMechanisms,
                                          AuthListener* listener,
                                          const char* keyStoreFileName,
                                          bool isShared)
{
    QStatus status = ER_OK;

    /* If there are no auth mechanisms peer security is being disabled. */
    if (authMechanisms) {
        busInternal->keyStore.SetKeyEventListener(&busInternal->ksKeyEventListener);
        status = busInternal->keyStore.Init(keyStoreFileName, isShared);
        if (status == ER_KEY_STORE_ALREADY_INITIALIZED) {
            status = ER_OK;
        }
        if (status == ER_OK) {
            /* Register peer-to-peer authentication mechanisms */
            busInternal->authManager.RegisterMechanism(AuthMechSRP::Factory, AuthMechSRP::AuthName());
            busInternal->authManager.RegisterMechanism(AuthMechLogon::Factory, AuthMechLogon::AuthName());
            /* Validate the list of auth mechanisms */
            status =  busInternal->authManager.CheckNames(authMechanisms);
            /* Clear peer state */
            busInternal->peerStateTable.Clear();
        }
    } else {
        status = busInternal->keyStore.Reset();
        busInternal->authManager.UnregisterMechanism(AuthMechSRP::AuthName());
        busInternal->authManager.UnregisterMechanism(AuthMechLogon::AuthName());
    }

    if (status == ER_OK) {
        AllJoynPeerObj* peerObj = busInternal->localEndpoint->GetPeerObj();
        if (peerObj) {
            peerObj->SetupPeerAuthentication(authMechanisms, authMechanisms ? listener : NULL, *this);
        } else {
            return ER_BUS_SECURITY_NOT_ENABLED;
        }
    }
    return status;
}

bool BusAttachment::IsPeerSecurityEnabled()
{
    AllJoynPeerObj* peerObj = busInternal->localEndpoint->GetPeerObj();
    if (peerObj) {
        return peerObj->AuthenticationEnabled();
    } else {
        return false;
    }
}

QStatus BusAttachment::AddLogonEntry(const char* authMechanism, const char* userName, const char* password)
{
    if (!authMechanism) {
        return ER_BAD_ARG_2;
    }
    if (!userName) {
        return ER_BAD_ARG_3;
    }
    if (strcmp(authMechanism, "ALLJOYN_SRP_LOGON") == 0) {
        return AuthMechLogon::AddLogonEntry(busInternal->keyStore, userName, password);
    } else {
        return ER_BUS_INVALID_AUTH_MECHANISM;
    }
}

QStatus BusAttachment::RequestName(const char* requestedName, uint32_t flags)
{
    if (!IsConnected()) {
        return ER_BUS_NOT_CONNECTED;
    }

    Message reply(*this);
    MsgArg args[2];
    size_t numArgs = ArraySize(args);

    MsgArg::Set(args, numArgs, "su", requestedName, flags);

    const ProxyBusObject& dbusObj = this->GetDBusProxyObj();
    QStatus status = dbusObj.MethodCall(org::freedesktop::DBus::InterfaceName, "RequestName", args, numArgs, reply);
    if (ER_OK == status) {
        uint32_t disposition;
        status = reply->GetArgs("u", &disposition);
        if (ER_OK == status) {
            switch (disposition) {
            case DBUS_REQUEST_NAME_REPLY_PRIMARY_OWNER:
                break;

            case DBUS_REQUEST_NAME_REPLY_IN_QUEUE:
                status = ER_DBUS_REQUEST_NAME_REPLY_IN_QUEUE;
                break;

            case DBUS_REQUEST_NAME_REPLY_EXISTS:
                status = ER_DBUS_REQUEST_NAME_REPLY_EXISTS;
                break;

            case DBUS_REQUEST_NAME_REPLY_ALREADY_OWNER:
                status = ER_DBUS_REQUEST_NAME_REPLY_ALREADY_OWNER;
                break;

            default:
                status = ER_BUS_UNEXPECTED_DISPOSITION;
                break;
            }
        }
    } else {
        QCC_LogError(status, ("%s.RequestName returned ERROR_MESSAGE (error=%s)", org::freedesktop::DBus::InterfaceName, reply->GetErrorDescription().c_str()));
    }
    return status;
}

QStatus BusAttachment::ReleaseName(const char* name)
{
    if (!IsConnected()) {
        return ER_BUS_NOT_CONNECTED;
    }

    Message reply(*this);
    MsgArg args[1];
    size_t numArgs = ArraySize(args);

    MsgArg::Set(args, numArgs, "s", name);

    const ProxyBusObject& dbusObj = this->GetDBusProxyObj();
    QStatus status = dbusObj.MethodCall(org::freedesktop::DBus::InterfaceName, "ReleaseName", args, numArgs, reply);
    if (ER_OK == status) {
        uint32_t disposition;
        status = reply->GetArgs("u", &disposition);
        if (ER_OK == status) {
            switch (disposition) {
            case DBUS_RELEASE_NAME_REPLY_RELEASED:
                break;

            case DBUS_RELEASE_NAME_REPLY_NON_EXISTENT:
                status = ER_DBUS_RELEASE_NAME_REPLY_NON_EXISTENT;
                break;

            case DBUS_RELEASE_NAME_REPLY_NOT_OWNER:
                status = ER_DBUS_RELEASE_NAME_REPLY_NOT_OWNER;
                break;

            default:
                status = ER_BUS_UNEXPECTED_DISPOSITION;
                break;
            }
        }
    } else {
        QCC_LogError(status, ("%s.ReleaseName returned ERROR_MESSAGE (error=%s)", org::freedesktop::DBus::InterfaceName, reply->GetErrorDescription().c_str()));
    }
    return status;
}

QStatus BusAttachment::AddMatch(const char* rule)
{
    if (!IsConnected()) {
        return ER_BUS_NOT_CONNECTED;
    }

    Message reply(*this);
    MsgArg args[1];
    size_t numArgs = ArraySize(args);

    MsgArg::Set(args, numArgs, "s", rule);

    const ProxyBusObject& dbusObj = this->GetDBusProxyObj();
    QStatus status = dbusObj.MethodCall(org::freedesktop::DBus::InterfaceName, "AddMatch", args, numArgs, reply);
    if (ER_OK != status) {
        QCC_LogError(status, ("%s.AddMatch returned ERROR_MESSAGE (error=%s)", org::freedesktop::DBus::InterfaceName, reply->GetErrorDescription().c_str()));
    }
    return status;
}

QStatus BusAttachment::AddMatchNonBlocking(const char* rule)
{
    if (!IsConnected()) {
        return ER_BUS_NOT_CONNECTED;
    }

    MsgArg args[1];
    size_t numArgs = ArraySize(args);

    MsgArg::Set(args, numArgs, "s", rule);

    const ProxyBusObject& dbusObj = this->GetDBusProxyObj();
    QStatus status = dbusObj.MethodCall(org::freedesktop::DBus::InterfaceName, "AddMatch", args, numArgs);
    return status;
}

QStatus BusAttachment::RemoveMatch(const char* rule)
{
    if (!IsConnected()) {
        return ER_BUS_NOT_CONNECTED;
    }

    Message reply(*this);
    MsgArg args[1];
    size_t numArgs = ArraySize(args);

    MsgArg::Set(args, numArgs, "s", rule);

    const ProxyBusObject& dbusObj = this->GetDBusProxyObj();
    QStatus status = dbusObj.MethodCall(org::freedesktop::DBus::InterfaceName, "RemoveMatch", args, numArgs, reply);
    if (ER_OK != status) {
        QCC_LogError(status, ("%s.RemoveMatch returned ERROR_MESSAGE (error=%s)", org::freedesktop::DBus::InterfaceName, reply->GetErrorDescription().c_str()));
        if (strcmp(reply->GetErrorName(), "org.freedesktop.DBus.Error.MatchRuleNotFound") == 0) {
            status = ER_BUS_MATCH_RULE_NOT_FOUND;
        }
    }
    return status;
}

QStatus BusAttachment::RemoveMatchNonBlocking(const char* rule)
{
    if (!IsConnected()) {
        return ER_BUS_NOT_CONNECTED;
    }

    MsgArg args[1];
    size_t numArgs = ArraySize(args);

    MsgArg::Set(args, numArgs, "s", rule);

    const ProxyBusObject& dbusObj = this->GetDBusProxyObj();
    QStatus status = dbusObj.MethodCall(org::freedesktop::DBus::InterfaceName, "RemoveMatch", args, numArgs);
    return status;
}

QStatus BusAttachment::FindAdvertisedName(const char* namePrefix)
{
    if (!IsConnected()) {
        return ER_BUS_NOT_CONNECTED;
    }

    if (!namePrefix) {
        return ER_BAD_ARG_1;
    }

    Message reply(*this);
    MsgArg args[1];
    size_t numArgs = ArraySize(args);

    MsgArg::Set(args, numArgs, "s", namePrefix);

    const ProxyBusObject& alljoynObj = this->GetAllJoynProxyObj();
    QStatus status = alljoynObj.MethodCall(org::alljoyn::Bus::InterfaceName, "FindAdvertisedName", args, numArgs, reply);
    if (ER_OK == status) {
        uint32_t disposition;
        status = reply->GetArgs("u", &disposition);
        if (ER_OK == status) {
            switch (disposition) {
            case ALLJOYN_FINDADVERTISEDNAME_REPLY_SUCCESS:
                break;

            case ALLJOYN_FINDADVERTISEDNAME_REPLY_ALREADY_DISCOVERING:
                status = ER_ALLJOYN_FINDADVERTISEDNAME_REPLY_ALREADY_DISCOVERING;
                break;

            case ALLJOYN_FINDADVERTISEDNAME_REPLY_FAILED:
                status = ER_ALLJOYN_FINDADVERTISEDNAME_REPLY_FAILED;
                break;

            default:
                status = ER_BUS_UNEXPECTED_DISPOSITION;
                break;
            }
        }
    } else {
        QCC_LogError(status, ("%s.FindAdvertisedName returned ERROR_MESSAGE (error=%s)", org::alljoyn::Bus::InterfaceName, reply->GetErrorDescription().c_str()));
    }
    return status;
}

QStatus BusAttachment::FindAdvertisedNameByTransport(const char* namePrefix, TransportMask transports)
{
    if (!IsConnected()) {
        return ER_BUS_NOT_CONNECTED;
    }

    if (!namePrefix) {
        return ER_BAD_ARG_1;
    }

    Message reply(*this);
    MsgArg args[2];
    size_t numArgs = ArraySize(args);

    MsgArg::Set(args, numArgs, "sq", namePrefix, transports);

    const ProxyBusObject& alljoynObj = this->GetAllJoynProxyObj();
    QStatus status = alljoynObj.MethodCall(org::alljoyn::Bus::InterfaceName, "FindAdvertisedNameByTransport", args, numArgs, reply);
    if (ER_OK == status) {
        uint32_t disposition;
        status = reply->GetArgs("u", &disposition);
        if (ER_OK == status) {
            switch (disposition) {
            case ALLJOYN_FINDADVERTISEDNAME_REPLY_SUCCESS:
                break;

            case ALLJOYN_FINDADVERTISEDNAME_REPLY_ALREADY_DISCOVERING:
                status = ER_ALLJOYN_FINDADVERTISEDNAME_REPLY_ALREADY_DISCOVERING;
                break;

            case ALLJOYN_FINDADVERTISEDNAME_REPLY_FAILED:
                status = ER_ALLJOYN_FINDADVERTISEDNAME_REPLY_FAILED;
                break;

            case ALLJOYN_FINDADVERTISEDNAME_REPLY_TRANSPORT_NOT_AVAILABLE:
                status = ER_ALLJOYN_FINDADVERTISEDNAME_REPLY_TRANSPORT_NOT_AVAILABLE;
                break;

            default:
                status = ER_BUS_UNEXPECTED_DISPOSITION;
                break;
            }
        }
    } else {
        QCC_LogError(status, ("%s.FindAdvertisedName returned ERROR_MESSAGE (error=%s)", org::alljoyn::Bus::InterfaceName, reply->GetErrorDescription().c_str()));
    }
    return status;
}

QStatus BusAttachment::CancelFindAdvertisedName(const char* namePrefix)
{
    if (!IsConnected()) {
        return ER_BUS_NOT_CONNECTED;
    }

    Message reply(*this);
    MsgArg args[1];
    size_t numArgs = ArraySize(args);

    MsgArg::Set(args, numArgs, "s", namePrefix);

    const ProxyBusObject& alljoynObj = this->GetAllJoynProxyObj();
    QStatus status = alljoynObj.MethodCall(org::alljoyn::Bus::InterfaceName, "CancelFindAdvertisedName", args, numArgs, reply);
    if (ER_OK == status) {
        uint32_t disposition;
        status = reply->GetArgs("u", &disposition);
        if (ER_OK == status) {
            switch (disposition) {
            case ALLJOYN_CANCELFINDADVERTISEDNAME_REPLY_SUCCESS:
                break;

            case ALLJOYN_CANCELFINDADVERTISEDNAME_REPLY_FAILED:
                status = ER_ALLJOYN_CANCELFINDADVERTISEDNAME_REPLY_FAILED;
                break;

            default:
                status = ER_BUS_UNEXPECTED_DISPOSITION;
                break;
            }
        }
    } else {
        QCC_LogError(status, ("%s.CancelFindAdvertisedName returned ERROR_MESSAGE (error=%s)", org::alljoyn::Bus::InterfaceName, reply->GetErrorDescription().c_str()));
    }
    return status;
}

QStatus BusAttachment::CancelFindAdvertisedNameByTransport(const char* namePrefix, TransportMask transports)
{
    if (!IsConnected()) {
        return ER_BUS_NOT_CONNECTED;
    }

    Message reply(*this);
    MsgArg args[2];
    size_t numArgs = ArraySize(args);

    MsgArg::Set(args, numArgs, "sq", namePrefix, transports);

    const ProxyBusObject& alljoynObj = this->GetAllJoynProxyObj();
    QStatus status = alljoynObj.MethodCall(org::alljoyn::Bus::InterfaceName, "CancelFindAdvertisedNameByTransport", args, numArgs, reply);
    if (ER_OK == status) {
        uint32_t disposition;
        status = reply->GetArgs("u", &disposition);
        if (ER_OK == status) {
            switch (disposition) {
            case ALLJOYN_CANCELFINDADVERTISEDNAME_REPLY_SUCCESS:
                break;

            case ALLJOYN_CANCELFINDADVERTISEDNAME_REPLY_FAILED:
                status = ER_ALLJOYN_CANCELFINDADVERTISEDNAME_REPLY_FAILED;
                break;

            default:
                status = ER_BUS_UNEXPECTED_DISPOSITION;
                break;
            }
        }
    } else {
        QCC_LogError(status, ("%s.CancelFindAdvertisedName returned ERROR_MESSAGE (error=%s)", org::alljoyn::Bus::InterfaceName, reply->GetErrorDescription().c_str()));
    }
    return status;
}

QStatus BusAttachment::AdvertiseName(const char* name, TransportMask transports)
{
    if (!IsConnected()) {
        return ER_BUS_NOT_CONNECTED;
    }

    Message reply(*this);
    MsgArg args[2];
    size_t numArgs = ArraySize(args);

    MsgArg::Set(args, numArgs, "sq", name, transports);

    const ProxyBusObject& alljoynObj = this->GetAllJoynProxyObj();
    QStatus status = alljoynObj.MethodCall(org::alljoyn::Bus::InterfaceName, "AdvertiseName", args, numArgs, reply);
    if (ER_OK == status) {
        int32_t disposition;
        status = reply->GetArgs("u", &disposition);
        if (ER_OK == status) {
            switch (disposition) {
            case ALLJOYN_ADVERTISENAME_REPLY_SUCCESS:
                break;

            case ALLJOYN_ADVERTISENAME_REPLY_ALREADY_ADVERTISING:
                status = ER_ALLJOYN_ADVERTISENAME_REPLY_ALREADY_ADVERTISING;
                break;

            case ALLJOYN_ADVERTISENAME_REPLY_FAILED:
                status = ER_ALLJOYN_ADVERTISENAME_REPLY_FAILED;
                break;

            case ALLJOYN_ADVERTISENAME_REPLY_TRANSPORT_NOT_AVAILABLE:
                status = ER_ALLJOYN_ADVERTISENAME_REPLY_TRANSPORT_NOT_AVAILABLE;
                break;

            default:
                status = ER_BUS_UNEXPECTED_DISPOSITION;
                break;
            }
        }
    } else {
        QCC_LogError(status, ("%s.AdvertiseName returned ERROR_MESSAGE (error=%s)", org::alljoyn::Bus::InterfaceName, reply->GetErrorDescription().c_str()));
    }
    return status;
}

QStatus BusAttachment::CancelAdvertiseName(const char* name, TransportMask transports)
{
    if (!IsConnected()) {
        return ER_BUS_NOT_CONNECTED;
    }

    Message reply(*this);
    MsgArg args[2];
    size_t numArgs = ArraySize(args);

    MsgArg::Set(args, numArgs, "sq", name, transports);

    const ProxyBusObject& alljoynObj = this->GetAllJoynProxyObj();
    QStatus status = alljoynObj.MethodCall(org::alljoyn::Bus::InterfaceName, "CancelAdvertiseName", args, numArgs, reply);
    if (ER_OK == status) {
        uint32_t disposition;
        status = reply->GetArgs("u", &disposition);
        if (ER_OK == status) {
            switch (disposition) {
            case ALLJOYN_CANCELADVERTISENAME_REPLY_SUCCESS:
                break;

            case ALLJOYN_CANCELADVERTISENAME_REPLY_FAILED:
                status = ER_ALLJOYN_CANCELADVERTISENAME_REPLY_FAILED;
                break;

            default:
                status = ER_BUS_UNEXPECTED_DISPOSITION;
                break;
            }
        }
    } else {
        QCC_LogError(status, ("%s.CancelAdvertiseName returned ERROR_MESSAGE (error=%s)", org::alljoyn::Bus::InterfaceName, reply->GetErrorDescription().c_str()));
    }
    return status;
}

void BusAttachment::RegisterBusListener(BusListener& listener)
{
    busInternal->listenersLock.Lock(MUTEX_CONTEXT);
    // push front so that we can easily get an iterator pointing to the new element
    BusListener* pListener = &listener;
    Internal::ProtectedBusListener protectedListener(pListener);
    busInternal->listeners.insert(protectedListener);

    /* Let listener know which bus attachment it has been registered on */
    busInternal->listenersLock.Unlock(MUTEX_CONTEXT);
    (*protectedListener)->ListenerRegistered(this);
}

void BusAttachment::UnregisterBusListener(BusListener& listener)
{
    busInternal->listenersLock.Lock(MUTEX_CONTEXT);

    /* Look for listener on ListenerSet */
    Internal::ListenerSet::iterator it = busInternal->listeners.begin();
    while (it != busInternal->listeners.end()) {
        if (**it == &listener) {
            break;
        }
        ++it;
    }

    /* Wait for all refs to ProtectedBusListener to exit */
    while ((it != busInternal->listeners.end()) && (it->GetRefCount() > 1)) {
        Internal::ProtectedBusListener l = *it;
        busInternal->listenersLock.Unlock(MUTEX_CONTEXT);
        qcc::Sleep(5);
        busInternal->listenersLock.Lock(MUTEX_CONTEXT);
        it = busInternal->listeners.find(l);
    }

    /* Delete the listeners entry and call user's callback (unlocked) */
    if (it != busInternal->listeners.end()) {
        Internal::ProtectedBusListener l = *it;
        busInternal->listeners.erase(it);
        busInternal->listenersLock.Unlock(MUTEX_CONTEXT);
        (*l)->ListenerUnregistered();
    } else {
        busInternal->listenersLock.Unlock(MUTEX_CONTEXT);
    }
}

QStatus BusAttachment::NameHasOwner(const char* name, bool& hasOwner)
{
    if (!IsConnected()) {
        return ER_BUS_NOT_CONNECTED;
    }

    Message reply(*this);
    MsgArg arg("s", name);
    QStatus status = this->GetDBusProxyObj().MethodCall(org::freedesktop::DBus::InterfaceName, "NameHasOwner", &arg, 1, reply);
    if (ER_OK == status) {
        status = reply->GetArgs("b", &hasOwner);
    } else {
        QCC_LogError(status, ("%s.NameHasOwner returned ERROR_MESSAGE (error=%s)", org::freedesktop::DBus::InterfaceName, reply->GetErrorDescription().c_str()));
    }
    return status;
}

QStatus BusAttachment::SetDaemonDebug(const char* module, uint32_t level)
{
    if (!IsConnected()) {
        return ER_BUS_NOT_CONNECTED;
    }

    Message reply(*this);
    MsgArg args[2];
    size_t argsSize = ArraySize(args);
    MsgArg::Set(args, argsSize, "su", module, level);
    QStatus status = this->GetAllJoynDebugObj().MethodCall(org::alljoyn::Daemon::Debug::InterfaceName, "SetDebugLevel", args, argsSize, reply);
    if (status != ER_OK) {
        String errMsg;
        reply->GetErrorName(&errMsg);
        if (errMsg == "ER_BUS_NO_SUCH_OBJECT") {
            status = ER_BUS_NO_SUCH_OBJECT;
        }
    }
    return status;
}

QStatus BusAttachment::BindSessionPort(SessionPort& sessionPort, const SessionOpts& opts, SessionPortListener& listener)
{
    if (!IsConnected()) {
        return ER_BUS_NOT_CONNECTED;
    }

    Message reply(*this);
    MsgArg args[2];

    args[0].Set("q", sessionPort);
    SetSessionOpts(opts, args[1]);

    QStatus status = this->GetAllJoynProxyObj().MethodCall(org::alljoyn::Bus::InterfaceName, "BindSessionPort", args, ArraySize(args), reply);
    if (status != ER_OK) {
        QCC_LogError(status, ("%s.BindSessionPort returned ERROR_MESSAGE (error=%s)", org::alljoyn::Bus::InterfaceName, reply->GetErrorDescription().c_str()));
    } else {
        SessionPort tempPort;
        uint32_t disposition;
        status = reply->GetArgs("uq", &disposition, &tempPort);
        if (status == ER_OK) {
            switch (disposition) {
            case ALLJOYN_BINDSESSIONPORT_REPLY_SUCCESS:
                sessionPort = tempPort;
                break;

            case ALLJOYN_BINDSESSIONPORT_REPLY_ALREADY_EXISTS:
                status = ER_ALLJOYN_BINDSESSIONPORT_REPLY_ALREADY_EXISTS;
                break;

            case ALLJOYN_BINDSESSIONPORT_REPLY_INVALID_OPTS:
                status = ER_ALLJOYN_BINDSESSIONPORT_REPLY_INVALID_OPTS;
                break;

            default:
            case ALLJOYN_BINDSESSIONPORT_REPLY_FAILED:
                status = ER_ALLJOYN_BINDSESSIONPORT_REPLY_FAILED;
                break;
            }
        }
        if (status == ER_OK) {
            busInternal->sessionPortListenersLock.Lock(MUTEX_CONTEXT);
            SessionPortListener* pListener = &listener;
            pair<SessionPort, Internal::ProtectedSessionPortListener> elem(sessionPort, Internal::ProtectedSessionPortListener(pListener));
            busInternal->sessionPortListeners.insert(elem);
            busInternal->sessionPortListenersLock.Unlock(MUTEX_CONTEXT);
        }
    }
    return status;
}

QStatus BusAttachment::UnbindSessionPort(SessionPort sessionPort)
{
    if (!IsConnected()) {
        return ER_BUS_NOT_CONNECTED;
    }

    Message reply(*this);
    MsgArg args[1];

    args[0].Set("q", sessionPort);

    QStatus status = this->GetAllJoynProxyObj().MethodCall(org::alljoyn::Bus::InterfaceName, "UnbindSessionPort", args, ArraySize(args), reply);
    if (status != ER_OK) {
        QCC_LogError(status, ("%s.UnbindSessionPort returned ERROR_MESSAGE (error=%s)", org::alljoyn::Bus::InterfaceName, reply->GetErrorDescription().c_str()));
    } else {
        uint32_t disposition;
        status = reply->GetArgs("u", &disposition);
        if (status == ER_OK) {
            switch (disposition) {
            case ALLJOYN_UNBINDSESSIONPORT_REPLY_SUCCESS:
                status = ER_OK;
                break;

            case ALLJOYN_UNBINDSESSIONPORT_REPLY_BAD_PORT:
                status = ER_ALLJOYN_UNBINDSESSIONPORT_REPLY_BAD_PORT;
                break;

            case ALLJOYN_UNBINDSESSIONPORT_REPLY_FAILED:
            default:
                status = ER_ALLJOYN_UNBINDSESSIONPORT_REPLY_FAILED;
                break;
            }
        }
        if (status == ER_OK) {
            busInternal->sessionPortListenersLock.Lock(MUTEX_CONTEXT);
            Internal::SessionPortListenerMap::iterator it =
                busInternal->sessionPortListeners.find(sessionPort);

            if (it != busInternal->sessionPortListeners.end()) {
                while (it->second.GetRefCount() > 1) {
                    busInternal->sessionPortListenersLock.Unlock(MUTEX_CONTEXT);
                    qcc::Sleep(5);
                    busInternal->sessionPortListenersLock.Lock(MUTEX_CONTEXT);
                }
                busInternal->sessionPortListeners.erase(sessionPort);
            }
            busInternal->sessionPortListenersLock.Unlock(MUTEX_CONTEXT);
        }
    }
    return status;
}


bool BusAttachment::Internal::IsSessionPortBound(SessionPort sessionPort) {
    sessionPortListenersLock.Lock(MUTEX_CONTEXT);
    if (sessionPortListeners.find(sessionPort) != sessionPortListeners.end()) {
        sessionPortListenersLock.Unlock(MUTEX_CONTEXT);
        return true;
    }
    sessionPortListenersLock.Unlock(MUTEX_CONTEXT);
    return false;
}
QStatus BusAttachment::JoinSessionAsync(const char* sessionHost, SessionPort sessionPort, SessionListener* sessionListener,
                                        const SessionOpts& opts, BusAttachment::JoinSessionAsyncCB* callback, void* context)
{
    if (!IsConnected()) {
        return ER_BUS_NOT_CONNECTED;
    }
    if (!IsLegalBusName(sessionHost)) {
        return ER_BUS_BAD_BUS_NAME;
    }

    MsgArg args[3];
    size_t numArgs = 2;

    MsgArg::Set(args, numArgs, "sq", sessionHost, sessionPort);
    SetSessionOpts(opts, args[2]);

    const ProxyBusObject& alljoynObj = this->GetAllJoynProxyObj();
    JoinSessionAsyncCBContext* cbCtx = new JoinSessionAsyncCBContext(callback, sessionListener, context);

    QStatus status = alljoynObj.MethodCallAsync(org::alljoyn::Bus::InterfaceName,
                                                "JoinSession",
                                                busInternal,
                                                static_cast<MessageReceiver::ReplyHandler>(&BusAttachment::Internal::JoinSessionAsyncCB),
                                                args,
                                                ArraySize(args),
                                                cbCtx,
                                                90000);
    if (status != ER_OK) {
        delete cbCtx;
    }
    return status;
}

void BusAttachment::Internal::JoinSessionAsyncCB(Message& reply, void* context)
{
    JoinSessionAsyncCBContext* ctx = reinterpret_cast<JoinSessionAsyncCBContext*>(context);

    QStatus status = ER_FAIL;
    SessionId sessionId = 0;
    SessionOpts opts;
    if (reply->GetType() == MESSAGE_METHOD_RET) {
        status = bus.GetJoinSessionResponse(reply, sessionId, opts);
    } else if (reply->GetType() == MESSAGE_ERROR) {
        status = ER_BUS_REPLY_IS_ERROR_MESSAGE;
        QCC_LogError(status, ("%s.JoinSession returned ERROR_MESSAGE (error=%s)", org::alljoyn::Bus::InterfaceName, reply->GetErrorDescription().c_str()));
    }
    if (status == ER_OK) {
        sessionSetLock[SESSION_SIDE_JOINER].Lock(MUTEX_CONTEXT);
        sessionSet[SESSION_SIDE_JOINER].insert(sessionId);
        sessionSetLock[SESSION_SIDE_JOINER].Unlock(MUTEX_CONTEXT);

        if (ctx->sessionListener) {
            sessionListenersLock[SESSION_SIDE_JOINER].Lock(MUTEX_CONTEXT);
            sessionListeners[SESSION_SIDE_JOINER][sessionId] = ProtectedSessionListener(ctx->sessionListener);
            sessionListenersLock[SESSION_SIDE_JOINER].Unlock(MUTEX_CONTEXT);
        }
    }

    /* Call the callback */
    ctx->callback->JoinSessionCB(status, sessionId, opts, ctx->context);
    delete ctx;
}

QStatus BusAttachment::GetJoinSessionResponse(Message& reply, SessionId& sessionId, SessionOpts& opts)
{
    QStatus status = ER_OK;
    const MsgArg* replyArgs;
    size_t na;
    reply->GetArgs(na, replyArgs);
    assert(na == 3);
    uint32_t disposition = replyArgs[0].v_uint32;
    sessionId = replyArgs[1].v_uint32;
    status = GetSessionOpts(replyArgs[2], opts);
    if (status != ER_OK) {
        sessionId = 0;
    } else {
        switch (disposition) {
        case ALLJOYN_JOINSESSION_REPLY_SUCCESS:
            break;

        case ALLJOYN_JOINSESSION_REPLY_NO_SESSION:
            status = ER_ALLJOYN_JOINSESSION_REPLY_NO_SESSION;
            break;

        case ALLJOYN_JOINSESSION_REPLY_UNREACHABLE:
            status = ER_ALLJOYN_JOINSESSION_REPLY_UNREACHABLE;
            break;

        case ALLJOYN_JOINSESSION_REPLY_CONNECT_FAILED:
            status = ER_ALLJOYN_JOINSESSION_REPLY_CONNECT_FAILED;
            break;

        case ALLJOYN_JOINSESSION_REPLY_REJECTED:
            status = ER_ALLJOYN_JOINSESSION_REPLY_REJECTED;
            break;

        case ALLJOYN_JOINSESSION_REPLY_BAD_SESSION_OPTS:
            status = ER_ALLJOYN_JOINSESSION_REPLY_BAD_SESSION_OPTS;
            break;

        case ALLJOYN_JOINSESSION_REPLY_ALREADY_JOINED:
            status = ER_ALLJOYN_JOINSESSION_REPLY_ALREADY_JOINED;
            break;

        case ALLJOYN_JOINSESSION_REPLY_FAILED:
            status = ER_ALLJOYN_JOINSESSION_REPLY_FAILED;
            break;

        default:
            status = ER_BUS_UNEXPECTED_DISPOSITION;
            break;
        }
    }

    return status;
}

QStatus BusAttachment::JoinSession(const char* sessionHost, SessionPort sessionPort, SessionListener* listener, SessionId& sessionId, SessionOpts& opts)
{
    if (busInternal->localEndpoint->IsReentrantCall()) {
        return ER_BUS_BLOCKING_CALL_NOT_ALLOWED;
    }
    if (!IsConnected()) {
        return ER_BUS_NOT_CONNECTED;
    }
    if (!IsLegalBusName(sessionHost)) {
        return ER_BUS_BAD_BUS_NAME;
    }

    assert(busInternal);
    return busInternal->JoinSession(sessionHost, sessionPort, listener, sessionId, opts);
}

QStatus BusAttachment::Internal::JoinSession(const char* sessionHost, SessionPort sessionPort, SessionListener* listener, SessionId& sessionId, SessionOpts& opts)
{
    /* Return early if BusAttachment is stopping */
    joinLock.Lock();
    if (bus.IsStopping()) {
        joinLock.Unlock();
        return ER_BUS_STOPPING;
    }

    /* Create JointSessionContext */
    Thread* thisThread = Thread::GetThread();
    joinThreads.insert(pair<Thread*, JoinContext>(thisThread, JoinContext()));
    joinLock.Unlock();

    /* Send JoinSessionAsync and block caller until it completes */
    QStatus status = bus.JoinSessionAsync(sessionHost, sessionPort, listener, opts, this, (void*) thisThread);

    if (status == ER_OK) {
        /* Wait for join to succeed or fail */
        status = Event::Wait(Event::neverSet);

        /* Clear alerted state */
        if (status == ER_ALERTED_THREAD) {
            thisThread->GetStopEvent().ResetEvent();
            status = ER_OK;
        }
    }
    /* Fetch context */
    joinLock.Lock();
    map<Thread*, JoinContext>::iterator it = joinThreads.find(thisThread);
    if (it != joinThreads.end()) {
        if (status == ER_OK) {
            /* Populate session details */
            if (thisThread->GetAlertCode() == 0) {
                status = it->second.status;
                if (status == ER_OK) {
                    sessionId = it->second.sessionId;
                    opts = it->second.opts;
                }
            } else {
                /* Alert came from BusAttachment::Stop */
                status = ER_BUS_STOPPING;
            }
        }
        /* Remove entry */
        joinThreads.erase(it);
    } else {
        /* JoinContext is missing */
        if (status == ER_OK) {
            status = ER_FAIL;
        }
    }
    joinLock.Unlock();
    return status;
}

void BusAttachment::Internal::JoinSessionCB(QStatus status, SessionId sessionId, const SessionOpts& opts, void* context)
{
    Thread* thread = reinterpret_cast<Thread*>(context);
    joinLock.Lock();
    map<Thread*, JoinContext>::iterator it = joinThreads.find(thread);
    if (it != joinThreads.end()) {
        it->second.status = status;
        if (status == ER_OK) {
            it->second.sessionId = sessionId;
            it->second.opts = opts;
        }
        it->first->Alert();
    }
    joinLock.Unlock();
}

void BusAttachment::ClearSessionSet(SessionId sessionId, SessionSideMask bitset) {
    QCC_UNUSED(bitset);

    for (size_t i = 0; i < sizeof(busInternal->sessionSet) / sizeof(busInternal->sessionSet[0]); ++i) {
        busInternal->sessionSetLock[i].Lock(MUTEX_CONTEXT);
        busInternal->sessionSet[i].erase(sessionId);
        busInternal->sessionSetLock[i].Unlock(MUTEX_CONTEXT);
    }
}

void BusAttachment::ClearSessionListener(SessionId sessionId, SessionSideMask bitset) {

    /* First remove session listener to prevent we still get any callbacks on this session
     * Remove sessionListener and wait for callbacks to complete.
     * Do this regardless of whether LeaveSession succeeds or fails.
     */
    for (size_t i = 0; i < sizeof(busInternal->sessionListeners) / sizeof(busInternal->sessionListeners[0]); ++i) {
        uint16_t mask = 1 << i;
        if (bitset & mask) {
            busInternal->sessionListenersLock[i].Lock(MUTEX_CONTEXT);
            Internal::SessionListenerMap::iterator it = busInternal->sessionListeners[i].find(sessionId);
            if (it != busInternal->sessionListeners[i].end()) {
                Internal::ProtectedSessionListener l = it->second;
                busInternal->sessionListeners[i].erase(it);
                busInternal->sessionListenersLock[i].Unlock(MUTEX_CONTEXT);

                /* Wait for any outstanding callback to complete */
                while (l.GetRefCount() > 1) {
                    qcc::Sleep(4);
                }
            } else {
                busInternal->sessionListenersLock[i].Unlock(MUTEX_CONTEXT);
            }
        }
    }

}

void BusAttachment::Internal::LeaveSessionAsyncCB(Message& reply, void* context)
{
    LeaveSessionAsyncCBContext* ctx = reinterpret_cast<LeaveSessionAsyncCBContext*>(context);

    QStatus status = ER_FAIL;
    if (reply->GetType() == MESSAGE_METHOD_RET) {
        uint32_t disposition;
        status = reply->GetArgs("u", &disposition);
        if (ER_OK == status) {
            switch (disposition) {
            case ALLJOYN_LEAVESESSION_REPLY_SUCCESS:
                break;

            case ALLJOYN_LEAVESESSION_REPLY_NO_SESSION:
                status = ER_ALLJOYN_LEAVESESSION_REPLY_NO_SESSION;
                break;

            case ALLJOYN_LEAVESESSION_REPLY_FAILED:
                status = ER_ALLJOYN_LEAVESESSION_REPLY_FAILED;
                break;

            default:
                status = ER_BUS_UNEXPECTED_DISPOSITION;
                break;
            }
        }
    } else if (reply->GetType() == MESSAGE_ERROR) {
        status = ER_BUS_REPLY_IS_ERROR_MESSAGE;
        QCC_LogError(status, ("%s.LeaveSession returned ERROR_MESSAGE (error=%s)", org::alljoyn::Bus::InterfaceName, reply->GetErrorDescription().c_str()));
    }

    /* Call the callback */
    ctx->callback->LeaveSessionCB(status, ctx->context);
    delete ctx;
}

QStatus BusAttachment::LeaveSessionAsync(const SessionId& sessionId, const char* method, SessionSideMask bitset, BusAttachment::LeaveSessionAsyncCB* callback, void* context)
{
    if (!IsConnected()) {
        return ER_BUS_NOT_CONNECTED;
    }

    ClearSessionListener(sessionId, bitset);
    ClearSessionSet(sessionId, bitset);

    MsgArg arg("u", sessionId);

    const ProxyBusObject& alljoynObj = this->GetAllJoynProxyObj();
    LeaveSessionAsyncCBContext* cbCtx = new LeaveSessionAsyncCBContext(callback, context);

    QStatus status = alljoynObj.MethodCallAsync(org::alljoyn::Bus::InterfaceName,
                                                method,
                                                busInternal,
                                                static_cast<MessageReceiver::ReplyHandler>(&BusAttachment::Internal::LeaveSessionAsyncCB),
                                                &arg,
                                                1,
                                                cbCtx);
    if (status != ER_OK) {
        delete cbCtx;
    }
    return status;
}

QStatus BusAttachment::LeaveSessionAsync(const SessionId& sessionId, BusAttachment::LeaveSessionAsyncCB* callback, void* context)
{
    return LeaveSessionAsync(sessionId, "LeaveSession", SESSION_SIDE_MASK_BOTH, callback, context);
}

QStatus BusAttachment::LeaveHostedSessionAsync(const SessionId& sessionId, BusAttachment::LeaveSessionAsyncCB* callback, void* context)
{
    return LeaveSessionAsync(sessionId, "LeaveHostedSession", SESSION_SIDE_MASK_HOST, callback, context);
}

QStatus BusAttachment::LeaveJoinedSessionAsync(const SessionId& sessionId, BusAttachment::LeaveSessionAsyncCB* callback, void* context)
{
    return LeaveSessionAsync(sessionId, "LeaveJoinedSession", SESSION_SIDE_MASK_JOINER, callback, context);
}

QStatus BusAttachment::LeaveSession(const SessionId& sessionId, const char*method, SessionSideMask bitset)
{
    if (!IsConnected()) {
        return ER_BUS_NOT_CONNECTED;
    }

    ClearSessionListener(sessionId, bitset);
    ClearSessionSet(sessionId, bitset);

    Message reply(*this);
    MsgArg arg("u", sessionId);
    const ProxyBusObject& alljoynObj = this->GetAllJoynProxyObj();
    QStatus status = alljoynObj.MethodCall(org::alljoyn::Bus::InterfaceName, method, &arg, 1, reply);
    if (ER_OK == status) {
        uint32_t disposition;
        status = reply->GetArgs("u", &disposition);
        if (ER_OK == status) {
            switch (disposition) {
            case ALLJOYN_LEAVESESSION_REPLY_SUCCESS:
                break;

            case ALLJOYN_LEAVESESSION_REPLY_NO_SESSION:
                status = ER_ALLJOYN_LEAVESESSION_REPLY_NO_SESSION;
                break;

            case ALLJOYN_LEAVESESSION_REPLY_FAILED:
                status = ER_ALLJOYN_LEAVESESSION_REPLY_FAILED;
                break;

            default:
                status = ER_BUS_UNEXPECTED_DISPOSITION;
                break;
            }
        }
    } else {
        QCC_LogError(status, ("%s.LeaveSession returned ERROR_MESSAGE (error=%s)", org::alljoyn::Bus::InterfaceName, reply->GetErrorDescription().c_str()));
    }

    return status;

}

QStatus BusAttachment::LeaveSession(const SessionId& sessionId)
{
    return LeaveSession(sessionId, "LeaveSession", SESSION_SIDE_MASK_BOTH);
}

QStatus BusAttachment::LeaveHostedSession(const SessionId& sessionId)
{
    return LeaveSession(sessionId, "LeaveHostedSession", SESSION_SIDE_MASK_HOST);
}

QStatus BusAttachment::LeaveJoinedSession(const SessionId& sessionId)
{
    return LeaveSession(sessionId, "LeaveJoinedSession", SESSION_SIDE_MASK_JOINER);
}

QStatus BusAttachment::RemoveSessionMember(SessionId sessionId, String memberName)
{
    if (!IsConnected()) {
        return ER_BUS_NOT_CONNECTED;
    }

    Message reply(*this);
    MsgArg args[2];
    size_t numArgs = ArraySize(args);

    MsgArg::Set(args, numArgs, "us", sessionId, memberName.c_str());

    const ProxyBusObject& alljoynObj = this->GetAllJoynProxyObj();
    QStatus status = alljoynObj.MethodCall(org::alljoyn::Bus::InterfaceName, "RemoveSessionMember", args, numArgs, reply);
    if (ER_OK == status) {
        uint32_t disposition;
        status = reply->GetArgs("u", &disposition);
        if (ER_OK == status) {
            switch (disposition) {

            case ALLJOYN_REMOVESESSIONMEMBER_REPLY_SUCCESS:
                break;

            case ALLJOYN_REMOVESESSIONMEMBER_REPLY_NO_SESSION:
                status = ER_ALLJOYN_REMOVESESSIONMEMBER_REPLY_NO_SESSION;
                break;

            case ALLJOYN_REMOVESESSIONMEMBER_REPLY_NOT_BINDER:
                status = ER_ALLJOYN_REMOVESESSIONMEMBER_NOT_BINDER;
                break;

            case ALLJOYN_REMOVESESSIONMEMBER_REPLY_NOT_MULTIPOINT:
                status = ER_ALLJOYN_REMOVESESSIONMEMBER_NOT_MULTIPOINT;
                break;

            case ALLJOYN_REMOVESESSIONMEMBER_REPLY_NOT_FOUND:
                status = ER_ALLJOYN_REMOVESESSIONMEMBER_NOT_FOUND;
                break;

            case ALLJOYN_REMOVESESSIONMEMBER_REPLY_INCOMPATIBLE_REMOTE_DAEMON:
                status = ER_ALLJOYN_REMOVESESSIONMEMBER_INCOMPATIBLE_REMOTE_DAEMON;
                break;

            case ALLJOYN_REMOVESESSIONMEMBER_REPLY_FAILED:
                status = ER_ALLJOYN_REMOVESESSIONMEMBER_REPLY_FAILED;
                break;

            default:
                status = ER_BUS_UNEXPECTED_DISPOSITION;
                break;
            }
        }
    } else {
        QCC_LogError(status, ("%s.RemoveSessionMember returned ERROR_MESSAGE (error=%s)", org::alljoyn::Bus::InterfaceName, reply->GetErrorDescription().c_str()));
    }

    return status;
}

QStatus BusAttachment::GetSessionFd(SessionId sessionId, SocketFd& sockFd)
{
    QCC_DbgTrace(("BusAttachment::GetSessionFd sessionId:%d", sessionId));
    if (!IsConnected()) {
        return ER_BUS_NOT_CONNECTED;
    }

    sockFd = qcc::INVALID_SOCKET_FD;

    Message reply(*this);
    MsgArg arg("u", sessionId);
    const ProxyBusObject& alljoynObj = this->GetAllJoynProxyObj();
    QStatus status = alljoynObj.MethodCall(org::alljoyn::Bus::InterfaceName, "GetSessionFd", &arg, 1, reply);
    if (ER_OK == status) {
        status = reply->GetArgs("h", &sockFd);
        if (status == ER_OK) {
            status = qcc::SocketDup(sockFd, sockFd);
            if (status == ER_OK) {
                status = qcc::SetBlocking(sockFd, false);
                if (status != ER_OK) {
                    qcc::Close(sockFd);
                }
            }
        }
    } else {
        QCC_LogError(status, ("%s.GetSessionFd returned ERROR_MESSAGE (error=%s)", org::alljoyn::Bus::InterfaceName, reply->GetErrorDescription().c_str()));
    }
    return status;
}

QStatus BusAttachment::SetLinkTimeoutAsync(SessionId sessionid, uint32_t linkTimeout, BusAttachment::SetLinkTimeoutAsyncCB* callback, void* context)
{
    if (!IsConnected()) {
        return ER_BUS_NOT_CONNECTED;
    }

    MsgArg args[2];
    args[0].Set("u", sessionid);
    args[1].Set("u", linkTimeout);

    const ProxyBusObject& alljoynObj = this->GetAllJoynProxyObj();
    SetLinkTimeoutAsyncCBContext* cbCtx = new SetLinkTimeoutAsyncCBContext(callback, context);
    QStatus status = alljoynObj.MethodCallAsync(
        org::alljoyn::Bus::InterfaceName,
        "SetLinkTimeout",
        busInternal,
        static_cast<MessageReceiver::ReplyHandler>(&BusAttachment::Internal::SetLinkTimeoutAsyncCB),
        args,
        ArraySize(args),
        cbCtx,
        90000);
    if (status != ER_OK) {
        delete cbCtx;
    }
    return status;
}

void BusAttachment::Internal::SetLinkTimeoutAsyncCB(Message& reply, void* context)
{
    SetLinkTimeoutAsyncCBContext* ctx = static_cast<SetLinkTimeoutAsyncCBContext*>(context);
    uint32_t timeout = 0;

    QStatus status = ER_OK;
    if (reply->GetType() == MESSAGE_METHOD_RET) {
        status = bus.GetLinkTimeoutResponse(reply, timeout);
    } else if (reply->GetType() == MESSAGE_ERROR) {
        status = ER_BUS_REPLY_IS_ERROR_MESSAGE;
        QCC_LogError(status, ("%s.SetLinkTimeout returned ERROR_MESSAGE (error=%s)", org::alljoyn::Bus::InterfaceName, reply->GetErrorDescription().c_str()));
    }

    /* Call the user's callback */
    ctx->callback->SetLinkTimeoutCB(status, timeout, ctx->context);
    delete ctx;
}

QStatus BusAttachment::GetLinkTimeoutResponse(Message& reply, uint32_t& timeout)
{
    QStatus status = ER_OK;
    const MsgArg* replyArgs;
    size_t na;
    reply->GetArgs(na, replyArgs);
    assert(na == 2);

    switch (replyArgs[0].v_uint32) {
    case ALLJOYN_SETLINKTIMEOUT_REPLY_SUCCESS:
        timeout = replyArgs[1].v_uint32;
        break;

    case ALLJOYN_SETLINKTIMEOUT_REPLY_NO_DEST_SUPPORT:
        status = ER_ALLJOYN_SETLINKTIMEOUT_REPLY_NO_DEST_SUPPORT;
        break;

    case ALLJOYN_SETLINKTIMEOUT_REPLY_NO_SESSION:
        status = ER_BUS_NO_SESSION;
        break;

    default:
    case ALLJOYN_SETLINKTIMEOUT_REPLY_FAILED:
        status = ER_ALLJOYN_SETLINKTIMEOUT_REPLY_FAILED;
        break;
    }

    return status;
}

QStatus BusAttachment::SetLinkTimeout(SessionId sessionId, uint32_t& linkTimeout)
{
    if (!IsConnected()) {
        return ER_BUS_NOT_CONNECTED;
    }

    Message reply(*this);
    MsgArg args[2];

    args[0].Set("u", sessionId);
    args[1].Set("u", linkTimeout);

    QStatus status = this->GetAllJoynProxyObj().MethodCall(org::alljoyn::Bus::InterfaceName, "SetLinkTimeout", args, ArraySize(args), reply);

    if (status == ER_OK) {
        status = GetLinkTimeoutResponse(reply, linkTimeout);
    } else {
        QCC_LogError(status, ("%s.SetLinkTimeout returned ERROR_MESSAGE (error=%s)", org::alljoyn::Bus::InterfaceName, reply->GetErrorDescription().c_str()));
        status = ER_ALLJOYN_SETLINKTIMEOUT_REPLY_NOT_SUPPORTED;
    }

    return status;
}

void BusAttachment::Internal::NonLocalEndpointDisconnected()
{
    bus.UnregisterSignalHandlers();

    listenersLock.Lock(MUTEX_CONTEXT);
    ListenerSet::iterator it = listeners.begin();
    while (it != listeners.end()) {
        ProtectedBusListener l = *it;
        listenersLock.Unlock(MUTEX_CONTEXT);
        (*l)->BusDisconnected();
        listenersLock.Lock(MUTEX_CONTEXT);
        it = listeners.upper_bound(l);
    }
    listenersLock.Unlock(MUTEX_CONTEXT);
}

void BusAttachment::EnableConcurrentCallbacks()
{
    busInternal->localEndpoint->EnableReentrancy();
}

void BusAttachment::Internal::AllJoynSignalHandler(const InterfaceDescription::Member* member,
                                                   const char* srcPath,
                                                   Message& msg)
{
    QCC_UNUSED(member);
    QCC_UNUSED(srcPath);
    /* Dispatch thread for BusListener callbacks */
    size_t numArgs;
    const MsgArg* args;
    msg->GetArgs(numArgs, args);

    if (msg->GetType() == MESSAGE_SIGNAL) {
        if (0 == strcmp("Announce", msg->GetMemberName())) {
            if (numArgs == 4) {
#if !defined(NDEBUG)
                for (int i = 0; i < 4; i++) {
                    QCC_DbgPrintf(("args[%d]=%s", i, args[i].ToString().c_str()));
                }
#endif
                /* Call aboutListener */
                aboutListenersLock.Lock(MUTEX_CONTEXT);
                AboutListenerSet::iterator it = aboutListeners.begin();
                while (it != aboutListeners.end()) {
                    ProtectedAboutListener listener = *it;
                    aboutListenersLock.Unlock(MUTEX_CONTEXT);
                    (*listener)->Announced(msg->GetSender(), args[0].v_uint16, static_cast<SessionPort>(args[1].v_uint16), args[2], args[3]);
                    aboutListenersLock.Lock(MUTEX_CONTEXT);
                    it = aboutListeners.upper_bound(listener);
                }
                aboutListenersLock.Unlock(MUTEX_CONTEXT);
            }
        } else if (0 == strcmp("FoundAdvertisedName", msg->GetMemberName())) {
            listenersLock.Lock(MUTEX_CONTEXT);
            ListenerSet::iterator it = listeners.begin();
            while (it != listeners.end()) {
                ProtectedBusListener pl = *it;
                listenersLock.Unlock(MUTEX_CONTEXT);
                (*pl)->FoundAdvertisedName(args[0].v_string.str, args[1].v_uint16, args[2].v_string.str);
                listenersLock.Lock(MUTEX_CONTEXT);
                it = listeners.upper_bound(pl);
            }
            listenersLock.Unlock(MUTEX_CONTEXT);
        } else if (0 == strcmp("LostAdvertisedName", msg->GetMemberName())) {
            listenersLock.Lock(MUTEX_CONTEXT);
            ListenerSet::iterator it = listeners.begin();
            while (it != listeners.end()) {
                ProtectedBusListener pl = *it;
                listenersLock.Unlock(MUTEX_CONTEXT);
                (*pl)->LostAdvertisedName(args[0].v_string.str, args[1].v_uint16, args[2].v_string.str);
                listenersLock.Lock(MUTEX_CONTEXT);
                it = listeners.upper_bound(pl);
            }
            listenersLock.Unlock(MUTEX_CONTEXT);
        } else if (0 == strcmp("SessionLostWithReasonAndDisposition", msg->GetMemberName())) {
            SessionId id = static_cast<SessionId>(args[0].v_uint32);
            SessionListener::SessionLostReason reason = static_cast<SessionListener::SessionLostReason>(args[1].v_uint32);
            unsigned int disposition = static_cast<unsigned int>(args[2].v_uint32);

            for (size_t i = 0; i < sizeof(sessionListeners) / sizeof(sessionListeners[0]); ++i) {
                sessionSetLock[i].Lock(MUTEX_CONTEXT);
                sessionSet[i].erase(id);
                sessionSetLock[i].Unlock(MUTEX_CONTEXT);
                if (i == disposition) {
                    sessionListenersLock[i].Lock(MUTEX_CONTEXT);
                    SessionListenerMap::iterator slit = sessionListeners[i].find(id);
                    if (slit != sessionListeners[i].end()) {
                        ProtectedSessionListener pl = slit->second;
                        sessionListenersLock[i].Unlock(MUTEX_CONTEXT);
                        if (*pl) {
                            (*pl)->SessionLost(id, reason);
                            /* For backward compatibility, call the older version of SessionLost too */
                            (*pl)->SessionLost(id);
                        }
                        /* Automatically remove session listener upon sessionLost */
                        sessionListenersLock[i].Lock(MUTEX_CONTEXT);
                        sessionListeners[i].erase(id);
                        sessionListenersLock[i].Unlock(MUTEX_CONTEXT);
                    } else {
                        sessionListenersLock[i].Unlock(MUTEX_CONTEXT);
                    }
                }
            }
        } else if (0 == strcmp("NameOwnerChanged", msg->GetMemberName())) {
            listenersLock.Lock(MUTEX_CONTEXT);
            ListenerSet::iterator it = listeners.begin();
            while (it != listeners.end()) {
                ProtectedBusListener pl = *it;
                listenersLock.Unlock(MUTEX_CONTEXT);
                (*pl)->NameOwnerChanged(args[0].v_string.str,
                                        (0 < args[1].v_string.len) ? args[1].v_string.str : NULL,
                                        (0 < args[2].v_string.len) ? args[2].v_string.str : NULL);
                listenersLock.Lock(MUTEX_CONTEXT);
                it = listeners.upper_bound(pl);
            }
            listenersLock.Unlock(MUTEX_CONTEXT);
        } else if (0 == strcmp("MPSessionChangedWithReason", msg->GetMemberName())) {
            SessionId id = static_cast<SessionId>(args[0].v_uint32);
            unsigned int reason = args[3].v_uint32;
            const char* member = args[1].v_string.str;

            for (size_t i = 0; i < sizeof(sessionListeners) / sizeof(sessionListeners[0]); ++i) {
                sessionListenersLock[i].Lock(MUTEX_CONTEXT);
                SessionListenerMap::iterator slit = sessionListeners[i].find(id);

                if (slit != sessionListeners[i].end()) {
                    ProtectedSessionListener pl = slit->second;
                    sessionListenersLock[i].Unlock(MUTEX_CONTEXT);
                    if (*pl) {
                        if (args[2].v_bool) {
                            /* special logic here because
                             * - as a host in a multipoint session you don't want to see members you already saw before. This extra logic is needed
                             *   in case of self-join. The exception here is the other side of the self-join */
                            if (i == SESSION_SIDE_JOINER || (i == SESSION_SIDE_HOST && (strcmp(member, bus.GetUniqueName().c_str()) == 0 || reason == ALLJOYN_MPSESSIONCHANGED_REMOTE_MEMBER_ADDED))) {
                                (*pl)->SessionMemberAdded(id, member);
                            }
                        } else {
                            /* More special logic here because
                               - As a host, you are not interested if this leaf node as also removed in a self-join session
                               - As a joiner, you are not interested if you were removed. */
                            if ((i == SESSION_SIDE_HOST && reason == ALLJOYN_MPSESSIONCHANGED_REMOTE_MEMBER_REMOVED) ||
                                (i == SESSION_SIDE_JOINER && !(reason == ALLJOYN_MPSESSIONCHANGED_LOCAL_MEMBER_REMOVED && strcmp(member, bus.GetUniqueName().c_str()) == 0))) {

                                (*pl)->SessionMemberRemoved(id, member);
                            }
                        }
                    }
                } else {
                    sessionListenersLock[i].Unlock(MUTEX_CONTEXT);
                }
            }
        } else if (0 == strcmp("NotifyConfig", msg->GetMemberName())) {
            if (numArgs == 6) {
#if !defined(NDEBUG)
                for (int i = 0; i < 6; i++) {
                    QCC_DbgPrintf(("args[%d]=%s", i, args[i].ToString().c_str()));
                }
#endif
                /* Call aboutListener */
                permissionMgmtListenersLock.Lock(MUTEX_CONTEXT);
                PermissionMgmtListenerSet::iterator it = permissionMgmtListeners.begin();
                while (it != permissionMgmtListeners.end()) {
                    ProtectedPermissionMgmtListener listener = *it;
                    permissionMgmtListenersLock.Unlock(MUTEX_CONTEXT);
                    PermissionConfigurator::ClaimableState claimableState;

                    switch (args[2].v_byte) {
                    case 0:
                        claimableState = PermissionConfigurator::STATE_UNCLAIMABLE;
                        break;

                    case 1:
                        claimableState = PermissionConfigurator::STATE_CLAIMABLE;
                        break;

                    case 2:
                        claimableState = PermissionConfigurator::STATE_CLAIMED;
                        break;

                    default:
                        claimableState = PermissionConfigurator::STATE_UNKNOWN;
                        break;
                    }
                    (*listener)->NotifyConfig(msg->GetSender(), args[0].v_uint16, args[1], claimableState, args[3], args[4].v_uint32, args[5]);
                    permissionMgmtListenersLock.Lock(MUTEX_CONTEXT);
                    it = permissionMgmtListeners.upper_bound(listener);
                }
                permissionMgmtListenersLock.Unlock(MUTEX_CONTEXT);
            }
        } else {
            QCC_DbgPrintf(("Unrecognized signal \"%s.%s\" received", msg->GetInterface(), msg->GetMemberName()));
        }
    }
}

uint32_t BusAttachment::GetTimestamp()
{
    return qcc::GetTimestamp();
}

void BusAttachment::RegisterAboutListener(AboutListener& aboutListener)
{
    busInternal->aboutListenersLock.Lock(MUTEX_CONTEXT);
    AboutListener* pListener = &aboutListener;
    Internal::ProtectedAboutListener protectedListener(pListener);
    busInternal->aboutListeners.insert(pListener);
    busInternal->aboutListenersLock.Unlock(MUTEX_CONTEXT);
}

void BusAttachment::UnregisterAboutListener(AboutListener& aboutListener)
{
    busInternal->aboutListenersLock.Lock(MUTEX_CONTEXT);

    /* Look for listener on ListenerSet */
    Internal::AboutListenerSet::iterator it = busInternal->aboutListeners.begin();
    while (it != busInternal->aboutListeners.end()) {
        if (**it == &aboutListener) {
            break;
        }
        ++it;
    }

    /* Wait for all refs to ProtectedBusListener to exit */
    while ((it != busInternal->aboutListeners.end()) && (it->GetRefCount() > 1)) {
        Internal::ProtectedAboutListener l = *it;
        busInternal->aboutListenersLock.Unlock(MUTEX_CONTEXT);
        qcc::Sleep(5);
        busInternal->aboutListenersLock.Lock(MUTEX_CONTEXT);
        it = busInternal->aboutListeners.find(l);
    }

    /* Delete the listeners entry and call user's callback (unlocked) */
    if (it != busInternal->aboutListeners.end()) {
        Internal::ProtectedAboutListener l = *it;
        busInternal->aboutListeners.erase(it);
    }
    busInternal->aboutListenersLock.Unlock(MUTEX_CONTEXT);
}

void BusAttachment::UnregisterAllAboutListeners()
{
    busInternal->aboutListenersLock.Lock(MUTEX_CONTEXT);

    /* Look for listener on ListenerSet */
    Internal::AboutListenerSet::iterator it = busInternal->aboutListeners.begin();
    while (it != busInternal->aboutListeners.end()) {
        /* Wait for all refs to ProtectedBusListener to exit */
        while ((it != busInternal->aboutListeners.end()) && (it->GetRefCount() > 1)) {
            Internal::ProtectedAboutListener l = *it;
            busInternal->aboutListenersLock.Unlock(MUTEX_CONTEXT);
            qcc::Sleep(5);
            busInternal->aboutListenersLock.Lock(MUTEX_CONTEXT);
            it = busInternal->aboutListeners.find(l);
        }

        /* Delete the listeners entry and call user's callback (unlocked) */
        if (it != busInternal->aboutListeners.end()) {
            Internal::ProtectedAboutListener l = *it;
            busInternal->aboutListeners.erase(it);
        }
        it = busInternal->aboutListeners.begin();
    }
    busInternal->aboutListenersLock.Unlock(MUTEX_CONTEXT);
}

QStatus BusAttachment::WhoImplements(const char** implementsInterfaces, size_t numberInterfaces)
{
    std::set<qcc::String> interfaces;
    for (size_t i = 0; i < numberInterfaces; ++i) {
        interfaces.insert(implementsInterfaces[i]);
    }

    qcc::String matchRule = "type='signal',interface='org.alljoyn.About',member='Announce',sessionless='t'";
    for (std::set<qcc::String>::iterator it = interfaces.begin(); it != interfaces.end(); ++it) {
        matchRule += qcc::String(",implements='") + *it + qcc::String("'");
    }

    QCC_DbgTrace(("Calling AddMatch(\"%s\")", matchRule.c_str()));
    return AddMatch(matchRule.c_str());
}

QStatus BusAttachment::WhoImplementsNonBlocking(const char** implementsInterfaces, size_t numberInterfaces)
{
    std::set<qcc::String> interfaces;
    for (size_t i = 0; i < numberInterfaces; ++i) {
        interfaces.insert(implementsInterfaces[i]);
    }

    qcc::String matchRule = "type='signal',interface='org.alljoyn.About',member='Announce',sessionless='t'";
    for (std::set<qcc::String>::iterator it = interfaces.begin(); it != interfaces.end(); ++it) {
        matchRule += qcc::String(",implements='") + *it + qcc::String("'");
    }

    QCC_DbgTrace(("Calling AddMatch(\"%s\")", matchRule.c_str()));
    return AddMatchNonBlocking(matchRule.c_str());
}

QStatus BusAttachment::WhoImplements(const char* iface)
{
    if (iface == NULL) {
        return WhoImplements(NULL, 0);
    }
    const char** tmp = &iface;
    return WhoImplements(tmp, 1);
}

QStatus BusAttachment::WhoImplementsNonBlocking(const char* iface)
{
    if (iface == NULL) {
        return WhoImplementsNonBlocking(NULL, 0);
    }
    const char** tmp = &iface;
    return WhoImplementsNonBlocking(tmp, 1);
}

QStatus BusAttachment::CancelWhoImplements(const char** implementsInterfaces, size_t numberInterfaces)
{
    std::set<qcc::String> interfaces;
    for (size_t i = 0; i < numberInterfaces; ++i) {
        interfaces.insert(implementsInterfaces[i]);
    }

    qcc::String matchRule = "type='signal',interface='org.alljoyn.About',member='Announce',sessionless='t'";
    for (std::set<qcc::String>::iterator it = interfaces.begin(); it != interfaces.end(); ++it) {
        matchRule += qcc::String(",implements='") + *it + qcc::String("'");
    }

    QCC_DbgTrace(("Calling RemoveMatch(\"%s\")", matchRule.c_str()));
    return RemoveMatch(matchRule.c_str());
}

QStatus BusAttachment::CancelWhoImplementsNonBlocking(const char** implementsInterfaces, size_t numberInterfaces)
{
    std::set<qcc::String> interfaces;
    for (size_t i = 0; i < numberInterfaces; ++i) {
        interfaces.insert(implementsInterfaces[i]);
    }

    qcc::String matchRule = "type='signal',interface='org.alljoyn.About',member='Announce',sessionless='t'";
    for (std::set<qcc::String>::iterator it = interfaces.begin(); it != interfaces.end(); ++it) {
        matchRule += qcc::String(",implements='") + *it + qcc::String("'");
    }

    QCC_DbgTrace(("Calling RemoveMatch(\"%s\")", matchRule.c_str()));
    return RemoveMatchNonBlocking(matchRule.c_str());
}

QStatus BusAttachment::CancelWhoImplements(const char* iface)
{
    if (iface == NULL) {
        return CancelWhoImplements(NULL, 0);
    }
    const char** tmp = &iface;
    return CancelWhoImplements(tmp, 1);
}

void BusAttachment::RegisterPermissionMgmtListener(PermissionMgmtListener& permissionMgmtListener)
{
    busInternal->permissionMgmtListenersLock.Lock(MUTEX_CONTEXT);
    PermissionMgmtListener* pListener = &permissionMgmtListener;
    Internal::ProtectedPermissionMgmtListener protectedListener(pListener);
    busInternal->permissionMgmtListeners.insert(pListener);
    busInternal->permissionMgmtListenersLock.Unlock(MUTEX_CONTEXT);
}

void BusAttachment::UnregisterPermissionMgmtListener(PermissionMgmtListener& permissionMgmtListener)
{
    busInternal->permissionMgmtListenersLock.Lock(MUTEX_CONTEXT);

    /* Look for listener on ListenerSet */
    Internal::PermissionMgmtListenerSet::iterator it = busInternal->permissionMgmtListeners.begin();
    while (it != busInternal->permissionMgmtListeners.end()) {
        if (**it == &permissionMgmtListener) {
            break;
        }
        ++it;
    }

    /* Wait for all refs to ProtectedBusListener to exit */
    while ((it != busInternal->permissionMgmtListeners.end()) && (it->GetRefCount() > 1)) {
        Internal::ProtectedPermissionMgmtListener l = *it;
        busInternal->permissionMgmtListenersLock.Unlock(MUTEX_CONTEXT);
        qcc::Sleep(5);
        busInternal->permissionMgmtListenersLock.Lock(MUTEX_CONTEXT);
        it = busInternal->permissionMgmtListeners.find(l);
    }

    /* Delete the listeners entry and call user's callback (unlocked) */
    if (it != busInternal->permissionMgmtListeners.end()) {
        Internal::ProtectedPermissionMgmtListener l = *it;
        busInternal->permissionMgmtListeners.erase(it);
    }
    busInternal->permissionMgmtListenersLock.Unlock(MUTEX_CONTEXT);
}

QStatus BusAttachment::AddPermissionMgmtNotificationRule() {
    const char* notifyConfigMatchRule = "type='signal',interface='org.allseen.Security.PermissionMgmt.Notification',member='NotifyConfig',sessionless='t'";
    return AddMatch(notifyConfigMatchRule);
}

QStatus BusAttachment::RemovePermissionMgmtNotificationRule() {
    const char* notifyConfigMatchRule = "type='signal',interface='org.allseen.Security.PermissionMgmt.Notification',member='NotifyConfig',sessionless='t'";
    return RemoveMatch(notifyConfigMatchRule);
}

QStatus BusAttachment::CancelWhoImplementsNonBlocking(const char* iface)
{
    if (iface == NULL) {
        return CancelWhoImplementsNonBlocking(NULL, 0);
    }
    const char** tmp = &iface;
    return CancelWhoImplementsNonBlocking(tmp, 1);
}

QStatus BusAttachment::Internal::GetAnnouncedObjectDescription(MsgArg& objectDescriptionArg) {
    return localEndpoint->GetAnnouncedObjectDescription(objectDescriptionArg);
}

QStatus BusAttachment::SetSessionListener(SessionId sessionId, SessionListener* listener)
{
    return busInternal->SetSessionListener(sessionId, listener, SESSION_SIDE_MASK_BOTH);
}

QStatus BusAttachment::SetJoinedSessionListener(SessionId sessionId, SessionListener* listener) {

    return busInternal->SetSessionListener(sessionId, listener, SESSION_SIDE_MASK_JOINER);

}

QStatus BusAttachment::SetHostedSessionListener(SessionId sessionId, SessionListener* listener) {

    return busInternal->SetSessionListener(sessionId, listener, SESSION_SIDE_MASK_HOST);

}

QStatus BusAttachment::CreateInterfacesFromXml(const char* xml)
{
    StringSource source(xml);

    /* Parse the XML to update this ProxyBusObject instance (plus any new children and interfaces) */
    XmlParseContext pc(source);
    QStatus status = XmlElement::Parse(pc);
    if (status == ER_OK) {
        XmlHelper xmlHelper(this, "BusAttachment");
        status = xmlHelper.AddInterfaceDefinitions(pc.GetRoot());
    }
    return status;
}

bool BusAttachment::Internal::CallAcceptListeners(SessionPort sessionPort, const char* joiner, const SessionOpts& opts)
{
    bool isAccepted = false;

    /* Call sessionPortListener */
    sessionPortListenersLock.Lock(MUTEX_CONTEXT);
    Internal::SessionPortListenerMap::iterator it = sessionPortListeners.find(sessionPort);
    if (it != sessionPortListeners.end()) {
        ProtectedSessionPortListener listener = it->second;
        sessionPortListenersLock.Unlock(MUTEX_CONTEXT);
        isAccepted = (*listener)->AcceptSessionJoiner(sessionPort, joiner, opts);
    } else {
        sessionPortListenersLock.Unlock(MUTEX_CONTEXT);
        QCC_LogError(ER_FAIL, ("Unable to find sessionPortListener for port=%d", sessionPort));
    }
    return isAccepted;
}

void BusAttachment::Internal::CallJoinedListeners(SessionPort sessionPort, SessionId sessionId, const char* joiner)
{
    sessionSetLock[SESSION_SIDE_HOST].Lock(MUTEX_CONTEXT);
    sessionSet[SESSION_SIDE_HOST].insert(sessionId);
    sessionSetLock[SESSION_SIDE_HOST].Unlock(MUTEX_CONTEXT);
    /* Call sessionListener */
    sessionPortListenersLock.Lock(MUTEX_CONTEXT);
    SessionPortListenerMap::iterator it = sessionPortListeners.find(sessionPort);
    if (it != sessionPortListeners.end()) {
        /* Notify user */
        ProtectedSessionPortListener cur = it->second;
        sessionPortListenersLock.Unlock(MUTEX_CONTEXT);
        (*cur)->SessionJoined(sessionPort, sessionId, joiner);
    } else {
        sessionPortListenersLock.Unlock(MUTEX_CONTEXT);
        QCC_LogError(ER_FAIL, ("Unable to find sessionPortListener for port=%d", sessionPort));
    }
}

QStatus BusAttachment::Internal::SetSessionListener(SessionId id, SessionListener* listener, SessionSideMask bitset)
{
    size_t fail = 0;
    size_t count = 0;

    /* Ambiguous */
    if (bitset == SESSION_SIDE_MASK_BOTH && IsSelfJoin(id) == true) {
        return ER_FAIL;
    }

    for (size_t i = 0; i < sizeof(sessionListeners) / sizeof(sessionListeners[0]); ++i) {
        int mask = 1 << i;
        if (bitset & mask) {
            if (SessionExists(id, i) == true) {
                sessionListenersLock[i].Lock(MUTEX_CONTEXT);
                sessionListeners[i][id] = ProtectedSessionListener(listener);
                sessionListenersLock[i].Unlock(MUTEX_CONTEXT);
            } else {
                ++fail;
            }
            ++count;
        }
    }

    if (fail == count) { /* take a relaxed approach: only fail if we could not find the session at least once */
        return ER_BUS_NO_SESSION;
    }
    return ER_OK;
}

bool BusAttachment::Internal::SessionExists(SessionId id, size_t index) const {

    sessionSetLock[index].Lock(MUTEX_CONTEXT);
    if (sessionSet[index].count(id) == 0) {
        sessionSetLock[index].Unlock(MUTEX_CONTEXT);
        return false;
    }

    sessionSetLock[index].Unlock(MUTEX_CONTEXT);
    return true;

}

bool BusAttachment::Internal::IsSelfJoin(SessionId id) const {

    return SessionExists(id, SESSION_SIDE_HOST) && SessionExists(id, SESSION_SIDE_JOINER);

}

QStatus BusAttachment::GetPeerGUID(const char* name, qcc::String& guid)
{
    PeerStateTable* peerTable = busInternal->GetPeerStateTable();
    qcc::String peerName;
    if (name && *name) {
        peerName = name;
    } else {
        peerName = GetUniqueName();
    }
    if (peerTable->IsKnownPeer(peerName)) {
        guid = peerTable->GetPeerState(peerName)->GetGuid().ToString();
        return ER_OK;
    } else {
        return ER_BUS_NO_PEER_GUID;
    }
}

QStatus BusAttachment::ReloadKeyStore()
{
    return busInternal->keyStore.Reload();
}

QStatus BusAttachment::ClearKeys(const qcc::String& guid)
{
    if (!qcc::GUID128::IsGUID(guid)) {
        return ER_INVALID_GUID;
    } else {
        qcc::GUID128 g(guid);
        if (busInternal->keyStore.HasKey(g)) {
            return busInternal->keyStore.DelKey(g);
        } else {
            return ER_BUS_KEY_UNAVAILABLE;
        }
    }
}

QStatus BusAttachment::SetKeyExpiration(const qcc::String& guid, uint32_t timeout)
{
    if (timeout == 0) {
        return ClearKeys(guid);
    }
    if (!qcc::GUID128::IsGUID(guid)) {
        return ER_INVALID_GUID;
    } else {
        qcc::GUID128 g(guid);
        uint64_t millis = 1000ull * timeout;
        Timespec expiration(millis, TIME_RELATIVE);
        return busInternal->keyStore.SetKeyExpiration(g, expiration);
    }
}

QStatus BusAttachment::GetKeyExpiration(const qcc::String& guid, uint32_t& timeout)
{
    if (!qcc::GUID128::IsGUID(guid)) {
        return ER_INVALID_GUID;
    } else {
        qcc::GUID128 g(guid);
        Timespec expiration;
        QStatus status = busInternal->keyStore.GetKeyExpiration(g, expiration);
        if (status == ER_OK) {
            int64_t deltaMillis = expiration - Timespec(0, TIME_RELATIVE);
            if (deltaMillis < 0) {
                timeout = 0;
            } else if (deltaMillis > (0xFFFFFFFFll * 1000)) {
                timeout = 0xFFFFFFFF;
            } else {
                timeout = (uint32_t)((deltaMillis + 500ull) / 1000ull);
            }
        }
        return status;
    }
}

QStatus BusAttachment::OnAppSuspend()
{
    if (!IsConnected()) {
        return ER_BUS_NOT_CONNECTED;
    }

    Message reply(*this);

    const ProxyBusObject& alljoynObj = this->GetAllJoynProxyObj();
    QStatus status = alljoynObj.MethodCall(org::alljoyn::Bus::InterfaceName, "OnAppSuspend", NULL, 0, reply);
    if (ER_OK == status) {
        uint32_t disposition;
        status = reply->GetArgs("u", &disposition);
        if (ER_OK == status) {
            switch (disposition) {
            case ALLJOYN_ONAPPSUSPEND_REPLY_SUCCESS:
                break;

            case ALLJOYN_ONAPPSUSPEND_REPLY_FAILED:
                status = ER_ALLJOYN_ONAPPSUSPEND_REPLY_FAILED;
                break;

            case ALLJOYN_ONAPPSUSPEND_REPLY_NO_SUPPORT:
                status = ER_ALLJOYN_ONAPPSUSPEND_REPLY_UNSUPPORTED;
                break;

            default:
                status = ER_BUS_UNEXPECTED_DISPOSITION;
                break;
            }
        }
    } else {
        QCC_LogError(status, ("%s.OnAppSuspend returned ERROR_MESSAGE (error=%s)", org::alljoyn::Bus::InterfaceName, reply->GetErrorDescription().c_str()));
    }
    return status;
}

QStatus BusAttachment::OnAppResume()
{
    if (!IsConnected()) {
        return ER_BUS_NOT_CONNECTED;
    }

    Message reply(*this);

    const ProxyBusObject& alljoynObj = this->GetAllJoynProxyObj();
    QStatus status = alljoynObj.MethodCall(org::alljoyn::Bus::InterfaceName, "OnAppResume", NULL, 0, reply);
    if (ER_OK == status) {
        uint32_t disposition;
        status = reply->GetArgs("u", &disposition);
        if (ER_OK == status) {
            switch (disposition) {
            case ALLJOYN_ONAPPRESUME_REPLY_SUCCESS:
                break;

            case ALLJOYN_ONAPPRESUME_REPLY_FAILED:
                status = ER_ALLJOYN_ONAPPRESUME_REPLY_FAILED;
                break;

            case ALLJOYN_ONAPPRESUME_REPLY_NO_SUPPORT:
                status = ER_ALLJOYN_ONAPPRESUME_REPLY_UNSUPPORTED;
                break;

            default:
                status = ER_BUS_UNEXPECTED_DISPOSITION;
                break;
            }
        }
    } else {
        QCC_LogError(status, ("%s.OnAppResume returned ERROR_MESSAGE (error=%s)", org::alljoyn::Bus::InterfaceName, reply->GetErrorDescription().c_str()));
    }
    return status;
}

QStatus BusAttachment::Ping(const char* name, uint32_t timeout)
{
    QCC_DbgTrace(("BusAttachment::Ping(name = %s , timeout = %d)", name, timeout));
    if (!IsConnected()) {
        return ER_BUS_NOT_CONNECTED;
    }

    if (!IsLegalBusName(name)) {
        return ER_BUS_BAD_BUS_NAME;
    }

    if (!name) {
        return ER_BAD_ARG_1;
    }

    Message reply(*this);
    MsgArg args[2];
    size_t numArgs = ArraySize(args);

    MsgArg::Set(args, numArgs, "su", name, timeout);

    const ProxyBusObject& alljoynObj = this->GetAllJoynProxyObj();
    QStatus status = alljoynObj.MethodCall(org::alljoyn::Bus::InterfaceName, "Ping", args, numArgs, reply, timeout + 1000);
    if (ER_OK == status) {
        uint32_t disposition;
        status = reply->GetArgs("u", &disposition);
        if (ER_OK == status) {
            switch (disposition) {
            case ALLJOYN_PING_REPLY_SUCCESS:
                break;

            case ALLJOYN_PING_REPLY_FAILED:
                status = ER_ALLJOYN_PING_FAILED;
                break;

            case ALLJOYN_PING_REPLY_TIMEOUT:
                status = ER_ALLJOYN_PING_REPLY_TIMEOUT;
                break;

            case ALLJOYN_PING_REPLY_UNKNOWN_NAME:
                status = ER_ALLJOYN_PING_REPLY_UNKNOWN_NAME;
                break;

            case ALLJOYN_PING_REPLY_INCOMPATIBLE_REMOTE_ROUTING_NODE:
                status = ER_ALLJOYN_PING_REPLY_INCOMPATIBLE_REMOTE_ROUTING_NODE;
                break;

            case ALLJOYN_PING_REPLY_UNREACHABLE:
                status = ER_ALLJOYN_PING_REPLY_UNREACHABLE;
                break;

            case ALLJOYN_PING_REPLY_IN_PROGRESS:
                status = ER_ALLJOYN_PING_REPLY_IN_PROGRESS;
                break;

            default:
                status = ER_BUS_UNEXPECTED_DISPOSITION;
                break;
            }
        }
    } else if (reply->GetType() == MESSAGE_ERROR) {
        if (!strcmp(reply->GetErrorDescription().c_str(), "org.alljoyn.Bus.Timeout")) {
            status = ER_ALLJOYN_PING_REPLY_TIMEOUT;
        } else {
            status = ER_BUS_REPLY_IS_ERROR_MESSAGE;
        }
        QCC_LogError(status, ("%s.Ping returned ERROR_MESSAGE (error=%s)", org::alljoyn::Bus::InterfaceName, reply->GetErrorDescription().c_str()));
    }
    return status;
}

QStatus BusAttachment::PingAsync(const char* name, uint32_t timeout, BusAttachment::PingAsyncCB* callback, void* context)
{
    if (!IsConnected()) {
        return ER_BUS_NOT_CONNECTED;
    }
    if (!IsLegalBusName(name)) {
        return ER_BUS_BAD_BUS_NAME;
    }
    if (!name) {
        return ER_BAD_ARG_1;
    }

    MsgArg args[2];
    size_t numArgs = ArraySize(args);

    MsgArg::Set(args, numArgs, "su", name, timeout);

    const ProxyBusObject& alljoynObj = this->GetAllJoynProxyObj();
    PingAsyncCBContext* cbCtx = new PingAsyncCBContext(callback, context);

    QStatus status = alljoynObj.MethodCallAsync(org::alljoyn::Bus::InterfaceName,
                                                "Ping",
                                                busInternal,
                                                static_cast<MessageReceiver::ReplyHandler>(&BusAttachment::Internal::PingAsyncCB),
                                                args,
                                                ArraySize(args),
                                                cbCtx,
                                                timeout + 1000);
    if (status != ER_OK) {
        delete cbCtx;
    }
    return status;
}


void BusAttachment::Internal::PingAsyncCB(Message& reply, void* context)
{
    PingAsyncCBContext* ctx = reinterpret_cast<PingAsyncCBContext*>(context);

    QStatus status = ER_FAIL;
    if (reply->GetType() == MESSAGE_METHOD_RET) {
        uint32_t disposition;
        status = reply->GetArgs("u", &disposition);
        if (ER_OK == status) {
            switch (disposition) {
            case ALLJOYN_PING_REPLY_SUCCESS:
                break;

            case ALLJOYN_PING_REPLY_FAILED:
                status = ER_ALLJOYN_PING_FAILED;
                break;

            case ALLJOYN_PING_REPLY_TIMEOUT:
                status = ER_ALLJOYN_PING_REPLY_TIMEOUT;
                break;

            case ALLJOYN_PING_REPLY_UNKNOWN_NAME:
                status = ER_ALLJOYN_PING_REPLY_UNKNOWN_NAME;
                break;

            case ALLJOYN_PING_REPLY_INCOMPATIBLE_REMOTE_ROUTING_NODE:
                status = ER_ALLJOYN_PING_REPLY_INCOMPATIBLE_REMOTE_ROUTING_NODE;
                break;

            case ALLJOYN_PING_REPLY_UNREACHABLE:
                status = ER_ALLJOYN_PING_REPLY_UNREACHABLE;
                break;

            case ALLJOYN_PING_REPLY_IN_PROGRESS:
                status = ER_ALLJOYN_PING_REPLY_IN_PROGRESS;
                break;

            default:
                status = ER_BUS_UNEXPECTED_DISPOSITION;
                break;
            }
        }
    } else if (reply->GetType() == MESSAGE_ERROR) {
        if (!strcmp(reply->GetErrorDescription().c_str(), "org.alljoyn.Bus.Timeout")) {
            status = ER_ALLJOYN_PING_REPLY_TIMEOUT;
        } else {
            status = ER_BUS_REPLY_IS_ERROR_MESSAGE;
        }
        QCC_LogError(status, ("%s.Ping returned ERROR_MESSAGE (error=%s)", org::alljoyn::Bus::InterfaceName, reply->GetErrorDescription().c_str()));
    }

    /* Call the callback */
    ctx->callback->PingCB(status, ctx->context);
    delete ctx;
}

qcc::String BusAttachment::GetNameOwner(const char* alias)
{
    if (!IsConnected()) {
        return "";
    }
    if (!IsLegalBusName(alias)) {
        return "";
    }
    String ret;
    if (alias[0] == ':') {
        // the alias is already a unique name - just return it
        ret = alias;
    } else {
        Message reply(*this);
        MsgArg arg("s", alias);
        ProxyBusObject dbusObj = GetDBusProxyObj();
        QStatus status = dbusObj.MethodCall(org::freedesktop::DBus::InterfaceName, "GetNameOwner", &arg, 1, reply);
        if (status == ER_OK) {
            const char* rawUniqueName;
            status = reply->GetArgs("s", &rawUniqueName);
            if (status == ER_OK) {
                ret = rawUniqueName;
            }
        }
    }
    return ret;
}

QStatus BusAttachment::GetNameOwnerAsync(const char* alias, GetNameOwnerAsyncCB* callback, void* context)
{
    if (!IsConnected()) {
        return ER_BUS_NOT_CONNECTED;
    }
    if (!IsLegalBusName(alias)) {
        return ER_BUS_BAD_BUS_NAME;
    }
    QStatus status = ER_OK;
    if (alias[0] == ':') {
        // the alias is already a unique name - just return it
        String uniqueName = alias;
        callback->GetNameOwnerCB(ER_OK, uniqueName.c_str(), context);
    } else {
        MsgArg arg("s", alias);
        ProxyBusObject dbusObj = GetDBusProxyObj();
        GetNameOwnerCBContext* cbCtx = new GetNameOwnerCBContext(callback, context);
        status = dbusObj.MethodCallAsync(org::freedesktop::DBus::InterfaceName, "GetNameOwner",
                                         busInternal,
                                         static_cast<MessageReceiver::ReplyHandler>(&BusAttachment::Internal::GetNameOwnerAsyncCB),
                                         &arg, 1, cbCtx);
    }
    return status;
}

void BusAttachment::Internal::GetNameOwnerAsyncCB(Message& reply, void* context)
{
    GetNameOwnerCBContext* ctx = reinterpret_cast<GetNameOwnerCBContext*>(context);
    QStatus status = ER_FAIL;
    String uniqueName;

    if (reply->GetType() == MESSAGE_ERROR) {
        status = ER_BUS_REPLY_IS_ERROR_MESSAGE;
    } else {
        const char* rawUniqueName;
        status = reply->GetArgs("s", &rawUniqueName);
        if (status == ER_OK) {
            uniqueName = rawUniqueName;
        }
    }

    /* Call the callback */
    ctx->callback->GetNameOwnerCB(status, uniqueName.c_str(), ctx->context);
    delete ctx;
}

bool KeyStoreKeyEventListener::NotifyAutoDelete(KeyStore* holder, const qcc::GUID128& guid)
{
    KeyBlob kb;
    QStatus status = holder->GetKey(guid, kb);
    if (status != ER_OK) {
        return false;
    }
    if ((kb.GetAssociationMode() != KeyBlob::ASSOCIATE_HEAD) &&
        (kb.GetAssociationMode() != KeyBlob::ASSOCIATE_BOTH)) {
        return false;
    }
    qcc::GUID128* list;
    size_t numItems;
    status = holder->SearchAssociatedKeys(guid, &list, &numItems);
    if (status != ER_OK) {
        return false;
    }
    if (numItems == 0) {
        return false;
    }
    for (size_t cnt = 0; cnt < numItems; cnt++) {
        status = holder->DelKey(list[cnt]);
    }
    delete [] list;
    return true;
}

void BusAttachment::SetDescriptionTranslator(Translator* translator)
{
    this->translator = translator;
}

Translator* BusAttachment::GetDescriptionTranslator()
{
    return translator;
}

<<<<<<< HEAD
PermissionConfigurator& BusAttachment::GetPermissionConfigurator()
{
    return busInternal->permissionConfigurator;
}

RouterCleanupFunction routerCleanup = NULL;
void RegisterRouterCleanup(RouterCleanupFunction r)
=======
void BusAttachment::Internal::Init()
>>>>>>> ecb8c8a9
{
    clientTransportsContainer = new ClientTransportFactoryContainer();
}

void BusAttachment::Internal::Shutdown()
{
    delete clientTransportsContainer;
    clientTransportsContainer = NULL;
}

}<|MERGE_RESOLUTION|>--- conflicted
+++ resolved
@@ -3158,17 +3158,12 @@
     return translator;
 }
 
-<<<<<<< HEAD
 PermissionConfigurator& BusAttachment::GetPermissionConfigurator()
 {
     return busInternal->permissionConfigurator;
 }
 
-RouterCleanupFunction routerCleanup = NULL;
-void RegisterRouterCleanup(RouterCleanupFunction r)
-=======
 void BusAttachment::Internal::Init()
->>>>>>> ecb8c8a9
 {
     clientTransportsContainer = new ClientTransportFactoryContainer();
 }

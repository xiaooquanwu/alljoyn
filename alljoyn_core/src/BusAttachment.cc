/**
 * @file
 * BusAttachment is the top-level object responsible for connecting to and optionally managing a message bus.
 */

/******************************************************************************
 * Copyright (c) 2009-2014, AllSeen Alliance. All rights reserved.
 *
 *    Permission to use, copy, modify, and/or distribute this software for any
 *    purpose with or without fee is hereby granted, provided that the above
 *    copyright notice and this permission notice appear in all copies.
 *
 *    THE SOFTWARE IS PROVIDED "AS IS" AND THE AUTHOR DISCLAIMS ALL WARRANTIES
 *    WITH REGARD TO THIS SOFTWARE INCLUDING ALL IMPLIED WARRANTIES OF
 *    MERCHANTABILITY AND FITNESS. IN NO EVENT SHALL THE AUTHOR BE LIABLE FOR
 *    ANY SPECIAL, DIRECT, INDIRECT, OR CONSEQUENTIAL DAMAGES OR ANY DAMAGES
 *    WHATSOEVER RESULTING FROM LOSS OF USE, DATA OR PROFITS, WHETHER IN AN
 *    ACTION OF CONTRACT, NEGLIGENCE OR OTHER TORTIOUS ACTION, ARISING OUT OF
 *    OR IN CONNECTION WITH THE USE OR PERFORMANCE OF THIS SOFTWARE.
 ******************************************************************************/
#include <qcc/platform.h>
#include <qcc/Debug.h>
#include <qcc/Util.h>
#include <qcc/Event.h>
#include <qcc/String.h>
#include <qcc/Timer.h>
#include <qcc/atomic.h>
#include <qcc/XmlElement.h>
#include <qcc/StringSource.h>
#include <qcc/FileStream.h>
#include <qcc/String.h>
#include <qcc/StringUtil.h>

#include <assert.h>
#include <algorithm>

#include <alljoyn/BusAttachment.h>
#include <alljoyn/BusListener.h>
#include <alljoyn/DBusStd.h>
#include <alljoyn/AllJoynStd.h>
#include <alljoyn/InterfaceDescription.h>
#include "AuthMechanism.h"
#include "AuthMechAnonymous.h"
#include "AuthMechDBusCookieSHA1.h"
#include "AuthMechExternal.h"
#include "AuthMechSRP.h"
#include "AuthMechRSA.h"
#include "AuthMechPIN.h"
#include "AuthMechLogon.h"
#include "SessionInternal.h"
#include "Transport.h"
#include "TransportList.h"
#include "BusUtil.h"
#include "BusEndpoint.h"
#include "LocalTransport.h"
#include "PeerState.h"
#include "KeyStore.h"
#include "BusInternal.h"
#include "AllJoynPeerObj.h"
#include "XmlHelper.h"
#include "ClientTransport.h"
#include "NullTransport.h"

#define QCC_MODULE "ALLJOYN"


using namespace std;
using namespace qcc;

// declare these in the anonymous namespace so that the symbols will not be
// visible outside this translation unit
namespace {
using namespace ajn;

struct JoinSessionAsyncCBContext {
    BusAttachment::JoinSessionAsyncCB* callback;
    SessionListener* sessionListener;
    void* context;

    JoinSessionAsyncCBContext(BusAttachment::JoinSessionAsyncCB* callback, SessionListener* sessionListener, void* context) :
        callback(callback),
        sessionListener(sessionListener),
        context(context)
    { }
};

struct SetLinkTimeoutAsyncCBContext {
    BusAttachment::SetLinkTimeoutAsyncCB* callback;
    void* context;

    SetLinkTimeoutAsyncCBContext(BusAttachment::SetLinkTimeoutAsyncCB* callback, void* context) :
        callback(callback),
        context(context)
    { }
};

struct PingAsyncCBContext {
    BusAttachment::PingAsyncCB* callback;
    void* context;

    PingAsyncCBContext(BusAttachment::PingAsyncCB* callback, void* context) :
        callback(callback),
        context(context)
    { }
};

}

namespace ajn {

BusAttachment::Internal::Internal(const char* appName,
                                  BusAttachment& bus,
                                  TransportFactoryContainer& factories,
                                  Router* router,
                                  bool allowRemoteMessages,
                                  const char* listenAddresses,
                                  uint32_t concurrency) :
    application(appName ? appName : "unknown"),
    bus(bus),
    listenersLock(),
    listeners(),
    m_ioDispatch("iodisp", 96),
    transportList(bus, factories, &m_ioDispatch, concurrency),
    keyStore(application),
    authManager(keyStore),
    globalGuid(qcc::GUID128()),
    msgSerial(1),
    router(router ? router : new ClientRouter),
    localEndpoint(transportList.GetLocalTransport()->GetLocalEndpoint()),
    allowRemoteMessages(allowRemoteMessages),
    listenAddresses(listenAddresses ? listenAddresses : ""),
    stopLock(),
    stopCount(0),
    hostedSessions(),
    hostedSessionsLock()
{
    /*
     * Bus needs a pointer to this internal object.
     */
    bus.busInternal = this;

    /*
     * Create the standard interfaces
     */
    QStatus status = org::freedesktop::DBus::CreateInterfaces(bus);
    if (ER_OK != status) {
        QCC_LogError(status, ("Cannot create %s interface", org::freedesktop::DBus::InterfaceName));
    }
    status = org::alljoyn::CreateInterfaces(bus);
    if (ER_OK != status) {
        QCC_LogError(status, ("Cannot create %s interface", org::alljoyn::Bus::InterfaceName));
    }
    /* Register bus client authentication mechanisms */
    authManager.RegisterMechanism(AuthMechPIN::Factory, AuthMechPIN::AuthName());
    authManager.RegisterMechanism(AuthMechExternal::Factory, AuthMechExternal::AuthName());
    authManager.RegisterMechanism(AuthMechAnonymous::Factory, AuthMechAnonymous::AuthName());
}

BusAttachment::Internal::~Internal()
{
    /*
     * Make sure that all threads that might possibly access this object have been joined.
     */
    transportList.Join();
    delete router;
    router = NULL;
}

/*
 * Transport factory container for transports this bus attachment uses to communicate with the daemon.
 */
static class ClientTransportFactoryContainer : public TransportFactoryContainer {
  public:

    ClientTransportFactoryContainer() : transportInit(0) { }

    void Init()
    {
        /*
         * Registration of transport factories is a one time operation.
         */
        if (IncrementAndFetch(&transportInit) == 1) {
            if (ClientTransport::IsAvailable()) {
                Add(new TransportFactory<ClientTransport>(ClientTransport::TransportName, true));
            }
            if (NullTransport::IsAvailable()) {
                Add(new TransportFactory<NullTransport>(NullTransport::TransportName, true));
            }
        } else {
            DecrementAndFetch(&transportInit);
        }
    }

  private:
    volatile int32_t transportInit;

} clientTransportsContainer;


BusAttachment::BusAttachment(const char* applicationName, bool allowRemoteMessages, uint32_t concurrency) :
    isStarted(false),
    isStopping(false),
    concurrency(concurrency),
    busInternal(new Internal(applicationName, *this, clientTransportsContainer, NULL, allowRemoteMessages, NULL, concurrency)),
    translator(NULL),
    joinObj(this)
{
    clientTransportsContainer.Init();
    QCC_DbgTrace(("BusAttachment client constructor (%p)", this));
}

BusAttachment::BusAttachment(Internal* busInternal, uint32_t concurrency) :
    isStarted(false),
    isStopping(false),
    concurrency(concurrency),
    busInternal(busInternal),
    translator(NULL),
    joinObj(this)
{
    clientTransportsContainer.Init();
    QCC_DbgTrace(("BusAttachment daemon constructor"));
}

BusAttachment::~BusAttachment(void)
{
    QCC_DbgTrace(("BusAttachment Destructor (%p)", this));

    StopInternal(true);

    /*
     * Other threads may be attempting to stop the bus. We need to wait for ALL
     * callers of BusAttachment::StopInternal() to exit before deleting the
     * object
     */
    while (busInternal->stopCount) {
        /*
         * We want to allow other calling threads to complete.  This means we
         * need to yield the CPU.  Sleep(0) yields the CPU to all threads of
         * equal or greater priority.  Other callers may be of lesser priority
         * so We need to yield the CPU to them, too.  We need to get ourselves
         * off of the ready queue, so we need to really execute a sleep.  The
         * Sleep(1) will translate into a mimimum sleep of one scheduling quantum
         * which is, for example, one Jiffy in Liux which is 1/250 second or
         * 4 ms.  It's not as arbitrary as it might seem.
         */
        qcc::Sleep(1);
    }

    /*
     * Make sure there is no BusListener callback is in progress.
     * Then remove listener and call ListenerUnregistered callback
     */
    busInternal->listenersLock.Lock(MUTEX_CONTEXT);
    Internal::ListenerSet::iterator it = busInternal->listeners.begin();
    while (it != busInternal->listeners.end()) {
        Internal::ProtectedBusListener l = *it;

        /* Remove listener and wait for any outstanding listener callback(s) to complete */
        busInternal->listeners.erase(it);
        busInternal->listenersLock.Unlock(MUTEX_CONTEXT);
        while (l.GetRefCount() > 1) {
            qcc::Sleep(4);
        }

        /* Call Listener Unregistered */
        (*l)->ListenerUnregistered();

        busInternal->listenersLock.Lock(MUTEX_CONTEXT);
        it = busInternal->listeners.begin();
    }
    busInternal->listenersLock.Unlock(MUTEX_CONTEXT);

    /* clear the contents of the sessionListeners and wait for any outstanding callbacks. */
    for (size_t i = 0; i < sizeof(busInternal->sessionListeners) / sizeof(busInternal->sessionListeners[0]); ++i) {
        busInternal->sessionListenersLock[i].Lock(MUTEX_CONTEXT);
        Internal::SessionListenerMap::iterator slit = busInternal->sessionListeners[i].begin();
        while (slit != busInternal->sessionListeners[i].end()) {
            Internal::ProtectedSessionListener l = slit->second;

            /* Remove listener and wait for any outstanding listener callback(s) to complete */
            busInternal->sessionListeners[i].erase(slit);
            busInternal->sessionListenersLock[i].Unlock(MUTEX_CONTEXT);
            while (l.GetRefCount() > 1) {
                qcc::Sleep(4);
            }

            busInternal->sessionListenersLock[i].Lock(MUTEX_CONTEXT);
            slit = busInternal->sessionListeners[i].begin();
        }
        busInternal->sessionListenersLock[i].Unlock(MUTEX_CONTEXT);
    }

    busInternal->sessionPortListenersLock.Lock(MUTEX_CONTEXT);
    /* clear the contents of the sessionPortListeners and wait for any outstanding callbacks. */
    Internal::SessionPortListenerMap::iterator split = busInternal->sessionPortListeners.begin();
    while (split != busInternal->sessionPortListeners.end()) {
        Internal::ProtectedSessionPortListener l = split->second;

        /* Remove listener and wait for any outstanding listener callback(s) to complete */
        busInternal->sessionPortListeners.erase(split);
        busInternal->sessionPortListenersLock.Unlock(MUTEX_CONTEXT);
        while (l.GetRefCount() > 1) {
            qcc::Sleep(4);
        }

        busInternal->sessionPortListenersLock.Lock(MUTEX_CONTEXT);
        split = busInternal->sessionPortListeners.begin();
    }
    busInternal->sessionPortListenersLock.Unlock(MUTEX_CONTEXT);

    /* Remove the BusAttachement internals */
    delete busInternal;
    busInternal = NULL;
}

uint32_t BusAttachment::GetConcurrency()
{
    return concurrency;
}

qcc::String BusAttachment::GetConnectSpec()
{
    return connectSpec;
}


QStatus BusAttachment::Start()
{
    QStatus status;

    QCC_DbgTrace(("BusAttachment::Start()"));

    /*
     * The variable isStarted indicates that the bus has been Start()ed, and has
     * not yet been Stop()ed.  As soon as a Join is completed, isStarted is set
     * to false.  We want to prevent the bus attachment from being started
     * multiple times to prevent very hard to debug problems where users try to
     * reuse bus attachments in the mistaken belief that it will somehow be more
     * efficient.  There are three state variables here and we check them all
     * separately (in order to be specific with error messages) before
     * continuing to allow a Start.
     */

    if (isStarted) {
        status = ER_BUS_BUS_ALREADY_STARTED;
        QCC_LogError(status, ("BusAttachment::Start(): Start called, but currently started."));
        return status;
    }

    if (isStopping) {
        status = ER_BUS_STOPPING;
        QCC_LogError(status, ("BusAttachment::Start(): Start called while stopping"));
        return status;
    }

    isStarted = true;

    /* Start the transports */
    status = busInternal->transportList.Start(busInternal->GetListenAddresses());

    if ((status == ER_OK) && isStopping) {
        status = ER_BUS_STOPPING;
        QCC_LogError(status, ("BusAttachment::Start bus was stopped while starting"));
    }

    if (status != ER_OK) {
        QCC_LogError(status, ("BusAttachment::Start failed to start"));
        busInternal->transportList.Stop();
        WaitStopInternal();
    }
    return status;
}

QStatus BusAttachment::TryConnect(const char* connectSpec)
{
    QCC_DbgTrace(("BusAttachment::TryConnect to %s", connectSpec));
    QStatus status = ER_OK;
    BusEndpoint tempEp;

    /* Get or create transport for connection */
    Transport* trans = busInternal->transportList.GetTransport(connectSpec);
    if (trans) {
        SessionOpts emptyOpts;
        status = trans->Connect(connectSpec, emptyOpts, tempEp);

        /* Make sure the remote side (daemon) is at least as new as the client */
        if ((status == ER_OK) && ((tempEp->GetEndpointType() == ENDPOINT_TYPE_REMOTE) ||
                                  (tempEp->GetEndpointType() == ENDPOINT_TYPE_BUS2BUS))) {
            RemoteEndpoint rem = RemoteEndpoint::cast(tempEp);
            /*
             * Reject a daemon whose ALLJOYN_PROTOCOL_VERSION is less than that of this
             * client. This check is complicated by the requirement to successfully connect to a
             * standard (non-AllJoyn) DBUs daemon regardless of version.
             *
             * If we are connected to an older ALLJOYN daemon, then reject the connection. If it
             * is a standard DBUS daemon (that doesn't report an alljoyn version) then ignore
             * the ALLJOYN_PROTOCOL_VERSION check.
             */
            if ((rem->GetRemoteAllJoynVersion() != 0) && (rem->GetRemoteProtocolVersion() < ALLJOYN_PROTOCOL_VERSION)) {
                QCC_DbgPrintf(("Rejecting daemon at %s because its protocol version (%d) is less than ours (%d)", connectSpec, rem->GetRemoteProtocolVersion(), ALLJOYN_PROTOCOL_VERSION));
                Disconnect(connectSpec);
                status = ER_BUS_INCOMPATIBLE_DAEMON;
            }
        }
    } else {
        status = ER_BUS_TRANSPORT_NOT_AVAILABLE;
    }
    return status;
}

QStatus BusAttachment::Connect()
{
#ifdef _WIN32
    const char* connectArgs = "tcp:addr=127.0.0.1,port=9956";
#else
    const char* connectArgs = "unix:abstract=alljoyn";
#endif
    return Connect(connectArgs);
}

QStatus BusAttachment::Connect(const char* connectSpec)
{
    QStatus status;
    bool isDaemon = busInternal->GetRouter().IsDaemon();

    if (!isStarted) {
        status = ER_BUS_BUS_NOT_STARTED;
    } else if (isStopping) {
        status = ER_BUS_STOPPING;
        QCC_LogError(status, ("BusAttachment::Connect cannot connect while bus is stopping"));
    } else if (IsConnected() && !isDaemon) {
        status = ER_BUS_ALREADY_CONNECTED;
    } else {
        this->connectSpec = connectSpec;
        status = TryConnect(connectSpec);
        /*
         * Try using the null transport to connect to a bundled daemon if there is one
         */
        if (status != ER_OK && !isDaemon) {
            qcc::String bundledConnectSpec = "null:";
            if (bundledConnectSpec != connectSpec) {
                status = TryConnect(bundledConnectSpec.c_str());
                if (ER_OK == status) {
                    this->connectSpec = bundledConnectSpec;
                }
            }
        }
        /* If this is a client (non-daemon) bus attachment, then register signal handlers for BusListener */
        if ((ER_OK == status) && !isDaemon) {
            const InterfaceDescription* iface = GetInterface(org::freedesktop::DBus::InterfaceName);
            assert(iface);
            status = RegisterSignalHandler(busInternal,
                                           static_cast<MessageReceiver::SignalHandler>(&BusAttachment::Internal::AllJoynSignalHandler),
                                           iface->GetMember("NameOwnerChanged"),
                                           NULL);

            if (ER_OK == status) {
                Message reply(*this);
                MsgArg arg("s", "type='signal',interface='org.freedesktop.DBus'");
                const ProxyBusObject& dbusObj = this->GetDBusProxyObj();
                status = dbusObj.MethodCall(org::freedesktop::DBus::InterfaceName, "AddMatch", &arg, 1, reply);
            }

            /* Register org.alljoyn.Bus signal handler */
            const InterfaceDescription* ajIface = GetInterface(org::alljoyn::Bus::InterfaceName);
            if (ER_OK == status) {
                assert(ajIface);
                status = RegisterSignalHandler(busInternal,
                                               static_cast<MessageReceiver::SignalHandler>(&BusAttachment::Internal::AllJoynSignalHandler),
                                               ajIface->GetMember("FoundAdvertisedName"),
                                               NULL);
            }
            if (ER_OK == status) {
                assert(ajIface);
                status = RegisterSignalHandler(busInternal,
                                               static_cast<MessageReceiver::SignalHandler>(&BusAttachment::Internal::AllJoynSignalHandler),
                                               ajIface->GetMember("LostAdvertisedName"),
                                               NULL);
            }
            if (ER_OK == status) {
                assert(ajIface);
                status = RegisterSignalHandler(busInternal,
                                               static_cast<MessageReceiver::SignalHandler>(&BusAttachment::Internal::AllJoynSignalHandler),
                                               ajIface->GetMember("SessionLostWithReasonAndDisposition"),
                                               NULL);
            }
            if (ER_OK == status) {
                assert(ajIface);
                status = RegisterSignalHandler(busInternal,
                                               static_cast<MessageReceiver::SignalHandler>(&BusAttachment::Internal::AllJoynSignalHandler),
                                               ajIface->GetMember("MPSessionChangedWithReason"),
                                               NULL);
            }
            if (ER_OK == status) {
                assert(iface);
                status = RegisterSignalHandler(busInternal,
                                               static_cast<MessageReceiver::SignalHandler>(&BusAttachment::Internal::AllJoynSignalHandler),
                                               iface->GetMember("PropertiesChanged"),
                                               NULL);
            }
            const InterfaceDescription* aboutIface = GetInterface(org::alljoyn::About::InterfaceName);
            if (ER_OK == status) {
                assert(aboutIface);
                const ajn::InterfaceDescription::Member* announceSignalMember = aboutIface->GetMember("Announce");
                assert(announceSignalMember);
                status = RegisterSignalHandler(busInternal,
                                               static_cast<MessageReceiver::SignalHandler>(&BusAttachment::Internal::AllJoynSignalHandler),
                                               announceSignalMember,
                                               NULL);
            }
            if (ER_OK == status) {
                Message reply(*this);
                MsgArg arg("s", "type='signal',interface='org.alljoyn.Bus'");
                const ProxyBusObject& dbusObj = this->GetDBusProxyObj();
                status = dbusObj.MethodCall(org::freedesktop::DBus::InterfaceName, "AddMatch", &arg, 1, reply);
            } else {
                /*
                 * We connected but failed to fully realize the connection so disconnect to cleanup.
                 */
                Transport* trans = busInternal->transportList.GetTransport(connectSpec);
                if (trans) {
                    trans->Disconnect(connectSpec);
                }
            }
        }
    }
    if (ER_OK != status) {
        QCC_LogError(status, ("BusAttachment::Connect failed"));
    }
    return status;
}

QStatus BusAttachment::Disconnect()
{
    return Disconnect(this->GetConnectSpec().c_str());
}

QStatus BusAttachment::Disconnect(const char* connectSpec)
{
    QStatus status;
    bool isDaemon = busInternal->GetRouter().IsDaemon();

    if (!isStarted) {
        status = ER_BUS_BUS_NOT_STARTED;
    } else if (isStopping) {
        status = ER_BUS_STOPPING;
        QCC_LogError(status, ("BusAttachment::Disconnect cannot disconnect while bus is stopping"));
    } else if (!isDaemon && !IsConnected()) {
        status = ER_BUS_NOT_CONNECTED;
    } else {
        /* Terminate transport for connection */
        Transport* trans = busInternal->transportList.GetTransport(this->connectSpec.c_str());

        if (trans) {
            status = trans->Disconnect(this->connectSpec.c_str());
        } else {
            status = ER_BUS_TRANSPORT_NOT_AVAILABLE;
        }

        /* Unregister signal handlers if this is a client-side bus attachment */
        if ((ER_OK == status) && !isDaemon) {
            const InterfaceDescription* dbusIface = GetInterface(org::freedesktop::DBus::InterfaceName);
            if (dbusIface) {
                UnregisterSignalHandler(busInternal,
                                        static_cast<MessageReceiver::SignalHandler>(&BusAttachment::Internal::AllJoynSignalHandler),
                                        dbusIface->GetMember("NameOwnerChanged"),
                                        NULL);
            }
            const InterfaceDescription* alljoynIface = GetInterface(org::alljoyn::Bus::InterfaceName);
            if (alljoynIface) {
                UnregisterSignalHandler(busInternal,
                                        static_cast<MessageReceiver::SignalHandler>(&BusAttachment::Internal::AllJoynSignalHandler),
                                        alljoynIface->GetMember("FoundAdvertisedName"),
                                        NULL);
            }
            if (alljoynIface) {
                UnregisterSignalHandler(busInternal,
                                        static_cast<MessageReceiver::SignalHandler>(&BusAttachment::Internal::AllJoynSignalHandler),
                                        alljoynIface->GetMember("LostAdvertisedName"),
                                        NULL);
            }
            if (alljoynIface) {
                UnregisterSignalHandler(busInternal,
                                        static_cast<MessageReceiver::SignalHandler>(&BusAttachment::Internal::AllJoynSignalHandler),
                                        alljoynIface->GetMember("SessionLostWithReasonAndDisposition"),
                                        NULL);
            }
            if (alljoynIface) {
                UnregisterSignalHandler(busInternal,
                                        static_cast<MessageReceiver::SignalHandler>(&BusAttachment::Internal::AllJoynSignalHandler),
                                        alljoynIface->GetMember("MPSessionChangedWithReason"),
                                        NULL);
            }
            if (dbusIface) {
                UnregisterSignalHandler(busInternal,
                                        static_cast<MessageReceiver::SignalHandler>(&BusAttachment::Internal::AllJoynSignalHandler),
                                        dbusIface->GetMember("PropertiesChanged"),
                                        NULL);
            }
            const InterfaceDescription* aboutIface = GetInterface(org::alljoyn::About::InterfaceName);
            if (aboutIface) {
                const ajn::InterfaceDescription::Member* announceSignalMember = aboutIface->GetMember("Announce");
                assert(announceSignalMember);
                UnregisterSignalHandler(busInternal,
                                        static_cast<MessageReceiver::SignalHandler>(&BusAttachment::Internal::AllJoynSignalHandler),
                                        announceSignalMember,
                                        NULL);
            }
        }
    }

    if (ER_OK != status) {
        QCC_LogError(status, ("BusAttachment::Disconnect failed"));
    }
    return status;
}

QStatus BusAttachment::Stop(void)
{
    return StopInternal(false);
}

/*
 * Note if called with blockUntilStopped == false this function must not do anything that might block.
 * Because we don't know what kind of cleanup various transports may do on Stop() the transports are
 * stopped on the ThreadExit callback for the dispatch thread.
 */
QStatus BusAttachment::StopInternal(bool blockUntilStopped)
{
    QStatus status = ER_OK;
    if (isStarted) {
        isStopping = true;
        /*
         * Let bus listeners know the bus is stopping.
         */
        busInternal->listenersLock.Lock(MUTEX_CONTEXT);
        Internal::ListenerSet::iterator it = busInternal->listeners.begin();
        while (it != busInternal->listeners.end()) {
            Internal::ProtectedBusListener l = *it;
            busInternal->listenersLock.Unlock(MUTEX_CONTEXT);
            (*l)->BusStopping();
            busInternal->listenersLock.Lock(MUTEX_CONTEXT);
            it = busInternal->listeners.upper_bound(l);
        }
        busInternal->listenersLock.Unlock(MUTEX_CONTEXT);

        /* Stop the transport list */
        status = busInternal->transportList.Stop();
        if (ER_OK != status) {
            QCC_LogError(status, ("TransportList::Stop() failed"));
        }

        /* Stop the threads currently waiting for join to complete */
        busInternal->joinLock.Lock();
        map<Thread*, Internal::JoinContext>::iterator jit = busInternal->joinThreads.begin();
        while (jit != busInternal->joinThreads.end()) {
            jit++->first->Alert(1);
        }
        busInternal->joinLock.Unlock();

        if ((status == ER_OK) && blockUntilStopped) {
            WaitStopInternal();
        }
    }
    return status;
}

QStatus BusAttachment::Join()
{
    QCC_DbgTrace(("BusAttachment::Join"));
    WaitStopInternal();
    return ER_OK;
}

void BusAttachment::WaitStopInternal()
{
    QCC_DbgTrace(("BusAttachment::WaitStopInternal"));
    if (isStarted) {
        /*
         * We use a combination of a mutex and a counter to ensure that all threads that are
         * blocked waiting for the bus attachment to stop are actually blocked.
         */
        IncrementAndFetch(&busInternal->stopCount);
        busInternal->stopLock.Lock(MUTEX_CONTEXT);

        /* Wait for any threads stuck in JoinSession to exit */
        busInternal->joinLock.Lock();
        while (!busInternal->joinThreads.empty()) {
            busInternal->joinLock.Unlock();
            qcc::Sleep(2);
            busInternal->joinLock.Lock();
        }
        busInternal->joinLock.Unlock();

        /*
         * In the case where more than one thread has called WaitStopInternal() the first thread in will
         * clear the isStarted flag.
         */
        if (isStarted) {
            busInternal->transportList.Join();

            /* Clear peer state */
            busInternal->peerStateTable.Clear();

            /* Persist keystore */
            busInternal->keyStore.Store();

            isStarted = false;
            isStopping = false;
        }

        busInternal->stopLock.Unlock(MUTEX_CONTEXT);
        DecrementAndFetch(&busInternal->stopCount);
    }
}

QStatus BusAttachment::CreateInterface(const char* name, InterfaceDescription*& iface, InterfaceSecurityPolicy secPolicy)
{
    if (!IsLegalInterfaceName(name)) {
        iface = NULL;
        return ER_BAD_ARG_1;
    }

    if (NULL != GetInterface(name)) {
        iface = NULL;
        return ER_BUS_IFACE_ALREADY_EXISTS;
    }
    StringMapKey key = String(name);
    InterfaceDescription intf(name, secPolicy);
    iface = &(busInternal->ifaceDescriptions.insert(pair<StringMapKey, InterfaceDescription>(key, intf)).first->second);
    return ER_OK;
}

QStatus BusAttachment::DeleteInterface(InterfaceDescription& iface)
{
    /* Get the (hopefully) unactivated interface */
    map<StringMapKey, InterfaceDescription>::iterator it = busInternal->ifaceDescriptions.find(StringMapKey(iface.GetName()));
    if ((it != busInternal->ifaceDescriptions.end()) && !it->second.isActivated) {
        busInternal->ifaceDescriptions.erase(it);
        return ER_OK;
    } else {
        return ER_BUS_NO_SUCH_INTERFACE;
    }
}

size_t BusAttachment::GetInterfaces(const InterfaceDescription** ifaces, size_t numIfaces) const
{
    size_t count = 0;
    map<qcc::StringMapKey, InterfaceDescription>::const_iterator it;
    for (it = busInternal->ifaceDescriptions.begin(); it != busInternal->ifaceDescriptions.end(); it++) {
        if (it->second.isActivated) {
            if (ifaces && (count < numIfaces)) {
                ifaces[count] = &(it->second);
            }
            ++count;
        }
    }
    return count;
}

const InterfaceDescription* BusAttachment::GetInterface(const char* name) const
{
    map<StringMapKey, InterfaceDescription>::const_iterator it = busInternal->ifaceDescriptions.find(StringMapKey(name));
    if ((it != busInternal->ifaceDescriptions.end()) && it->second.isActivated) {
        return &(it->second);
    } else {
        return NULL;
    }
}

QStatus BusAttachment::RegisterKeyStoreListener(KeyStoreListener& listener)
{
    return busInternal->keyStore.SetListener(listener);
}

QStatus BusAttachment::UnregisterKeyStoreListener()
{
    return busInternal->keyStore.SetDefaultListener();
}

void BusAttachment::ClearKeyStore()
{
    busInternal->keyStore.Clear();
}

const qcc::String BusAttachment::GetUniqueName() const
{
    /*
     * Cannot have a valid unique name if not connected to the bus.
     */
    if (!IsConnected()) {
        return "";
    }
    return busInternal->localEndpoint->GetUniqueName();
}

const qcc::String& BusAttachment::GetGlobalGUIDString() const
{
    return busInternal->GetGlobalGUID().ToString();
}

const qcc::String& BusAttachment::GetGlobalGUIDShortString() const
{
    return busInternal->GetGlobalGUID().ToShortString();
}

const ProxyBusObject& BusAttachment::GetDBusProxyObj()
{
    return busInternal->localEndpoint->GetDBusProxyObj();
}

const ProxyBusObject& BusAttachment::GetAllJoynProxyObj()
{
    return busInternal->localEndpoint->GetAllJoynProxyObj();
}

const ProxyBusObject& BusAttachment::GetAllJoynDebugObj()
{
    return busInternal->localEndpoint->GetAllJoynDebugObj();
}

QStatus BusAttachment::RegisterSignalHandlerWithRule(MessageReceiver* receiver,
                                                     MessageReceiver::SignalHandler signalHandler,
                                                     const InterfaceDescription::Member* member,
                                                     const char* matchRule)
{
    return busInternal->localEndpoint->RegisterSignalHandler(receiver, signalHandler, member, matchRule);
}

QStatus BusAttachment::RegisterSignalHandler(MessageReceiver* receiver,
                                             MessageReceiver::SignalHandler signalHandler,
                                             const InterfaceDescription::Member* member,
                                             const char* srcPath)
{
    if (!member) {
        return ER_BAD_ARG_3;
    }

    qcc::String matchRule("type='signal',member='");
    matchRule += String(member->name) + "',interface='" + member->iface->GetName() + "'";
    if (srcPath && (srcPath[0] != '\0')) {
        matchRule += String(",path='") + srcPath + "'";
    }
    return RegisterSignalHandlerWithRule(receiver, signalHandler, member, matchRule.c_str());
}

QStatus BusAttachment::UnregisterSignalHandler(MessageReceiver* receiver,
                                               MessageReceiver::SignalHandler signalHandler,
                                               const InterfaceDescription::Member* member,
                                               const char* srcPath)
{
    if (!member) {
        return ER_BAD_ARG_3;
    }

    qcc::String matchRule("type='signal',member='");
    matchRule += String(member->name) + "',interface='" + member->iface->GetName() + "'";
    if (srcPath && (srcPath[0] != '\0')) {
        matchRule += String(",path='") + srcPath + "'";
    }
    return UnregisterSignalHandlerWithRule(receiver, signalHandler, member, matchRule.c_str());
}

QStatus BusAttachment::UnregisterSignalHandlerWithRule(MessageReceiver* receiver,
                                                       MessageReceiver::SignalHandler signalHandler,
                                                       const InterfaceDescription::Member* member,
                                                       const char* matchRule)
{
    return busInternal->localEndpoint->UnregisterSignalHandler(receiver, signalHandler, member, matchRule);
}

QStatus BusAttachment::UnregisterAllHandlers(MessageReceiver* receiver)
{
    return busInternal->localEndpoint->UnregisterAllHandlers(receiver);
}

bool BusAttachment::IsConnected() const {
    return busInternal->router && busInternal->router->IsBusRunning();
}

QStatus BusAttachment::RegisterBusObject(BusObject& obj, bool secure) {
    return busInternal->localEndpoint->RegisterBusObject(obj, secure);
}

void BusAttachment::UnregisterBusObject(BusObject& object)
{
    busInternal->localEndpoint->UnregisterBusObject(object);
}

QStatus BusAttachment::EnablePeerSecurity(const char* authMechanisms,
                                          AuthListener* listener,
                                          const char* keyStoreFileName,
                                          bool isShared)
{
    QStatus status = ER_OK;

    /* If there are no auth mechanisms peer security is being disabled. */
    if (authMechanisms) {
        busInternal->keyStore.SetKeyEventListener(&busInternal->ksKeyEventListener);
        status = busInternal->keyStore.Init(keyStoreFileName, isShared);
        if (status == ER_OK) {
            /* Register peer-to-peer authentication mechanisms */
            busInternal->authManager.RegisterMechanism(AuthMechSRP::Factory, AuthMechSRP::AuthName());
            busInternal->authManager.RegisterMechanism(AuthMechPIN::Factory, AuthMechPIN::AuthName());
            busInternal->authManager.RegisterMechanism(AuthMechRSA::Factory, AuthMechRSA::AuthName());
            busInternal->authManager.RegisterMechanism(AuthMechLogon::Factory, AuthMechLogon::AuthName());
            /* Validate the list of auth mechanisms */
            status =  busInternal->authManager.CheckNames(authMechanisms);
        }
    } else {
        status = busInternal->keyStore.Reset();
        busInternal->authManager.UnregisterMechanism(AuthMechSRP::AuthName());
        busInternal->authManager.UnregisterMechanism(AuthMechPIN::AuthName());
        busInternal->authManager.UnregisterMechanism(AuthMechRSA::AuthName());
        busInternal->authManager.UnregisterMechanism(AuthMechLogon::AuthName());
    }

    if (status == ER_OK) {
        AllJoynPeerObj* peerObj = busInternal->localEndpoint->GetPeerObj();
        if (peerObj) {
            peerObj->SetupPeerAuthentication(authMechanisms, authMechanisms ? listener : NULL);
        } else {
            return ER_BUS_SECURITY_NOT_ENABLED;
        }
    }
    return status;
}

bool BusAttachment::IsPeerSecurityEnabled()
{
    AllJoynPeerObj* peerObj = busInternal->localEndpoint->GetPeerObj();
    if (peerObj) {
        return peerObj->AuthenticationEnabled();
    } else {
        return false;
    }
}

QStatus BusAttachment::AddLogonEntry(const char* authMechanism, const char* userName, const char* password)
{
    if (!authMechanism) {
        return ER_BAD_ARG_2;
    }
    if (!userName) {
        return ER_BAD_ARG_3;
    }
    if (strcmp(authMechanism, "ALLJOYN_SRP_LOGON") == 0) {
        return AuthMechLogon::AddLogonEntry(busInternal->keyStore, userName, password);
    } else {
        return ER_BUS_INVALID_AUTH_MECHANISM;
    }
}

QStatus BusAttachment::RequestName(const char* requestedName, uint32_t flags)
{
    if (!IsConnected()) {
        return ER_BUS_NOT_CONNECTED;
    }

    Message reply(*this);
    MsgArg args[2];
    size_t numArgs = ArraySize(args);

    MsgArg::Set(args, numArgs, "su", requestedName, flags);

    const ProxyBusObject& dbusObj = this->GetDBusProxyObj();
    QStatus status = dbusObj.MethodCall(org::freedesktop::DBus::InterfaceName, "RequestName", args, numArgs, reply);
    if (ER_OK == status) {
        uint32_t disposition;
        status = reply->GetArgs("u", &disposition);
        if (ER_OK == status) {
            switch (disposition) {
            case DBUS_REQUEST_NAME_REPLY_PRIMARY_OWNER :
                break;

            case DBUS_REQUEST_NAME_REPLY_IN_QUEUE :
                status = ER_DBUS_REQUEST_NAME_REPLY_IN_QUEUE;
                break;

            case DBUS_REQUEST_NAME_REPLY_EXISTS :
                status = ER_DBUS_REQUEST_NAME_REPLY_EXISTS;
                break;

            case DBUS_REQUEST_NAME_REPLY_ALREADY_OWNER:
                status = ER_DBUS_REQUEST_NAME_REPLY_ALREADY_OWNER;
                break;

            default:
                status = ER_BUS_UNEXPECTED_DISPOSITION;
                break;
            }
        }
    } else {
        QCC_LogError(status, ("%s.RequestName returned ERROR_MESSAGE (error=%s)", org::freedesktop::DBus::InterfaceName, reply->GetErrorDescription().c_str()));
    }
    return status;
}

QStatus BusAttachment::ReleaseName(const char* name)
{
    if (!IsConnected()) {
        return ER_BUS_NOT_CONNECTED;
    }

    Message reply(*this);
    MsgArg args[1];
    size_t numArgs = ArraySize(args);

    MsgArg::Set(args, numArgs, "s", name);

    const ProxyBusObject& dbusObj = this->GetDBusProxyObj();
    QStatus status = dbusObj.MethodCall(org::freedesktop::DBus::InterfaceName, "ReleaseName", args, numArgs, reply);
    if (ER_OK == status) {
        uint32_t disposition;
        status = reply->GetArgs("u", &disposition);
        if (ER_OK == status) {
            switch (disposition) {
            case DBUS_RELEASE_NAME_REPLY_RELEASED:
                break;

            case DBUS_RELEASE_NAME_REPLY_NON_EXISTENT:
                status = ER_DBUS_RELEASE_NAME_REPLY_NON_EXISTENT;
                break;

            case DBUS_RELEASE_NAME_REPLY_NOT_OWNER:
                status = ER_DBUS_RELEASE_NAME_REPLY_NOT_OWNER;
                break;

            default:
                status = ER_BUS_UNEXPECTED_DISPOSITION;
                break;
            }
        }
    } else {
        QCC_LogError(status, ("%s.ReleaseName returned ERROR_MESSAGE (error=%s)", org::freedesktop::DBus::InterfaceName, reply->GetErrorDescription().c_str()));
    }
    return status;
}

QStatus BusAttachment::AddMatch(const char* rule)
{
    if (!IsConnected()) {
        return ER_BUS_NOT_CONNECTED;
    }

    Message reply(*this);
    MsgArg args[1];
    size_t numArgs = ArraySize(args);

    MsgArg::Set(args, numArgs, "s", rule);

    const ProxyBusObject& dbusObj = this->GetDBusProxyObj();
    QStatus status = dbusObj.MethodCall(org::freedesktop::DBus::InterfaceName, "AddMatch", args, numArgs, reply);
    if (ER_OK != status) {
        QCC_LogError(status, ("%s.AddMatch returned ERROR_MESSAGE (error=%s)", org::freedesktop::DBus::InterfaceName, reply->GetErrorDescription().c_str()));
    }
    return status;
}

QStatus BusAttachment::RemoveMatch(const char* rule)
{
    if (!IsConnected()) {
        return ER_BUS_NOT_CONNECTED;
    }

    Message reply(*this);
    MsgArg args[1];
    size_t numArgs = ArraySize(args);

    MsgArg::Set(args, numArgs, "s", rule);

    const ProxyBusObject& dbusObj = this->GetDBusProxyObj();
    QStatus status = dbusObj.MethodCall(org::freedesktop::DBus::InterfaceName, "RemoveMatch", args, numArgs, reply);
    if (ER_OK != status) {
        QCC_LogError(status, ("%s.RemoveMatch returned ERROR_MESSAGE (error=%s)", org::freedesktop::DBus::InterfaceName, reply->GetErrorDescription().c_str()));
        if (strcmp(reply->GetErrorName(), "org.freedesktop.DBus.Error.MatchRuleNotFound") == 0) {
            status = ER_BUS_MATCH_RULE_NOT_FOUND;
        }
    }
    return status;
}

QStatus BusAttachment::FindAdvertisedName(const char* namePrefix)
{
    if (!IsConnected()) {
        return ER_BUS_NOT_CONNECTED;
    }

    if (!namePrefix) {
        return ER_BAD_ARG_1;
    }

    Message reply(*this);
    MsgArg args[1];
    size_t numArgs = ArraySize(args);

    MsgArg::Set(args, numArgs, "s", namePrefix);

    const ProxyBusObject& alljoynObj = this->GetAllJoynProxyObj();
    QStatus status = alljoynObj.MethodCall(org::alljoyn::Bus::InterfaceName, "FindAdvertisedName", args, numArgs, reply);
    if (ER_OK == status) {
        uint32_t disposition;
        status = reply->GetArgs("u", &disposition);
        if (ER_OK == status) {
            switch (disposition) {
            case ALLJOYN_FINDADVERTISEDNAME_REPLY_SUCCESS:
                break;

            case ALLJOYN_FINDADVERTISEDNAME_REPLY_ALREADY_DISCOVERING:
                status = ER_ALLJOYN_FINDADVERTISEDNAME_REPLY_ALREADY_DISCOVERING;
                break;

            case ALLJOYN_FINDADVERTISEDNAME_REPLY_FAILED:
                status = ER_ALLJOYN_FINDADVERTISEDNAME_REPLY_FAILED;
                break;

            default:
                status = ER_BUS_UNEXPECTED_DISPOSITION;
                break;
            }
        }
    } else {
        QCC_LogError(status, ("%s.FindAdvertisedName returned ERROR_MESSAGE (error=%s)", org::alljoyn::Bus::InterfaceName, reply->GetErrorDescription().c_str()));
    }
    return status;
}

QStatus BusAttachment::FindAdvertisedNameByTransport(const char* namePrefix, TransportMask transports)
{
    if (!IsConnected()) {
        return ER_BUS_NOT_CONNECTED;
    }

    if (!namePrefix) {
        return ER_BAD_ARG_1;
    }

    Message reply(*this);
    MsgArg args[2];
    size_t numArgs = ArraySize(args);

    MsgArg::Set(args, numArgs, "sq", namePrefix, transports);

    const ProxyBusObject& alljoynObj = this->GetAllJoynProxyObj();
    QStatus status = alljoynObj.MethodCall(org::alljoyn::Bus::InterfaceName, "FindAdvertisedNameByTransport", args, numArgs, reply);
    if (ER_OK == status) {
        uint32_t disposition;
        status = reply->GetArgs("u", &disposition);
        if (ER_OK == status) {
            switch (disposition) {
            case ALLJOYN_FINDADVERTISEDNAME_REPLY_SUCCESS:
                break;

            case ALLJOYN_FINDADVERTISEDNAME_REPLY_ALREADY_DISCOVERING:
                status = ER_ALLJOYN_FINDADVERTISEDNAME_REPLY_ALREADY_DISCOVERING;
                break;

            case ALLJOYN_FINDADVERTISEDNAME_REPLY_FAILED:
                status = ER_ALLJOYN_FINDADVERTISEDNAME_REPLY_FAILED;
                break;

            case ALLJOYN_FINDADVERTISEDNAME_REPLY_TRANSPORT_NOT_AVAILABLE:
                status = ER_ALLJOYN_FINDADVERTISEDNAME_REPLY_TRANSPORT_NOT_AVAILABLE;
                break;

            default:
                status = ER_BUS_UNEXPECTED_DISPOSITION;
                break;
            }
        }
    } else {
        QCC_LogError(status, ("%s.FindAdvertisedName returned ERROR_MESSAGE (error=%s)", org::alljoyn::Bus::InterfaceName, reply->GetErrorDescription().c_str()));
    }
    return status;
}

QStatus BusAttachment::CancelFindAdvertisedName(const char* namePrefix)
{
    if (!IsConnected()) {
        return ER_BUS_NOT_CONNECTED;
    }

    Message reply(*this);
    MsgArg args[1];
    size_t numArgs = ArraySize(args);

    MsgArg::Set(args, numArgs, "s", namePrefix);

    const ProxyBusObject& alljoynObj = this->GetAllJoynProxyObj();
    QStatus status = alljoynObj.MethodCall(org::alljoyn::Bus::InterfaceName, "CancelFindAdvertisedName", args, numArgs, reply);
    if (ER_OK == status) {
        uint32_t disposition;
        status = reply->GetArgs("u", &disposition);
        if (ER_OK == status) {
            switch (disposition) {
            case ALLJOYN_CANCELFINDADVERTISEDNAME_REPLY_SUCCESS:
                break;

            case ALLJOYN_CANCELFINDADVERTISEDNAME_REPLY_FAILED:
                status = ER_ALLJOYN_CANCELFINDADVERTISEDNAME_REPLY_FAILED;
                break;

            default:
                status = ER_BUS_UNEXPECTED_DISPOSITION;
                break;
            }
        }
    } else {
        QCC_LogError(status, ("%s.CancelFindAdvertisedName returned ERROR_MESSAGE (error=%s)", org::alljoyn::Bus::InterfaceName, reply->GetErrorDescription().c_str()));
    }
    return status;
}

QStatus BusAttachment::CancelFindAdvertisedNameByTransport(const char* namePrefix, TransportMask transports)
{
    if (!IsConnected()) {
        return ER_BUS_NOT_CONNECTED;
    }

    Message reply(*this);
    MsgArg args[2];
    size_t numArgs = ArraySize(args);

    MsgArg::Set(args, numArgs, "sq", namePrefix, transports);

    const ProxyBusObject& alljoynObj = this->GetAllJoynProxyObj();
    QStatus status = alljoynObj.MethodCall(org::alljoyn::Bus::InterfaceName, "CancelFindAdvertisedNameByTransport", args, numArgs, reply);
    if (ER_OK == status) {
        uint32_t disposition;
        status = reply->GetArgs("u", &disposition);
        if (ER_OK == status) {
            switch (disposition) {
            case ALLJOYN_CANCELFINDADVERTISEDNAME_REPLY_SUCCESS:
                break;

            case ALLJOYN_CANCELFINDADVERTISEDNAME_REPLY_FAILED:
                status = ER_ALLJOYN_CANCELFINDADVERTISEDNAME_REPLY_FAILED;
                break;

            default:
                status = ER_BUS_UNEXPECTED_DISPOSITION;
                break;
            }
        }
    } else {
        QCC_LogError(status, ("%s.CancelFindAdvertisedName returned ERROR_MESSAGE (error=%s)", org::alljoyn::Bus::InterfaceName, reply->GetErrorDescription().c_str()));
    }
    return status;
}

QStatus BusAttachment::AdvertiseName(const char* name, TransportMask transports)
{
    if (!IsConnected()) {
        return ER_BUS_NOT_CONNECTED;
    }

    Message reply(*this);
    MsgArg args[2];
    size_t numArgs = ArraySize(args);

    MsgArg::Set(args, numArgs, "sq", name, transports);

    const ProxyBusObject& alljoynObj = this->GetAllJoynProxyObj();
    QStatus status = alljoynObj.MethodCall(org::alljoyn::Bus::InterfaceName, "AdvertiseName", args, numArgs, reply);
    if (ER_OK == status) {
        int32_t disposition;
        status = reply->GetArgs("u", &disposition);
        if (ER_OK == status) {
            switch (disposition) {
            case ALLJOYN_ADVERTISENAME_REPLY_SUCCESS:
                break;

            case ALLJOYN_ADVERTISENAME_REPLY_ALREADY_ADVERTISING:
                status = ER_ALLJOYN_ADVERTISENAME_REPLY_ALREADY_ADVERTISING;
                break;

            case ALLJOYN_ADVERTISENAME_REPLY_FAILED:
                status = ER_ALLJOYN_ADVERTISENAME_REPLY_FAILED;
                break;

            case ALLJOYN_ADVERTISENAME_REPLY_TRANSPORT_NOT_AVAILABLE:
                status = ER_ALLJOYN_ADVERTISENAME_REPLY_TRANSPORT_NOT_AVAILABLE;
                break;

            default:
                status = ER_BUS_UNEXPECTED_DISPOSITION;
                break;
            }
        }
    } else {
        QCC_LogError(status, ("%s.AdvertiseName returned ERROR_MESSAGE (error=%s)", org::alljoyn::Bus::InterfaceName, reply->GetErrorDescription().c_str()));
    }
    return status;
}

QStatus BusAttachment::CancelAdvertiseName(const char* name, TransportMask transports)
{
    if (!IsConnected()) {
        return ER_BUS_NOT_CONNECTED;
    }

    Message reply(*this);
    MsgArg args[2];
    size_t numArgs = ArraySize(args);

    MsgArg::Set(args, numArgs, "sq", name, transports);

    const ProxyBusObject& alljoynObj = this->GetAllJoynProxyObj();
    QStatus status = alljoynObj.MethodCall(org::alljoyn::Bus::InterfaceName, "CancelAdvertiseName", args, numArgs, reply);
    if (ER_OK == status) {
        uint32_t disposition;
        status = reply->GetArgs("u", &disposition);
        if (ER_OK == status) {
            switch (disposition) {
            case ALLJOYN_CANCELADVERTISENAME_REPLY_SUCCESS:
                break;

            case ALLJOYN_CANCELADVERTISENAME_REPLY_FAILED:
                status = ER_ALLJOYN_CANCELADVERTISENAME_REPLY_FAILED;
                break;

            default:
                status = ER_BUS_UNEXPECTED_DISPOSITION;
                break;
            }
        }
    } else {
        QCC_LogError(status, ("%s.CancelAdvertiseName returned ERROR_MESSAGE (error=%s)", org::alljoyn::Bus::InterfaceName, reply->GetErrorDescription().c_str()));
    }
    return status;
}

void BusAttachment::RegisterBusListener(BusListener& listener)
{
    busInternal->listenersLock.Lock(MUTEX_CONTEXT);
    // push front so that we can easily get an iterator pointing to the new element
    BusListener* pListener = &listener;
    Internal::ProtectedBusListener protectedListener(pListener);
    busInternal->listeners.insert(protectedListener);

    /* Let listener know which bus attachment it has been registered on */
    busInternal->listenersLock.Unlock(MUTEX_CONTEXT);
    (*protectedListener)->ListenerRegistered(this);
}

void BusAttachment::UnregisterBusListener(BusListener& listener)
{
    busInternal->listenersLock.Lock(MUTEX_CONTEXT);

    /* Look for listener on ListenerSet */
    Internal::ListenerSet::iterator it = busInternal->listeners.begin();
    while (it != busInternal->listeners.end()) {
        if (**it == &listener) {
            break;
        }
        ++it;
    }

    /* Wait for all refs to ProtectedBusListener to exit */
    while ((it != busInternal->listeners.end()) && (it->GetRefCount() > 1)) {
        Internal::ProtectedBusListener l = *it;
        busInternal->listenersLock.Unlock(MUTEX_CONTEXT);
        qcc::Sleep(5);
        busInternal->listenersLock.Lock(MUTEX_CONTEXT);
        it = busInternal->listeners.find(l);
    }

    /* Delete the listeners entry and call user's callback (unlocked) */
    if (it != busInternal->listeners.end()) {
        Internal::ProtectedBusListener l = *it;
        busInternal->listeners.erase(it);
        busInternal->listenersLock.Unlock(MUTEX_CONTEXT);
        (*l)->ListenerUnregistered();
    } else {
        busInternal->listenersLock.Unlock(MUTEX_CONTEXT);
    }
}

QStatus BusAttachment::NameHasOwner(const char* name, bool& hasOwner)
{
    if (!IsConnected()) {
        return ER_BUS_NOT_CONNECTED;
    }

    Message reply(*this);
    MsgArg arg("s", name);
    QStatus status = this->GetDBusProxyObj().MethodCall(org::freedesktop::DBus::InterfaceName, "NameHasOwner", &arg, 1, reply);
    if (ER_OK == status) {
        status = reply->GetArgs("b", &hasOwner);
    } else {
        QCC_LogError(status, ("%s.NameHasOwner returned ERROR_MESSAGE (error=%s)", org::freedesktop::DBus::InterfaceName, reply->GetErrorDescription().c_str()));
    }
    return status;
}

QStatus BusAttachment::SetDaemonDebug(const char* module, uint32_t level)
{
    if (!IsConnected()) {
        return ER_BUS_NOT_CONNECTED;
    }

    Message reply(*this);
    MsgArg args[2];
    size_t argsSize = ArraySize(args);
    MsgArg::Set(args, argsSize, "su", module, level);
    QStatus status = this->GetAllJoynDebugObj().MethodCall(org::alljoyn::Daemon::Debug::InterfaceName, "SetDebugLevel", args, argsSize, reply);
    if (status != ER_OK) {
        String errMsg;
        reply->GetErrorName(&errMsg);
        if (errMsg == "ER_BUS_NO_SUCH_OBJECT") {
            status = ER_BUS_NO_SUCH_OBJECT;
        }
    }
    return status;
}

QStatus BusAttachment::BindSessionPort(SessionPort& sessionPort, const SessionOpts& opts, SessionPortListener& listener)
{
    if (!IsConnected()) {
        return ER_BUS_NOT_CONNECTED;
    }

    Message reply(*this);
    MsgArg args[2];

    args[0].Set("q", sessionPort);
    SetSessionOpts(opts, args[1]);

    QStatus status = this->GetAllJoynProxyObj().MethodCall(org::alljoyn::Bus::InterfaceName, "BindSessionPort", args, ArraySize(args), reply);
    if (status != ER_OK) {
        QCC_LogError(status, ("%s.BindSessionPort returned ERROR_MESSAGE (error=%s)", org::alljoyn::Bus::InterfaceName, reply->GetErrorDescription().c_str()));
    } else {
        SessionPort tempPort;
        uint32_t disposition;
        status = reply->GetArgs("uq", &disposition, &tempPort);
        if (status == ER_OK) {
            switch (disposition) {
            case ALLJOYN_BINDSESSIONPORT_REPLY_SUCCESS:
                sessionPort = tempPort;
                break;

            case ALLJOYN_BINDSESSIONPORT_REPLY_ALREADY_EXISTS:
                status = ER_ALLJOYN_BINDSESSIONPORT_REPLY_ALREADY_EXISTS;
                break;

            case ALLJOYN_BINDSESSIONPORT_REPLY_INVALID_OPTS:
                status = ER_ALLJOYN_BINDSESSIONPORT_REPLY_INVALID_OPTS;
                break;

            default:
            case ALLJOYN_BINDSESSIONPORT_REPLY_FAILED:
                status = ER_ALLJOYN_BINDSESSIONPORT_REPLY_FAILED;
                break;
            }
        }
        if (status == ER_OK) {
            busInternal->sessionPortListenersLock.Lock(MUTEX_CONTEXT);
            SessionPortListener* pListener = &listener;
            pair<SessionPort, Internal::ProtectedSessionPortListener> elem(sessionPort, Internal::ProtectedSessionPortListener(pListener));
            busInternal->sessionPortListeners.insert(elem);
            busInternal->sessionPortListenersLock.Unlock(MUTEX_CONTEXT);
        }
    }
    return status;
}

QStatus BusAttachment::UnbindSessionPort(SessionPort sessionPort)
{
    if (!IsConnected()) {
        return ER_BUS_NOT_CONNECTED;
    }

    Message reply(*this);
    MsgArg args[1];

    args[0].Set("q", sessionPort);

    QStatus status = this->GetAllJoynProxyObj().MethodCall(org::alljoyn::Bus::InterfaceName, "UnbindSessionPort", args, ArraySize(args), reply);
    if (status != ER_OK) {
        QCC_LogError(status, ("%s.UnbindSessionPort returned ERROR_MESSAGE (error=%s)", org::alljoyn::Bus::InterfaceName, reply->GetErrorDescription().c_str()));
    } else {
        uint32_t disposition;
        status = reply->GetArgs("u", &disposition);
        if (status == ER_OK) {
            switch (disposition) {
            case ALLJOYN_UNBINDSESSIONPORT_REPLY_SUCCESS:
                status = ER_OK;
                break;

            case ALLJOYN_UNBINDSESSIONPORT_REPLY_BAD_PORT:
                status = ER_ALLJOYN_UNBINDSESSIONPORT_REPLY_BAD_PORT;
                break;

            case ALLJOYN_UNBINDSESSIONPORT_REPLY_FAILED:
            default:
                status = ER_ALLJOYN_UNBINDSESSIONPORT_REPLY_FAILED;
                break;
            }
        }
        if (status == ER_OK) {
            busInternal->sessionPortListenersLock.Lock(MUTEX_CONTEXT);
            Internal::SessionPortListenerMap::iterator it =
                busInternal->sessionPortListeners.find(sessionPort);

            if (it != busInternal->sessionPortListeners.end()) {
                while (it->second.GetRefCount() > 1) {
                    busInternal->sessionPortListenersLock.Unlock(MUTEX_CONTEXT);
                    qcc::Sleep(5);
                    busInternal->sessionPortListenersLock.Lock(MUTEX_CONTEXT);
                }
                busInternal->sessionPortListeners.erase(sessionPort);
            }
            busInternal->sessionPortListenersLock.Unlock(MUTEX_CONTEXT);
        }
    }
    return status;
}


bool BusAttachment::Internal::IsSessionPortBound(SessionPort sessionPort) {
    sessionPortListenersLock.Lock(MUTEX_CONTEXT);
    if (sessionPortListeners.find(sessionPort) != sessionPortListeners.end()) {
        sessionPortListenersLock.Unlock(MUTEX_CONTEXT);
        return true;
    }
    sessionPortListenersLock.Unlock(MUTEX_CONTEXT);
    return false;
}
QStatus BusAttachment::JoinSessionAsync(const char* sessionHost, SessionPort sessionPort, SessionListener* sessionListener,
                                        const SessionOpts& opts, BusAttachment::JoinSessionAsyncCB* callback, void* context)
{
    if (!IsConnected()) {
        return ER_BUS_NOT_CONNECTED;
    }
    if (!IsLegalBusName(sessionHost)) {
        return ER_BUS_BAD_BUS_NAME;
    }

    MsgArg args[3];
    size_t numArgs = 2;

    MsgArg::Set(args, numArgs, "sq", sessionHost, sessionPort);
    SetSessionOpts(opts, args[2]);

    const ProxyBusObject& alljoynObj = this->GetAllJoynProxyObj();
    JoinSessionAsyncCBContext* cbCtx = new JoinSessionAsyncCBContext(callback, sessionListener, context);

    QStatus status = alljoynObj.MethodCallAsync(org::alljoyn::Bus::InterfaceName,
                                                "JoinSession",
                                                busInternal,
                                                static_cast<MessageReceiver::ReplyHandler>(&BusAttachment::Internal::JoinSessionAsyncCB),
                                                args,
                                                ArraySize(args),
                                                cbCtx,
                                                90000);
    if (status != ER_OK) {
        delete cbCtx;
    }
    return status;
}


void BusAttachment::Internal::JoinSessionAsyncCB(Message& reply, void* context)
{
    JoinSessionAsyncCBContext* ctx = reinterpret_cast<JoinSessionAsyncCBContext*>(context);

    QStatus status = ER_FAIL;
    SessionId sessionId = 0;
    SessionOpts opts;
    if (reply->GetType() == MESSAGE_METHOD_RET) {
        status = bus.GetJoinSessionResponse(reply, sessionId, opts);
    } else if (reply->GetType() == MESSAGE_ERROR) {
        status = ER_BUS_REPLY_IS_ERROR_MESSAGE;
        QCC_LogError(status, ("%s.JoinSession returned ERROR_MESSAGE (error=%s)", org::alljoyn::Bus::InterfaceName, reply->GetErrorDescription().c_str()));
    }
    if (status == ER_OK) {
        sessionSetLock[SESSION_SIDE_JOINER].Lock(MUTEX_CONTEXT);
        sessionSet[SESSION_SIDE_JOINER].insert(sessionId);
        sessionSetLock[SESSION_SIDE_JOINER].Unlock(MUTEX_CONTEXT);

        if (ctx->sessionListener) {
            sessionListenersLock[SESSION_SIDE_JOINER].Lock(MUTEX_CONTEXT);
            sessionListeners[SESSION_SIDE_JOINER][sessionId] = ProtectedSessionListener(ctx->sessionListener);
            sessionListenersLock[SESSION_SIDE_JOINER].Unlock(MUTEX_CONTEXT);
        }
    }

    /* Call the callback */
    ctx->callback->JoinSessionCB(status, sessionId, opts, ctx->context);
    delete ctx;
}

QStatus BusAttachment::GetJoinSessionResponse(Message& reply, SessionId& sessionId, SessionOpts& opts)
{
    QStatus status = ER_OK;
    const MsgArg* replyArgs;
    size_t na;
    reply->GetArgs(na, replyArgs);
    assert(na == 3);
    uint32_t disposition = replyArgs[0].v_uint32;
    sessionId = replyArgs[1].v_uint32;
    status = GetSessionOpts(replyArgs[2], opts);
    if (status != ER_OK) {
        sessionId = 0;
    } else {
        switch (disposition) {
        case ALLJOYN_JOINSESSION_REPLY_SUCCESS:
            break;

        case ALLJOYN_JOINSESSION_REPLY_NO_SESSION:
            status = ER_ALLJOYN_JOINSESSION_REPLY_NO_SESSION;
            break;

        case ALLJOYN_JOINSESSION_REPLY_UNREACHABLE:
            status = ER_ALLJOYN_JOINSESSION_REPLY_UNREACHABLE;
            break;

        case ALLJOYN_JOINSESSION_REPLY_CONNECT_FAILED:
            status = ER_ALLJOYN_JOINSESSION_REPLY_CONNECT_FAILED;
            break;

        case ALLJOYN_JOINSESSION_REPLY_REJECTED:
            status = ER_ALLJOYN_JOINSESSION_REPLY_REJECTED;
            break;

        case ALLJOYN_JOINSESSION_REPLY_BAD_SESSION_OPTS:
            status = ER_ALLJOYN_JOINSESSION_REPLY_BAD_SESSION_OPTS;
            break;

        case ALLJOYN_JOINSESSION_REPLY_ALREADY_JOINED:
            status = ER_ALLJOYN_JOINSESSION_REPLY_ALREADY_JOINED;
            break;

        case ALLJOYN_JOINSESSION_REPLY_FAILED:
            status = ER_ALLJOYN_JOINSESSION_REPLY_FAILED;
            break;

        default:
            status = ER_BUS_UNEXPECTED_DISPOSITION;
            break;
        }
    }

    return status;
}

QStatus BusAttachment::JoinSession(const char* sessionHost, SessionPort sessionPort, SessionListener* listener, SessionId& sessionId, SessionOpts& opts)
{
    if (busInternal->localEndpoint->IsReentrantCall()) {
        return ER_BUS_BLOCKING_CALL_NOT_ALLOWED;
    }
    if (!IsConnected()) {
        return ER_BUS_NOT_CONNECTED;
    }
    if (!IsLegalBusName(sessionHost)) {
        return ER_BUS_BAD_BUS_NAME;
    }

    assert(busInternal);
    return busInternal->JoinSession(sessionHost, sessionPort, listener, sessionId, opts);
}

QStatus BusAttachment::Internal::JoinSession(const char* sessionHost, SessionPort sessionPort, SessionListener* listener, SessionId& sessionId, SessionOpts& opts)
{
    /* Return early if BusAttachment is stopping */
    joinLock.Lock();
    if (bus.IsStopping()) {
        joinLock.Unlock();
        return ER_BUS_STOPPING;
    }

    /* Create JointSessionContext */
    Thread* thisThread = Thread::GetThread();
    joinThreads.insert(pair<Thread*, JoinContext>(thisThread, JoinContext()));
    joinLock.Unlock();

    /* Send JoinSessionAsync and block caller until it completes */
    QStatus status = bus.JoinSessionAsync(sessionHost, sessionPort, listener, opts, this, (void*) thisThread);

    if (status == ER_OK) {
        /* Wait for join to succeed or fail */
        status = Event::Wait(Event::neverSet);

        /* Clear alerted state */
        if (status == ER_ALERTED_THREAD) {
            thisThread->GetStopEvent().ResetEvent();
            status = ER_OK;
        }
    }
    /* Fetch context */
    joinLock.Lock();
    map<Thread*, JoinContext>::iterator it = joinThreads.find(thisThread);
    if (it != joinThreads.end()) {
        if (status == ER_OK) {
            /* Populate session details */
            if (thisThread->GetAlertCode() == 0) {
                status = it->second.status;
                if (status == ER_OK) {
                    sessionId = it->second.sessionId;
                    opts = it->second.opts;
                }
            } else {
                /* Alert came from BusAttachment::Stop */
                status = ER_BUS_STOPPING;
            }
        }
        /* Remove entry */
        joinThreads.erase(it);
    } else {
        /* JoinContext is missing */
        if (status == ER_OK) {
            status = ER_FAIL;
        }
    }
    joinLock.Unlock();
    return status;
}

void BusAttachment::Internal::JoinSessionCB(QStatus status, SessionId sessionId, const SessionOpts& opts, void* context)
{
    Thread* thread = reinterpret_cast<Thread*>(context);
    joinLock.Lock();
    map<Thread*, JoinContext>::iterator it = joinThreads.find(thread);
    if (it != joinThreads.end()) {
        it->second.status = status;
        if (status == ER_OK) {
            it->second.sessionId = sessionId;
            it->second.opts = opts;
        }
        it->first->Alert();
    }
    joinLock.Unlock();
}

void BusAttachment::ClearSessionSet(SessionId sessionId, SessionSideMask bitset) {

    for (size_t i = 0; i < sizeof(busInternal->sessionSet) / sizeof(busInternal->sessionSet[0]); ++i) {
        busInternal->sessionSetLock[i].Lock(MUTEX_CONTEXT);
        busInternal->sessionSet[i].erase(sessionId);
        busInternal->sessionSetLock[i].Unlock(MUTEX_CONTEXT);
    }
}

void BusAttachment::ClearSessionListener(SessionId sessionId, SessionSideMask bitset) {

    /* First remove session listener to prevent we still get any callbacks on this session
     * Remove sessionListener and wait for callbacks to complete.
     * Do this regardless of whether LeaveSession succeeds or fails.
     */
    for (size_t i = 0; i < sizeof(busInternal->sessionListeners) / sizeof(busInternal->sessionListeners[0]); ++i) {
        uint16_t mask = 1 << i;
        if (bitset & mask) {
            busInternal->sessionListenersLock[i].Lock(MUTEX_CONTEXT);
            Internal::SessionListenerMap::iterator it = busInternal->sessionListeners[i].find(sessionId);
            if (it != busInternal->sessionListeners[i].end()) {
                Internal::ProtectedSessionListener l = it->second;
                busInternal->sessionListeners[i].erase(it);
                busInternal->sessionListenersLock[i].Unlock(MUTEX_CONTEXT);

                /* Wait for any outstanding callback to complete */
                while (l.GetRefCount() > 1) {
                    qcc::Sleep(4);
                }
            } else {
                busInternal->sessionListenersLock[i].Unlock(MUTEX_CONTEXT);
            }
        }
    }

}

QStatus BusAttachment::LeaveSession(const SessionId& sessionId, const char*method, SessionSideMask bitset)
{
    if (!IsConnected()) {
        return ER_BUS_NOT_CONNECTED;
    }

    ClearSessionListener(sessionId, bitset);
    ClearSessionSet(sessionId, bitset);

    Message reply(*this);
    MsgArg arg("u", sessionId);
    const ProxyBusObject& alljoynObj = this->GetAllJoynProxyObj();
    QStatus status = alljoynObj.MethodCall(org::alljoyn::Bus::InterfaceName, method, &arg, 1, reply);
    if (ER_OK == status) {
        uint32_t disposition;
        status = reply->GetArgs("u", &disposition);
        if (ER_OK == status) {
            switch (disposition) {
            case ALLJOYN_LEAVESESSION_REPLY_SUCCESS:
                break;

            case ALLJOYN_LEAVESESSION_REPLY_NO_SESSION:
                status = ER_ALLJOYN_LEAVESESSION_REPLY_NO_SESSION;
                break;

            case ALLJOYN_LEAVESESSION_REPLY_FAILED:
                status = ER_ALLJOYN_LEAVESESSION_REPLY_FAILED;
                break;

            default:
                status = ER_BUS_UNEXPECTED_DISPOSITION;
                break;
            }
        }
    } else {
        QCC_LogError(status, ("%s.LeaveSession returned ERROR_MESSAGE (error=%s)", org::alljoyn::Bus::InterfaceName, reply->GetErrorDescription().c_str()));
    }

<<<<<<< HEAD
=======
    /*
     * Remove sessionListener and wait for callbacks to complete.
     * Do this regardless of whether LeaveSession succeeds or fails.
     */
    busInternal->sessionListenersLock.Lock(MUTEX_CONTEXT);
    busInternal->hostedSessionsLock.Lock(MUTEX_CONTEXT);
    busInternal->hostedSessions.erase(sessionId);
    busInternal->hostedSessionsLock.Unlock(MUTEX_CONTEXT);
    Internal::SessionListenerMap::iterator it = busInternal->sessionListeners.find(sessionId);
    if (it != busInternal->sessionListeners.end()) {
        Internal::ProtectedSessionListener l = it->second;
        busInternal->sessionListeners.erase(it);
        busInternal->sessionListenersLock.Unlock(MUTEX_CONTEXT);

        /* Wait for any outstanding callback to complete */
        while (l.GetRefCount() > 1) {
            qcc::Sleep(4);
        }
    } else {
        busInternal->sessionListenersLock.Unlock(MUTEX_CONTEXT);
    }

>>>>>>> 99a56e55
    return status;

}

QStatus BusAttachment::LeaveSession(const SessionId& sessionId)
{
    return LeaveSession(sessionId, "LeaveSession", SESSION_SIDE_MASK_BOTH);
}

QStatus BusAttachment::LeaveHostedSession(const SessionId& sessionId)
{
    return LeaveSession(sessionId, "LeaveHostedSession", SESSION_SIDE_MASK_HOST);
}

QStatus BusAttachment::LeaveJoinedSession(const SessionId& sessionId)
{
    return LeaveSession(sessionId, "LeaveJoinedSession", SESSION_SIDE_MASK_JOINER);
}

QStatus BusAttachment::RemoveSessionMember(SessionId sessionId, String memberName)
{
    if (!IsConnected()) {
        return ER_BUS_NOT_CONNECTED;
    }

    Message reply(*this);
    MsgArg args[2];
    size_t numArgs = ArraySize(args);

    MsgArg::Set(args, numArgs, "us", sessionId, memberName.c_str());

    const ProxyBusObject& alljoynObj = this->GetAllJoynProxyObj();
    QStatus status = alljoynObj.MethodCall(org::alljoyn::Bus::InterfaceName, "RemoveSessionMember", args, numArgs, reply);
    if (ER_OK == status) {
        uint32_t disposition;
        status = reply->GetArgs("u", &disposition);
        if (ER_OK == status) {
            switch (disposition) {

            case ALLJOYN_REMOVESESSIONMEMBER_REPLY_SUCCESS:
                break;

            case ALLJOYN_REMOVESESSIONMEMBER_REPLY_NO_SESSION:
                status = ER_ALLJOYN_REMOVESESSIONMEMBER_REPLY_NO_SESSION;
                break;

            case ALLJOYN_REMOVESESSIONMEMBER_REPLY_NOT_BINDER:
                status = ER_ALLJOYN_REMOVESESSIONMEMBER_NOT_BINDER;
                break;

            case ALLJOYN_REMOVESESSIONMEMBER_REPLY_NOT_MULTIPOINT:
                status = ER_ALLJOYN_REMOVESESSIONMEMBER_NOT_MULTIPOINT;
                break;

            case ALLJOYN_REMOVESESSIONMEMBER_REPLY_NOT_FOUND:
                status = ER_ALLJOYN_REMOVESESSIONMEMBER_NOT_FOUND;
                break;

            case ALLJOYN_REMOVESESSIONMEMBER_REPLY_INCOMPATIBLE_REMOTE_DAEMON:
                status = ER_ALLJOYN_REMOVESESSIONMEMBER_INCOMPATIBLE_REMOTE_DAEMON;
                break;

            case ALLJOYN_REMOVESESSIONMEMBER_REPLY_FAILED:
                status = ER_ALLJOYN_REMOVESESSIONMEMBER_REPLY_FAILED;
                break;

            default:
                status = ER_BUS_UNEXPECTED_DISPOSITION;
                break;
            }
        }
    } else {
        QCC_LogError(status, ("%s.RemoveSessionMember returned ERROR_MESSAGE (error=%s)", org::alljoyn::Bus::InterfaceName, reply->GetErrorDescription().c_str()));
    }

    return status;
}

QStatus BusAttachment::GetSessionFd(SessionId sessionId, SocketFd& sockFd)
{
    QCC_DbgTrace(("BusAttachment::GetSessionFd sessionId:%d", sessionId));
    if (!IsConnected()) {
        return ER_BUS_NOT_CONNECTED;
    }

    sockFd = qcc::INVALID_SOCKET_FD;

    Message reply(*this);
    MsgArg arg("u", sessionId);
    const ProxyBusObject& alljoynObj = this->GetAllJoynProxyObj();
    QStatus status = alljoynObj.MethodCall(org::alljoyn::Bus::InterfaceName, "GetSessionFd", &arg, 1, reply);
    if (ER_OK == status) {
        status = reply->GetArgs("h", &sockFd);
        if (status == ER_OK) {
            status = qcc::SocketDup(sockFd, sockFd);
            if (status == ER_OK) {
                status = qcc::SetBlocking(sockFd, false);
                if (status != ER_OK) {
                    qcc::Close(sockFd);
                }
            }
        }
    } else {
        QCC_LogError(status, ("%s.GetSessionFd returned ERROR_MESSAGE (error=%s)", org::alljoyn::Bus::InterfaceName, reply->GetErrorDescription().c_str()));
    }
    return status;
}

QStatus BusAttachment::SetLinkTimeoutAsync(SessionId sessionid, uint32_t linkTimeout, BusAttachment::SetLinkTimeoutAsyncCB* callback, void* context)
{
    if (!IsConnected()) {
        return ER_BUS_NOT_CONNECTED;
    }

    MsgArg args[2];
    args[0].Set("u", sessionid);
    args[1].Set("u", linkTimeout);

    const ProxyBusObject& alljoynObj = this->GetAllJoynProxyObj();
    SetLinkTimeoutAsyncCBContext* cbCtx = new SetLinkTimeoutAsyncCBContext(callback, context);
    QStatus status = alljoynObj.MethodCallAsync(
        org::alljoyn::Bus::InterfaceName,
        "SetLinkTimeout",
        busInternal,
        static_cast<MessageReceiver::ReplyHandler>(&BusAttachment::Internal::SetLinkTimeoutAsyncCB),
        args,
        ArraySize(args),
        cbCtx,
        90000);
    if (status != ER_OK) {
        delete cbCtx;
    }
    return status;
}

void BusAttachment::Internal::SetLinkTimeoutAsyncCB(Message& reply, void* context)
{
    SetLinkTimeoutAsyncCBContext* ctx = static_cast<SetLinkTimeoutAsyncCBContext*>(context);
    uint32_t timeout = 0;

    QStatus status = ER_OK;
    if (reply->GetType() == MESSAGE_METHOD_RET) {
        status = bus.GetLinkTimeoutResponse(reply, timeout);
    } else if (reply->GetType() == MESSAGE_ERROR) {
        status = ER_BUS_REPLY_IS_ERROR_MESSAGE;
        QCC_LogError(status, ("%s.SetLinkTimeout returned ERROR_MESSAGE (error=%s)", org::alljoyn::Bus::InterfaceName, reply->GetErrorDescription().c_str()));
    }

    /* Call the user's callback */
    ctx->callback->SetLinkTimeoutCB(status, timeout, ctx->context);
    delete ctx;
}

QStatus BusAttachment::GetLinkTimeoutResponse(Message& reply, uint32_t& timeout)
{
    QStatus status = ER_OK;
    const MsgArg* replyArgs;
    size_t na;
    reply->GetArgs(na, replyArgs);
    assert(na == 2);

    switch (replyArgs[0].v_uint32) {
    case ALLJOYN_SETLINKTIMEOUT_REPLY_SUCCESS:
        timeout = replyArgs[1].v_uint32;
        break;

    case ALLJOYN_SETLINKTIMEOUT_REPLY_NO_DEST_SUPPORT:
        status = ER_ALLJOYN_SETLINKTIMEOUT_REPLY_NO_DEST_SUPPORT;
        break;

    case ALLJOYN_SETLINKTIMEOUT_REPLY_NO_SESSION:
        status = ER_BUS_NO_SESSION;
        break;

    default:
    case ALLJOYN_SETLINKTIMEOUT_REPLY_FAILED:
        status = ER_ALLJOYN_SETLINKTIMEOUT_REPLY_FAILED;
        break;
    }

    return status;
}

QStatus BusAttachment::SetLinkTimeout(SessionId sessionId, uint32_t& linkTimeout)
{
    if (!IsConnected()) {
        return ER_BUS_NOT_CONNECTED;
    }

    Message reply(*this);
    MsgArg args[2];

    args[0].Set("u", sessionId);
    args[1].Set("u", linkTimeout);

    QStatus status = this->GetAllJoynProxyObj().MethodCall(org::alljoyn::Bus::InterfaceName, "SetLinkTimeout", args, ArraySize(args), reply);

    if (status == ER_OK) {
        status = GetLinkTimeoutResponse(reply, linkTimeout);
    } else {
        QCC_LogError(status, ("%s.SetLinkTimeout returned ERROR_MESSAGE (error=%s)", org::alljoyn::Bus::InterfaceName, reply->GetErrorDescription().c_str()));
        status = ER_ALLJOYN_SETLINKTIMEOUT_REPLY_NOT_SUPPORTED;
    }

    return status;
}

void BusAttachment::Internal::NonLocalEndpointDisconnected()
{
    listenersLock.Lock(MUTEX_CONTEXT);
    ListenerSet::iterator it = listeners.begin();
    while (it != listeners.end()) {
        ProtectedBusListener l = *it;
        listenersLock.Unlock(MUTEX_CONTEXT);
        (*l)->BusDisconnected();
        listenersLock.Lock(MUTEX_CONTEXT);
        it = listeners.upper_bound(l);
    }
    listenersLock.Unlock(MUTEX_CONTEXT);
}

void BusAttachment::EnableConcurrentCallbacks()
{
    busInternal->localEndpoint->EnableReentrancy();
}

void BusAttachment::Internal::AllJoynSignalHandler(const InterfaceDescription::Member* member,
                                                   const char* srcPath,
                                                   Message& msg)
{
    /* Dispatch thread for BusListener callbacks */
    size_t numArgs;
    const MsgArg* args;
    msg->GetArgs(numArgs, args);

    if (msg->GetType() == MESSAGE_SIGNAL) {
        if (0 == strcmp("Announce", msg->GetMemberName())) {
            if (numArgs == 4) {
#if !defined(NDEBUG)
                for (int i = 0; i < 4; i++) {
                    QCC_DbgPrintf(("args[%d]=%s", i, args[i].ToString().c_str()));
                }
#endif
                /* Call aboutListener */
                aboutListenersLock.Lock(MUTEX_CONTEXT);
                AboutListenerSet::iterator it = aboutListeners.begin();
                while (it != aboutListeners.end()) {
                    ProtectedAboutListener listener = *it;
                    aboutListenersLock.Unlock(MUTEX_CONTEXT);
                    (*listener)->Announced(msg->GetSender(), args[0].v_uint16, static_cast<SessionPort>(args[1].v_uint16), args[2], args[3]);
                    aboutListenersLock.Lock(MUTEX_CONTEXT);
                    it = aboutListeners.upper_bound(listener);
                }
                aboutListenersLock.Unlock(MUTEX_CONTEXT);
            }
        } else if (0 == strcmp("FoundAdvertisedName", msg->GetMemberName())) {
            listenersLock.Lock(MUTEX_CONTEXT);
            ListenerSet::iterator it = listeners.begin();
            while (it != listeners.end()) {
                ProtectedBusListener pl = *it;
                listenersLock.Unlock(MUTEX_CONTEXT);
                (*pl)->FoundAdvertisedName(args[0].v_string.str, args[1].v_uint16, args[2].v_string.str);
                listenersLock.Lock(MUTEX_CONTEXT);
                it = listeners.upper_bound(pl);
            }
            listenersLock.Unlock(MUTEX_CONTEXT);
        } else if (0 == strcmp("LostAdvertisedName", msg->GetMemberName())) {
            listenersLock.Lock(MUTEX_CONTEXT);
            ListenerSet::iterator it = listeners.begin();
            while (it != listeners.end()) {
                ProtectedBusListener pl = *it;
                listenersLock.Unlock(MUTEX_CONTEXT);
                (*pl)->LostAdvertisedName(args[0].v_string.str, args[1].v_uint16, args[2].v_string.str);
                listenersLock.Lock(MUTEX_CONTEXT);
                it = listeners.upper_bound(pl);
            }
            listenersLock.Unlock(MUTEX_CONTEXT);
        } else if (0 == strcmp("SessionLostWithReasonAndDisposition", msg->GetMemberName())) {
            SessionId id = static_cast<SessionId>(args[0].v_uint32);
            SessionListener::SessionLostReason reason = static_cast<SessionListener::SessionLostReason>(args[1].v_uint32);
<<<<<<< HEAD
            unsigned int disposition = static_cast<unsigned int>(args[2].v_uint32);
            for (size_t i = 0; i < sizeof(sessionListeners) / sizeof(sessionListeners[0]); ++i) {
                sessionSetLock[i].Lock(MUTEX_CONTEXT);
                sessionSet[i].erase(id);
                sessionSetLock[i].Unlock(MUTEX_CONTEXT);
                if (i == disposition) {
                    sessionListenersLock[i].Lock(MUTEX_CONTEXT);
                    SessionListenerMap::iterator slit = sessionListeners[i].find(id);
                    if (slit != sessionListeners[i].end()) {
                        ProtectedSessionListener pl = slit->second;
                        sessionListenersLock[i].Unlock(MUTEX_CONTEXT);
                        if (*pl) {
                            (*pl)->SessionLost(id, reason);
                            /* For backward compatibility, call the older version of SessionLost too */
                            (*pl)->SessionLost(id);
                        }
                        /* Automatically remove session listener upon sessionLost */
                        sessionListenersLock[i].Lock(MUTEX_CONTEXT);
                        sessionListeners[i].erase(id);
                        sessionListenersLock[i].Unlock(MUTEX_CONTEXT);
                    } else {
                        sessionListenersLock[i].Unlock(MUTEX_CONTEXT);
                    }
=======

            hostedSessionsLock.Lock(MUTEX_CONTEXT);
            hostedSessions.erase(id);
            hostedSessionsLock.Unlock(MUTEX_CONTEXT);

            SessionListenerMap::iterator slit = sessionListeners.find(id);
            if (slit != sessionListeners.end()) {
                ProtectedSessionListener pl = slit->second;
                sessionListenersLock.Unlock(MUTEX_CONTEXT);
                if (*pl) {
                    (*pl)->SessionLost(id, reason);
                    /* For backward compatibility, call the older version of SessionLost too */
                    (*pl)->SessionLost(id);
                }
                /* Automatically remove session listener upon sessionLost */
                sessionListenersLock.Lock(MUTEX_CONTEXT);
                slit = sessionListeners.find(id);
                if (slit != sessionListeners.end()) {
                    sessionListeners.erase(slit);
>>>>>>> 99a56e55
                }
            }
        } else if (0 == strcmp("NameOwnerChanged", msg->GetMemberName())) {
            listenersLock.Lock(MUTEX_CONTEXT);
            ListenerSet::iterator it = listeners.begin();
            while (it != listeners.end()) {
                ProtectedBusListener pl = *it;
                listenersLock.Unlock(MUTEX_CONTEXT);
                (*pl)->NameOwnerChanged(args[0].v_string.str,
                                        (0 < args[1].v_string.len) ? args[1].v_string.str : NULL,
                                        (0 < args[2].v_string.len) ? args[2].v_string.str : NULL);
                listenersLock.Lock(MUTEX_CONTEXT);
                it = listeners.upper_bound(pl);
            }
            listenersLock.Unlock(MUTEX_CONTEXT);
        } else if (0 == strcmp("MPSessionChangedWithReason", msg->GetMemberName())) {
            SessionId id = static_cast<SessionId>(args[0].v_uint32);
            unsigned int reason = args[3].v_uint32;
            const char* member = args[1].v_string.str;

            for (size_t i = 0; i < sizeof(sessionListeners) / sizeof(sessionListeners[0]); ++i) {
                sessionListenersLock[i].Lock(MUTEX_CONTEXT);
                SessionListenerMap::iterator slit = sessionListeners[i].find(id);

                if (slit != sessionListeners[i].end()) {
                    ProtectedSessionListener pl = slit->second;
                    sessionListenersLock[i].Unlock(MUTEX_CONTEXT);
                    if (*pl) {
                        if (args[2].v_bool) {
                            /* special logic here because
                             * - as a host in a multipoint session you don't want to see members you already saw before. This extra logic is needed
                             *   in case of self-join. The exception here is the other side of the self-join */
                            if (i == SESSION_SIDE_JOINER || (i == SESSION_SIDE_HOST && (strcmp(member, bus.GetUniqueName().c_str()) == 0 || reason == ALLJOYN_MPSESSIONCHANGED_REMOTE_MEMBER_ADDED))) {
                                (*pl)->SessionMemberAdded(id, member);
                            }
                        } else {
                            /* More special logic here because
                               - As a host, you are not interested if this leaf node as also removed in a self-join session
                               - As a joiner, you are not interested if you were removed. */
                            if ((i == SESSION_SIDE_HOST && reason == ALLJOYN_MPSESSIONCHANGED_REMOTE_MEMBER_REMOVED) ||
                                (i == SESSION_SIDE_JOINER && !(reason == ALLJOYN_MPSESSIONCHANGED_LOCAL_MEMBER_REMOVED && strcmp(member, bus.GetUniqueName().c_str()) == 0))) {

                                (*pl)->SessionMemberRemoved(id, member);
                            }
                        }
                    }
                } else {
                    sessionListenersLock[i].Unlock(MUTEX_CONTEXT);
                }
            }
        } else if (0 == strcmp("PropertiesChanged", msg->GetMemberName())) {
            listenersLock.Lock(MUTEX_CONTEXT);
            ListenerSet::iterator it = listeners.begin();

            while (it != listeners.end()) {
                ProtectedBusListener pl = *it;
                listenersLock.Unlock(MUTEX_CONTEXT);

                // first param: name of interface
                // second param: array of <string=>variant> (ONE!)

                // first get the ARRAY<STRUCT<STRING,VARIANT>>
                MsgArg* entries;
                size_t num;

                args[1].Get("a{sv}", &num, &entries);
                for (unsigned i = 0; i < num; ++i) {
                    // changed params with values
                    (*pl)->PropertyChanged(entries[i].v_dictEntry.key->v_string.str, entries[i].v_dictEntry.val);
                }

                args[2].Get("as", &num, &entries);
                for (unsigned i = 0; i < num; ++i) {
                    // invalidated params
                    (*pl)->PropertyChanged(entries[i].v_string.str, NULL);
                }

                listenersLock.Lock(MUTEX_CONTEXT);
                it = listeners.upper_bound(pl);
            }

            listenersLock.Unlock(MUTEX_CONTEXT);
        } else {
            QCC_DbgPrintf(("Unrecognized signal \"%s.%s\" received", msg->GetInterface(), msg->GetMemberName()));
        }
    }
}

uint32_t BusAttachment::GetTimestamp()
{
    return qcc::GetTimestamp();
}

void BusAttachment::RegisterAboutListener(AboutListener& aboutListener)
{
    busInternal->aboutListenersLock.Lock(MUTEX_CONTEXT);
    AboutListener* pListener = &aboutListener;
    Internal::ProtectedAboutListener protectedListener(pListener);
    busInternal->aboutListeners.insert(pListener);
    busInternal->aboutListenersLock.Unlock(MUTEX_CONTEXT);
}

void BusAttachment::UnregisterAboutListener(AboutListener& aboutListener)
{
    busInternal->aboutListenersLock.Lock(MUTEX_CONTEXT);

    /* Look for listener on ListenerSet */
    Internal::AboutListenerSet::iterator it = busInternal->aboutListeners.begin();
    while (it != busInternal->aboutListeners.end()) {
        if (**it == &aboutListener) {
            break;
        }
        ++it;
    }

    /* Wait for all refs to ProtectedBusListener to exit */
    while ((it != busInternal->aboutListeners.end()) && (it->GetRefCount() > 1)) {
        Internal::ProtectedAboutListener l = *it;
        busInternal->aboutListenersLock.Unlock(MUTEX_CONTEXT);
        qcc::Sleep(5);
        busInternal->aboutListenersLock.Lock(MUTEX_CONTEXT);
        it = busInternal->aboutListeners.find(l);
    }

    /* Delete the listeners entry and call user's callback (unlocked) */
    if (it != busInternal->aboutListeners.end()) {
        Internal::ProtectedAboutListener l = *it;
        busInternal->aboutListeners.erase(it);
    }
    busInternal->aboutListenersLock.Unlock(MUTEX_CONTEXT);
}

void BusAttachment::UnregisterAllAboutListeners()
{
    busInternal->aboutListenersLock.Lock(MUTEX_CONTEXT);

    /* Look for listener on ListenerSet */
    Internal::AboutListenerSet::iterator it = busInternal->aboutListeners.begin();
    while (it != busInternal->aboutListeners.end()) {
        /* Wait for all refs to ProtectedBusListener to exit */
        while ((it != busInternal->aboutListeners.end()) && (it->GetRefCount() > 1)) {
            Internal::ProtectedAboutListener l = *it;
            busInternal->aboutListenersLock.Unlock(MUTEX_CONTEXT);
            qcc::Sleep(5);
            busInternal->aboutListenersLock.Lock(MUTEX_CONTEXT);
            it = busInternal->aboutListeners.find(l);
        }

        /* Delete the listeners entry and call user's callback (unlocked) */
        if (it != busInternal->aboutListeners.end()) {
            Internal::ProtectedAboutListener l = *it;
            busInternal->aboutListeners.erase(it);
        }
        it = busInternal->aboutListeners.begin();
    }
    busInternal->aboutListenersLock.Unlock(MUTEX_CONTEXT);
}

QStatus BusAttachment::WhoImplements(const char** implementsInterfaces, size_t numberInterfaces)
{
    std::set<qcc::String> interfaces;
    for (size_t i = 0; i < numberInterfaces; ++i) {
        interfaces.insert(implementsInterfaces[i]);
    }

    qcc::String matchRule = "type='signal',interface='org.alljoyn.About',member='Announce',sessionless='t'";
    for (std::set<qcc::String>::iterator it = interfaces.begin(); it != interfaces.end(); ++it) {
        matchRule += qcc::String(",implements='") + *it + qcc::String("'");
    }

    QCC_DbgTrace(("Calling AddMatch(\"%s\")", matchRule.c_str()));
    return AddMatch(matchRule.c_str());
}

QStatus BusAttachment::WhoImplements(const char* interface)
{
    if (interface == NULL) {
        return WhoImplements(NULL, size_t(0));
    }
    const char** tmp = &interface;
    return WhoImplements(tmp, size_t(1));
}
QStatus BusAttachment::CancelWhoImplements(const char** implementsInterfaces, size_t numberInterfaces)
{
    std::set<qcc::String> interfaces;
    for (size_t i = 0; i < numberInterfaces; ++i) {
        interfaces.insert(implementsInterfaces[i]);
    }

    qcc::String matchRule = "type='signal',interface='org.alljoyn.About',member='Announce',sessionless='t'";
    for (std::set<qcc::String>::iterator it = interfaces.begin(); it != interfaces.end(); ++it) {
        matchRule += qcc::String(",implements='") + *it + qcc::String("'");
    }

    QCC_DbgTrace(("Calling AddMatch(\"%s\")", matchRule.c_str()));
    return RemoveMatch(matchRule.c_str());
}

QStatus BusAttachment::CancelWhoImplements(const char* interface)
{
    if (interface == NULL) {
        return CancelWhoImplements(NULL, 0);
    }
    const char** tmp = &interface;
    return CancelWhoImplements(tmp, 1);
}

QStatus BusAttachment::Internal::GetAnnouncedObjectDescription(MsgArg& objectDescriptionArg) {
    return localEndpoint->GetAnnouncedObjectDescription(objectDescriptionArg);
}

QStatus BusAttachment::SetSessionListener(SessionId sessionId, SessionListener* listener)
{
    return busInternal->SetSessionListener(sessionId, listener, SESSION_SIDE_MASK_BOTH);
}

QStatus BusAttachment::SetJoinedSessionListener(SessionId sessionId, SessionListener* listener) {

    return busInternal->SetSessionListener(sessionId, listener, SESSION_SIDE_MASK_JOINER);

}

QStatus BusAttachment::SetHostedSessionListener(SessionId sessionId, SessionListener* listener) {

    return busInternal->SetSessionListener(sessionId, listener, SESSION_SIDE_MASK_HOST);

}

QStatus BusAttachment::CreateInterfacesFromXml(const char* xml)
{
    StringSource source(xml);

    /* Parse the XML to update this ProxyBusObject instance (plus any new children and interfaces) */
    XmlParseContext pc(source);
    QStatus status = XmlElement::Parse(pc);
    if (status == ER_OK) {
        XmlHelper xmlHelper(this, "BusAttachment");
        status = xmlHelper.AddInterfaceDefinitions(pc.GetRoot());
    }
    return status;
}

bool BusAttachment::Internal::CallAcceptListeners(SessionPort sessionPort, const char* joiner, const SessionOpts& opts)
{
    bool isAccepted = false;

    /* Call sessionPortListener */
    sessionPortListenersLock.Lock(MUTEX_CONTEXT);
    Internal::SessionPortListenerMap::iterator it = sessionPortListeners.find(sessionPort);
    if (it != sessionPortListeners.end()) {
        ProtectedSessionPortListener listener = it->second;
        sessionPortListenersLock.Unlock(MUTEX_CONTEXT);
        isAccepted = (*listener)->AcceptSessionJoiner(sessionPort, joiner, opts);
    } else {
        sessionPortListenersLock.Unlock(MUTEX_CONTEXT);
        QCC_LogError(ER_FAIL, ("Unable to find sessionPortListener for port=%d", sessionPort));
    }
    return isAccepted;
}

void BusAttachment::Internal::CallJoinedListeners(SessionPort sessionPort, SessionId sessionId, const char* joiner)
{
    sessionSetLock[SESSION_SIDE_HOST].Lock(MUTEX_CONTEXT);
    sessionSet[SESSION_SIDE_HOST].insert(sessionId);
    sessionSetLock[SESSION_SIDE_HOST].Unlock(MUTEX_CONTEXT);
    /* Call sessionListener */
    sessionPortListenersLock.Lock(MUTEX_CONTEXT);
    SessionPortListenerMap::iterator it = sessionPortListeners.find(sessionPort);
    if (it != sessionPortListeners.end()) {
<<<<<<< HEAD
=======
        /* add sessionId to the set of sessions we host */
        hostedSessionsLock.Lock(MUTEX_CONTEXT);
        hostedSessions.insert(sessionId);
        hostedSessionsLock.Unlock(MUTEX_CONTEXT);
        /*
         * Add entry to sessionListeners if this is a client-side bus attachment.
         * Daemon side busAttachments cannot use sessionListners because these busAttachments are the ones
         * responsible for sending out the signals that trigger sessionListener calls. Adding an empty
         * sessionListener entry for a daemon-side bus attachement would cause a memory leak since
         * the sessionLost signal will never be received by such attachments
         */
        bool isDaemon = GetRouter().IsDaemon();
        if (!isDaemon && (sessionListeners.find(sessionId) == sessionListeners.end())) {
            SessionListener* np = 0;
            sessionListeners.insert(pair<SessionId, ProtectedSessionListener>(sessionId, ProtectedSessionListener(np)));
        }
>>>>>>> 99a56e55
        /* Notify user */
        ProtectedSessionPortListener cur = it->second;
        sessionPortListenersLock.Unlock(MUTEX_CONTEXT);
        (*cur)->SessionJoined(sessionPort, sessionId, joiner);
    } else {
        sessionPortListenersLock.Unlock(MUTEX_CONTEXT);
        QCC_LogError(ER_FAIL, ("Unable to find sessionPortListener for port=%d", sessionPort));
    }
}

QStatus BusAttachment::Internal::SetSessionListener(SessionId id, SessionListener* listener, SessionSideMask bitset)
{
    size_t fail = 0;
    size_t count = 0;

    /* Ambiguous */
    if (bitset == SESSION_SIDE_MASK_BOTH && IsSelfJoin(id) == true) {
        return ER_FAIL;
    }

    for (size_t i = 0; i < sizeof(sessionListeners) / sizeof(sessionListeners[0]); ++i) {
        int mask = 1 << i;
        if (bitset & mask) {
            if (SessionExists(id, i) == true) {
                sessionListenersLock[i].Lock(MUTEX_CONTEXT);
                sessionListeners[i].insert(pair<SessionId, ProtectedSessionListener>(id, ProtectedSessionListener(listener)));
                sessionListenersLock[i].Unlock(MUTEX_CONTEXT);
            } else {
                ++fail;
            }
            ++count;
        }
    }

    if (fail == count) { /* take a relaxed approach: only fail if we could not find the session at least once */
        return ER_BUS_NO_SESSION;
    }
    return ER_OK;
}

bool BusAttachment::Internal::SessionExists(SessionId id, size_t index) const {

    sessionSetLock[index].Lock(MUTEX_CONTEXT);
    if (sessionSet[index].count(id) == 0) {
        sessionSetLock[index].Unlock(MUTEX_CONTEXT);
        return false;
    }

    sessionSetLock[index].Unlock(MUTEX_CONTEXT);
    return true;

}

bool BusAttachment::Internal::IsSelfJoin(SessionId id) const {

    return SessionExists(id, SESSION_SIDE_HOST) && SessionExists(id, SESSION_SIDE_JOINER);

}

QStatus BusAttachment::GetPeerGUID(const char* name, qcc::String& guid)
{
    PeerStateTable* peerTable = busInternal->GetPeerStateTable();
    qcc::String peerName;
    if (name && *name) {
        peerName = name;
    } else {
        peerName = GetUniqueName();
    }
    if (peerTable->IsKnownPeer(peerName)) {
        guid = peerTable->GetPeerState(peerName)->GetGuid().ToString();
        return ER_OK;
    } else {
        return ER_BUS_NO_PEER_GUID;
    }
}

QStatus BusAttachment::ReloadKeyStore()
{
    return busInternal->keyStore.Reload();
}

QStatus BusAttachment::ClearKeys(const qcc::String& guid)
{
    if (!qcc::GUID128::IsGUID(guid)) {
        return ER_INVALID_GUID;
    } else {
        qcc::GUID128 g(guid);
        if (busInternal->keyStore.HasKey(g)) {
            return busInternal->keyStore.DelKey(g);
        } else {
            return ER_BUS_KEY_UNAVAILABLE;
        }
    }
}

QStatus BusAttachment::SetKeyExpiration(const qcc::String& guid, uint32_t timeout)
{
    if (timeout == 0) {
        return ClearKeys(guid);
    }
    if (!qcc::GUID128::IsGUID(guid)) {
        return ER_INVALID_GUID;
    } else {
        qcc::GUID128 g(guid);
        uint64_t millis = 1000ull * timeout;
        Timespec expiration(millis, TIME_RELATIVE);
        return busInternal->keyStore.SetKeyExpiration(g, expiration);
    }
}

QStatus BusAttachment::GetKeyExpiration(const qcc::String& guid, uint32_t& timeout)
{
    if (!qcc::GUID128::IsGUID(guid)) {
        return ER_INVALID_GUID;
    } else {
        qcc::GUID128 g(guid);
        Timespec expiration;
        QStatus status = busInternal->keyStore.GetKeyExpiration(g, expiration);
        if (status == ER_OK) {
            int64_t deltaMillis = expiration - Timespec(0, TIME_RELATIVE);
            if (deltaMillis < 0) {
                timeout = 0;
            } else if (deltaMillis > (0xFFFFFFFFll * 1000)) {
                timeout = 0xFFFFFFFF;
            } else {
                timeout = (uint32_t)((deltaMillis + 500ull) / 1000ull);
            }
        }
        return status;
    }
}

QStatus BusAttachment::OnAppSuspend()
{
    if (!IsConnected()) {
        return ER_BUS_NOT_CONNECTED;
    }

    Message reply(*this);

    const ProxyBusObject& alljoynObj = this->GetAllJoynProxyObj();
    QStatus status = alljoynObj.MethodCall(org::alljoyn::Bus::InterfaceName, "OnAppSuspend", NULL, 0, reply);
    if (ER_OK == status) {
        uint32_t disposition;
        status = reply->GetArgs("u", &disposition);
        if (ER_OK == status) {
            switch (disposition) {
            case ALLJOYN_ONAPPSUSPEND_REPLY_SUCCESS:
                break;

            case ALLJOYN_ONAPPSUSPEND_REPLY_FAILED:
                status = ER_ALLJOYN_ONAPPSUSPEND_REPLY_FAILED;
                break;

            case ALLJOYN_ONAPPSUSPEND_REPLY_NO_SUPPORT:
                status = ER_ALLJOYN_ONAPPSUSPEND_REPLY_UNSUPPORTED;
                break;

            default:
                status = ER_BUS_UNEXPECTED_DISPOSITION;
                break;
            }
        }
    } else {
        QCC_LogError(status, ("%s.OnAppSuspend returned ERROR_MESSAGE (error=%s)", org::alljoyn::Bus::InterfaceName, reply->GetErrorDescription().c_str()));
    }
    return status;
}

QStatus BusAttachment::OnAppResume()
{
    if (!IsConnected()) {
        return ER_BUS_NOT_CONNECTED;
    }

    Message reply(*this);

    const ProxyBusObject& alljoynObj = this->GetAllJoynProxyObj();
    QStatus status = alljoynObj.MethodCall(org::alljoyn::Bus::InterfaceName, "OnAppResume", NULL, 0, reply);
    if (ER_OK == status) {
        uint32_t disposition;
        status = reply->GetArgs("u", &disposition);
        if (ER_OK == status) {
            switch (disposition) {
            case ALLJOYN_ONAPPRESUME_REPLY_SUCCESS:
                break;

            case ALLJOYN_ONAPPRESUME_REPLY_FAILED:
                status = ER_ALLJOYN_ONAPPRESUME_REPLY_FAILED;
                break;

            case ALLJOYN_ONAPPRESUME_REPLY_NO_SUPPORT:
                status = ER_ALLJOYN_ONAPPRESUME_REPLY_UNSUPPORTED;
                break;

            default:
                status = ER_BUS_UNEXPECTED_DISPOSITION;
                break;
            }
        }
    } else {
        QCC_LogError(status, ("%s.OnAppResume returned ERROR_MESSAGE (error=%s)", org::alljoyn::Bus::InterfaceName, reply->GetErrorDescription().c_str()));
    }
    return status;
}

QStatus BusAttachment::Ping(const char* name, uint32_t timeout)
{
    QCC_DbgTrace(("BusAttachment::Ping(name = %s , timeout = %d)", name, timeout));
    if (!IsConnected()) {
        return ER_BUS_NOT_CONNECTED;
    }

    if (!IsLegalBusName(name)) {
        return ER_BUS_BAD_BUS_NAME;
    }

    if (!name) {
        return ER_BAD_ARG_1;
    }

    Message reply(*this);
    MsgArg args[2];
    size_t numArgs = ArraySize(args);

    MsgArg::Set(args, numArgs, "su", name, timeout);

    const ProxyBusObject& alljoynObj = this->GetAllJoynProxyObj();
    QStatus status = alljoynObj.MethodCall(org::alljoyn::Bus::InterfaceName, "Ping", args, numArgs, reply, timeout + 1000);
    if (ER_OK == status) {
        uint32_t disposition;
        status = reply->GetArgs("u", &disposition);
        if (ER_OK == status) {
            switch (disposition) {
            case ALLJOYN_PING_REPLY_SUCCESS:
                break;

            case ALLJOYN_PING_REPLY_FAILED:
                status = ER_ALLJOYN_PING_FAILED;
                break;

            case ALLJOYN_PING_REPLY_TIMEOUT:
                status = ER_ALLJOYN_PING_REPLY_TIMEOUT;
                break;

            case ALLJOYN_PING_REPLY_UNKNOWN_NAME:
                status = ER_ALLJOYN_PING_REPLY_UNKNOWN_NAME;
                break;

            case ALLJOYN_PING_REPLY_INCOMPATIBLE_REMOTE_ROUTING_NODE:
                status = ER_ALLJOYN_PING_REPLY_INCOMPATIBLE_REMOTE_ROUTING_NODE;
                break;

            case ALLJOYN_PING_REPLY_UNREACHABLE:
                status = ER_ALLJOYN_PING_REPLY_UNREACHABLE;
                break;

            case ALLJOYN_PING_REPLY_IN_PROGRESS:
                status = ER_ALLJOYN_PING_REPLY_IN_PROGRESS;
                break;

            default:
                status = ER_BUS_UNEXPECTED_DISPOSITION;
                break;
            }
        }
    } else if (reply->GetType() == MESSAGE_ERROR) {
        if (!strcmp(reply->GetErrorDescription().c_str(), "org.alljoyn.Bus.Timeout")) {
            status = ER_ALLJOYN_PING_REPLY_TIMEOUT;
        } else {
            status = ER_BUS_REPLY_IS_ERROR_MESSAGE;
        }
        QCC_LogError(status, ("%s.Ping returned ERROR_MESSAGE (error=%s)", org::alljoyn::Bus::InterfaceName, reply->GetErrorDescription().c_str()));
    }
    return status;
}

QStatus BusAttachment::PingAsync(const char* name, uint32_t timeout, BusAttachment::PingAsyncCB* callback, void* context)
{
    if (!IsConnected()) {
        return ER_BUS_NOT_CONNECTED;
    }
    if (!IsLegalBusName(name)) {
        return ER_BUS_BAD_BUS_NAME;
    }
    if (!name) {
        return ER_BAD_ARG_1;
    }

    MsgArg args[2];
    size_t numArgs = ArraySize(args);

    MsgArg::Set(args, numArgs, "su", name, timeout);

    const ProxyBusObject& alljoynObj = this->GetAllJoynProxyObj();
    PingAsyncCBContext* cbCtx = new PingAsyncCBContext(callback, context);

    QStatus status = alljoynObj.MethodCallAsync(org::alljoyn::Bus::InterfaceName,
                                                "Ping",
                                                busInternal,
                                                static_cast<MessageReceiver::ReplyHandler>(&BusAttachment::Internal::PingAsyncCB),
                                                args,
                                                ArraySize(args),
                                                cbCtx,
                                                timeout + 1000);
    if (status != ER_OK) {
        delete cbCtx;
    }
    return status;
}


void BusAttachment::Internal::PingAsyncCB(Message& reply, void* context)
{
    PingAsyncCBContext* ctx = reinterpret_cast<PingAsyncCBContext*>(context);

    QStatus status = ER_FAIL;
    if (reply->GetType() == MESSAGE_METHOD_RET) {
        uint32_t disposition;
        status = reply->GetArgs("u", &disposition);
        if (ER_OK == status) {
            switch (disposition) {
            case ALLJOYN_PING_REPLY_SUCCESS:
                break;

            case ALLJOYN_PING_REPLY_FAILED:
                status = ER_ALLJOYN_PING_FAILED;
                break;

            case ALLJOYN_PING_REPLY_TIMEOUT:
                status = ER_ALLJOYN_PING_REPLY_TIMEOUT;
                break;

            case ALLJOYN_PING_REPLY_UNKNOWN_NAME:
                status = ER_ALLJOYN_PING_REPLY_UNKNOWN_NAME;
                break;

            case ALLJOYN_PING_REPLY_INCOMPATIBLE_REMOTE_ROUTING_NODE:
                status = ER_ALLJOYN_PING_REPLY_INCOMPATIBLE_REMOTE_ROUTING_NODE;
                break;

            case ALLJOYN_PING_REPLY_UNREACHABLE:
                status = ER_ALLJOYN_PING_REPLY_UNREACHABLE;
                break;

            case ALLJOYN_PING_REPLY_IN_PROGRESS:
                status = ER_ALLJOYN_PING_REPLY_IN_PROGRESS;
                break;

            default:
                status = ER_BUS_UNEXPECTED_DISPOSITION;
                break;
            }
        }
    } else if (reply->GetType() == MESSAGE_ERROR) {
        if (!strcmp(reply->GetErrorDescription().c_str(), "org.alljoyn.Bus.Timeout")) {
            status = ER_ALLJOYN_PING_REPLY_TIMEOUT;
        } else {
            status = ER_BUS_REPLY_IS_ERROR_MESSAGE;
        }
        QCC_LogError(status, ("%s.Ping returned ERROR_MESSAGE (error=%s)", org::alljoyn::Bus::InterfaceName, reply->GetErrorDescription().c_str()));
    }

    /* Call the callback */
    ctx->callback->PingCB(status, ctx->context);
    delete ctx;
}


bool KeyStoreKeyEventListener::NotifyAutoDelete(KeyStore* holder, const qcc::GUID128& guid)
{
    KeyBlob kb;
    QStatus status = holder->GetKey(guid, kb);
    if (status != ER_OK) {
        return false;
    }
    if ((kb.GetAssociationMode() != KeyBlob::ASSOCIATE_HEAD) &&
        (kb.GetAssociationMode() != KeyBlob::ASSOCIATE_BOTH)) {
        return false;
    }
    qcc::GUID128* list;
    size_t numItems;
    status = holder->SearchAssociatedKeys(guid, &list, &numItems);
    if (status != ER_OK) {
        return false;
    }
    if (numItems == 0) {
        return false;
    }
    for (size_t cnt = 0; cnt < numItems; cnt++) {
        status = holder->DelKey(list[cnt]);
    }
    delete [] list;
    return true;
}

void BusAttachment::SetDescriptionTranslator(Translator* translator)
{
    this->translator = translator;
}

Translator* BusAttachment::GetDescriptionTranslator()
{
    return translator;
}

}<|MERGE_RESOLUTION|>--- conflicted
+++ resolved
@@ -1807,31 +1807,6 @@
         QCC_LogError(status, ("%s.LeaveSession returned ERROR_MESSAGE (error=%s)", org::alljoyn::Bus::InterfaceName, reply->GetErrorDescription().c_str()));
     }
 
-<<<<<<< HEAD
-=======
-    /*
-     * Remove sessionListener and wait for callbacks to complete.
-     * Do this regardless of whether LeaveSession succeeds or fails.
-     */
-    busInternal->sessionListenersLock.Lock(MUTEX_CONTEXT);
-    busInternal->hostedSessionsLock.Lock(MUTEX_CONTEXT);
-    busInternal->hostedSessions.erase(sessionId);
-    busInternal->hostedSessionsLock.Unlock(MUTEX_CONTEXT);
-    Internal::SessionListenerMap::iterator it = busInternal->sessionListeners.find(sessionId);
-    if (it != busInternal->sessionListeners.end()) {
-        Internal::ProtectedSessionListener l = it->second;
-        busInternal->sessionListeners.erase(it);
-        busInternal->sessionListenersLock.Unlock(MUTEX_CONTEXT);
-
-        /* Wait for any outstanding callback to complete */
-        while (l.GetRefCount() > 1) {
-            qcc::Sleep(4);
-        }
-    } else {
-        busInternal->sessionListenersLock.Unlock(MUTEX_CONTEXT);
-    }
-
->>>>>>> 99a56e55
     return status;
 
 }
@@ -2112,8 +2087,8 @@
         } else if (0 == strcmp("SessionLostWithReasonAndDisposition", msg->GetMemberName())) {
             SessionId id = static_cast<SessionId>(args[0].v_uint32);
             SessionListener::SessionLostReason reason = static_cast<SessionListener::SessionLostReason>(args[1].v_uint32);
-<<<<<<< HEAD
             unsigned int disposition = static_cast<unsigned int>(args[2].v_uint32);
+
             for (size_t i = 0; i < sizeof(sessionListeners) / sizeof(sessionListeners[0]); ++i) {
                 sessionSetLock[i].Lock(MUTEX_CONTEXT);
                 sessionSet[i].erase(id);
@@ -2136,27 +2111,6 @@
                     } else {
                         sessionListenersLock[i].Unlock(MUTEX_CONTEXT);
                     }
-=======
-
-            hostedSessionsLock.Lock(MUTEX_CONTEXT);
-            hostedSessions.erase(id);
-            hostedSessionsLock.Unlock(MUTEX_CONTEXT);
-
-            SessionListenerMap::iterator slit = sessionListeners.find(id);
-            if (slit != sessionListeners.end()) {
-                ProtectedSessionListener pl = slit->second;
-                sessionListenersLock.Unlock(MUTEX_CONTEXT);
-                if (*pl) {
-                    (*pl)->SessionLost(id, reason);
-                    /* For backward compatibility, call the older version of SessionLost too */
-                    (*pl)->SessionLost(id);
-                }
-                /* Automatically remove session listener upon sessionLost */
-                sessionListenersLock.Lock(MUTEX_CONTEXT);
-                slit = sessionListeners.find(id);
-                if (slit != sessionListeners.end()) {
-                    sessionListeners.erase(slit);
->>>>>>> 99a56e55
                 }
             }
         } else if (0 == strcmp("NameOwnerChanged", msg->GetMemberName())) {
@@ -2426,25 +2380,6 @@
     sessionPortListenersLock.Lock(MUTEX_CONTEXT);
     SessionPortListenerMap::iterator it = sessionPortListeners.find(sessionPort);
     if (it != sessionPortListeners.end()) {
-<<<<<<< HEAD
-=======
-        /* add sessionId to the set of sessions we host */
-        hostedSessionsLock.Lock(MUTEX_CONTEXT);
-        hostedSessions.insert(sessionId);
-        hostedSessionsLock.Unlock(MUTEX_CONTEXT);
-        /*
-         * Add entry to sessionListeners if this is a client-side bus attachment.
-         * Daemon side busAttachments cannot use sessionListners because these busAttachments are the ones
-         * responsible for sending out the signals that trigger sessionListener calls. Adding an empty
-         * sessionListener entry for a daemon-side bus attachement would cause a memory leak since
-         * the sessionLost signal will never be received by such attachments
-         */
-        bool isDaemon = GetRouter().IsDaemon();
-        if (!isDaemon && (sessionListeners.find(sessionId) == sessionListeners.end())) {
-            SessionListener* np = 0;
-            sessionListeners.insert(pair<SessionId, ProtectedSessionListener>(sessionId, ProtectedSessionListener(np)));
-        }
->>>>>>> 99a56e55
         /* Notify user */
         ProtectedSessionPortListener cur = it->second;
         sessionPortListenersLock.Unlock(MUTEX_CONTEXT);

--- conflicted
+++ resolved
@@ -2157,17 +2157,16 @@
     lock.Unlock(MUTEX_CONTEXT);
 }
 
-<<<<<<< HEAD
 BusAttachment& ProxyBusObject::GetBusAttachment() const
 {
     return *(internal->bus);
-=======
+}
+
 void CachedProps::Enable()
 {
     lock.Lock(MUTEX_CONTEXT);
     enabled = true;
     lock.Unlock(MUTEX_CONTEXT);
->>>>>>> 78f9428e
 }
 
 }
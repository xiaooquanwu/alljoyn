/**
 * @file
 *
 * This file implements the ProxyBusObject class.
 */

/******************************************************************************
 * Copyright AllSeen Alliance. All rights reserved.
 *
 *    Permission to use, copy, modify, and/or distribute this software for any
 *    purpose with or without fee is hereby granted, provided that the above
 *    copyright notice and this permission notice appear in all copies.
 *
 *    THE SOFTWARE IS PROVIDED "AS IS" AND THE AUTHOR DISCLAIMS ALL WARRANTIES
 *    WITH REGARD TO THIS SOFTWARE INCLUDING ALL IMPLIED WARRANTIES OF
 *    MERCHANTABILITY AND FITNESS. IN NO EVENT SHALL THE AUTHOR BE LIABLE FOR
 *    ANY SPECIAL, DIRECT, INDIRECT, OR CONSEQUENTIAL DAMAGES OR ANY DAMAGES
 *    WHATSOEVER RESULTING FROM LOSS OF USE, DATA OR PROFITS, WHETHER IN AN
 *    ACTION OF CONTRACT, NEGLIGENCE OR OTHER TORTIOUS ACTION, ARISING OUT OF
 *    OR IN CONNECTION WITH THE USE OR PERFORMANCE OF THIS SOFTWARE.
 ******************************************************************************/

#include <qcc/platform.h>

#include <assert.h>
#include <vector>
#include <map>
#include <set>

#include <qcc/Condition.h>
#include <qcc/Debug.h>
#include <qcc/String.h>
#include <qcc/StringMapKey.h>
#include <qcc/StringSource.h>
#include <qcc/XmlElement.h>
#include <qcc/Util.h>
#include <qcc/Event.h>
#include <qcc/Mutex.h>
#include <qcc/ManagedObj.h>

#include <alljoyn/BusAttachment.h>
#include <alljoyn/DBusStd.h>
#include <alljoyn/AllJoynStd.h>
#include <alljoyn/Message.h>
#include <alljoyn/ProxyBusObject.h>
#include <alljoyn/InterfaceDescription.h>

#include "Router.h"
#include "LocalTransport.h"
#include "AllJoynPeerObj.h"
#include "BusInternal.h"
#include "XmlHelper.h"

#include <alljoyn/Status.h>

#define QCC_MODULE "ALLJOYN_PBO"

#define SYNC_METHOD_ALERTCODE_OK     0
#define SYNC_METHOD_ALERTCODE_ABORT  1

using namespace qcc;
using namespace std;

namespace ajn {


template <typename _cbType> struct CBContext {
    CBContext(ProxyBusObject* obj, ProxyBusObject::Listener* listener, _cbType callback, void* context)
        : obj(obj), listener(listener), callback(callback), context(context) { }

    ProxyBusObject* obj;
    ProxyBusObject::Listener* listener;
    _cbType callback;
    void* context;
};

struct _PropertiesChangedCB {
    _PropertiesChangedCB(ProxyBusObject& obj,
                         ProxyBusObject::PropertiesChangedListener& listener,
                         const char** properties,
                         size_t numProps,
                         void* context) :
        obj(obj), listener(listener), context(context), isRegistered(true)
    {
        if (properties) {
            for (size_t i = 0; i < numProps; ++i) {
                this->properties.insert(String(properties[i]));
            }
        }
    }

    ProxyBusObject& obj;
    ProxyBusObject::PropertiesChangedListener& listener;
    void* context;
    set<StringMapKey> properties;  // Properties to monitor - empty set == all properties.
    bool isRegistered;
};

typedef ManagedObj<_PropertiesChangedCB> PropertiesChangedCB;

class CachedProps {
    qcc::Mutex lock;
    typedef std::map<qcc::StringMapKey, MsgArg> ValueMap;
    ValueMap values;
    const InterfaceDescription* description;
    bool isFullyCacheable;
    size_t numProperties;

    bool IsCacheable(const char* propname);

  public:
    CachedProps() :
        lock(), values(), description(NULL),
        isFullyCacheable(false),
        numProperties(0) { }

    CachedProps(const InterfaceDescription*intf) : lock(), values(), description(intf) {
        numProperties = description->GetProperties();
        if (numProperties > 0) {
            isFullyCacheable = true;
            const InterfaceDescription::Property** props = new const InterfaceDescription::Property * [numProperties];
            description->GetProperties(props, numProperties);
            for (size_t i = 0; i < numProperties; ++i) {
                if (props[i]->cacheable == false) {
                    isFullyCacheable = false;
                    break;
                }
            }
            delete[] props;
        }
    }

    CachedProps(const CachedProps& other) :
        lock(), values(other.values), description(other.description),
        isFullyCacheable(other.isFullyCacheable),
        numProperties(other.numProperties) { }

    CachedProps& operator=(const CachedProps& other) {
        if (&other != this) {
            values = other.values;
            description = other.description;
            isFullyCacheable = other.isFullyCacheable;
            numProperties = other.numProperties;
        }
        return *this;
    }

    ~CachedProps() { }

    bool Get(const char* propname, MsgArg& val);
    bool GetAll(MsgArg& val);
    void Set(const char* propname, const MsgArg& val);
    void SetAll(const MsgArg& allValues);
    void PropertiesChanged(MsgArg* changed, size_t numChanged, MsgArg* invalidated, size_t numInvalidated);
};

struct ProxyBusObject::Components {

    /** The interfaces this object implements */
    map<qcc::StringMapKey, const InterfaceDescription*> ifaces;

    /** The property caches for the various interfaces */
    map<qcc::StringMapKey, CachedProps> caches;

    /** Names of child objects of this object */
    vector<_ProxyBusObject> children;

    /** List of threads that are waiting in sync method calls */
    vector<Thread*> waitingThreads;

    /** Property changed handlers */
    multimap<StringMapKey, PropertiesChangedCB> propertiesChangedCBs;

    /** Match rule bookkeeping */
    map<qcc::StringMapKey, int> matchRuleRefcounts;

    Components() { }

    Components(const Components& other) :
        ifaces(other.ifaces),
        caches(),
        children(other.children),
        waitingThreads(),
        propertiesChangedCBs(),
        matchRuleRefcounts() {
        /*
         * Components is copied when the ProxyBusObject is copied.
         * Not every component should be copied along:
         * - interfaces: yes
         * - children: yes
         * - waiting threads: no
         * - caches: no
         * - PropertiesChangedListeners: no
         * - match rule refcounts: no
         */
    }

    Components& operator=(const Components& other) {
        if (&other != this) {
            ifaces = other.ifaces;
            children = other.children;
            caches.clear();
            waitingThreads.clear();
            propertiesChangedCBs.clear();
            matchRuleRefcounts.clear();
        }
        return *this;
    }
};

static inline bool SecurityApplies(const ProxyBusObject* obj, const InterfaceDescription* ifc)
{
    InterfaceSecurityPolicy ifcSec = ifc->GetSecurityPolicy();
    if (ifcSec == AJ_IFC_SECURITY_REQUIRED) {
        return true;
    } else {
        return obj->IsSecure() && (ifcSec != AJ_IFC_SECURITY_OFF);
    }
}

QStatus ProxyBusObject::GetAllProperties(const char* iface, MsgArg& value, uint32_t timeout) const
{
    QStatus status;
    const InterfaceDescription* valueIface = bus->GetInterface(iface);
    if (!valueIface) {
        status = ER_BUS_OBJECT_NO_SUCH_INTERFACE;
    } else {
        /* If all values are stored in the cache, we can reply immediately */
        bool cached = false;
        lock->Lock(MUTEX_CONTEXT);
        if (cacheProperties) {
            map<qcc::StringMapKey, CachedProps>::iterator it = components->caches.find(iface);
            if (it != components->caches.end()) {
                cached = it->second.GetAll(value);
            }
        }
        lock->Unlock(MUTEX_CONTEXT);
        if (cached) {
            QCC_DbgPrintf(("GetAllProperties(%s) -> cache hit", iface));
            return ER_OK;
        }

        QCC_DbgPrintf(("GetAllProperties(%s) -> perform method call", iface));
        uint8_t flags = 0;
        /*
         * If the object or the property interface is secure method call must be encrypted.
         */
        if (SecurityApplies(this, valueIface)) {
            flags |= ALLJOYN_FLAG_ENCRYPTED;
        }
        Message reply(*bus);
        MsgArg arg = MsgArg("s", iface);
        const InterfaceDescription* propIface = bus->GetInterface(org::freedesktop::DBus::Properties::InterfaceName);
        if (propIface == NULL) {
            status = ER_BUS_NO_SUCH_INTERFACE;
        } else {
            const InterfaceDescription::Member* getAllProperties = propIface->GetMember("GetAll");
            assert(getAllProperties);
            status = MethodCall(*getAllProperties, &arg, 1, reply, timeout, flags);
            if (ER_OK == status) {
                value = *(reply->GetArg(0));
                /* use the retrieved property values to update the cache, if applicable */
                lock->Lock(MUTEX_CONTEXT);
                if (cacheProperties) {
                    map<qcc::StringMapKey, CachedProps>::iterator it = components->caches.find(iface);
                    if (it != components->caches.end()) {
                        it->second.SetAll(value);
                    }
                }
                lock->Unlock(MUTEX_CONTEXT);
            }
        }
    }
    return status;
}

void ProxyBusObject::GetAllPropsMethodCB(Message& message, void* context)
{
    CBContext<Listener::GetAllPropertiesCB>* ctx = reinterpret_cast<CBContext<Listener::GetAllPropertiesCB>*>(context);
    std::pair<void*, qcc::String>* wrappedContext = reinterpret_cast<std::pair<void*, qcc::String>*>(ctx->context);
    void* unwrappedContext = wrappedContext->first;
    const char* iface = wrappedContext->second.c_str();

    if (message->GetType() == MESSAGE_METHOD_RET) {
        /* use the retrieved property values to update the cache, if applicable */
        lock->Lock(MUTEX_CONTEXT);
        if (cacheProperties) {
            map<qcc::StringMapKey, CachedProps>::iterator it = components->caches.find(iface);
            if (it != components->caches.end()) {
                it->second.SetAll(*message->GetArg(0));
            }
        }
        lock->Unlock(MUTEX_CONTEXT);
        /* alert the application */
        (ctx->listener->*ctx->callback)(ER_OK, ctx->obj, *message->GetArg(0), unwrappedContext);
    } else {
        const MsgArg noVal;
        QStatus status = ER_BUS_NO_SUCH_PROPERTY;
        if (message->GetErrorName() != NULL && ::strcmp(message->GetErrorName(), org::alljoyn::Bus::ErrorName) == 0) {
            const char* err;
            uint16_t rawStatus;
            if (message->GetArgs("sq", &err, &rawStatus) == ER_OK) {
                status = static_cast<QStatus>(rawStatus);
                QCC_DbgPrintf(("Asynch GetAllProperties call returned %s", err));
            }
        }
        (ctx->listener->*ctx->callback)(status, ctx->obj, noVal, unwrappedContext);
    }
    delete wrappedContext;
    delete ctx;
}

QStatus ProxyBusObject::GetAllPropertiesAsync(const char* iface,
                                              ProxyBusObject::Listener* listener,
                                              ProxyBusObject::Listener::GetPropertyCB callback,
                                              void* context,
                                              uint32_t timeout)
{
    QStatus status;
    const InterfaceDescription* valueIface = bus->GetInterface(iface);
    if (!valueIface) {
        status = ER_BUS_OBJECT_NO_SUCH_INTERFACE;
    } else {
        /* If all values are stored in the cache, we can reply immediately */
        bool cached = false;
        MsgArg value;
        lock->Lock(MUTEX_CONTEXT);
        if (cacheProperties) {
            map<qcc::StringMapKey, CachedProps>::iterator it = components->caches.find(iface);
            if (it != components->caches.end()) {
                cached = it->second.GetAll(value);
            }
        }
        lock->Unlock(MUTEX_CONTEXT);
        if (cached) {
            QCC_DbgPrintf(("GetAllPropertiesAsync(%s) -> cache hit", iface));
            bus->GetInternal().GetLocalEndpoint()->ScheduleCachedGetPropertyReply(this, listener, callback, context, value);
            return ER_OK;
        }

        QCC_DbgPrintf(("GetAllPropertiesAsync(%s) -> perform method call", iface));
        uint8_t flags = 0;
        /*
         * If the object or the property interface is secure method call must be encrypted.
         */
        if (SecurityApplies(this, valueIface)) {
            flags |= ALLJOYN_FLAG_ENCRYPTED;
        }
        MsgArg arg = MsgArg("s", iface);
        const InterfaceDescription* propIface = bus->GetInterface(org::freedesktop::DBus::Properties::InterfaceName);
        if (propIface == NULL) {
            status = ER_BUS_NO_SUCH_INTERFACE;
        } else {
            std::pair<void*, qcc::String>* wrappedContext = new std::pair<void*, qcc::String>(context, iface);
            CBContext<Listener::GetAllPropertiesCB>* ctx = new CBContext<Listener::GetAllPropertiesCB>(this, listener, callback, wrappedContext);
            const InterfaceDescription::Member* getAllProperties = propIface->GetMember("GetAll");
            assert(getAllProperties);
            status = MethodCallAsync(*getAllProperties,
                                     this,
                                     static_cast<MessageReceiver::ReplyHandler>(&ProxyBusObject::GetAllPropsMethodCB),
                                     &arg,
                                     1,
                                     reinterpret_cast<void*>(ctx),
                                     timeout,
                                     flags);
            if (status != ER_OK) {
                delete wrappedContext;
                delete ctx;
            }
        }
    }
    return status;
}

QStatus ProxyBusObject::GetProperty(const char* iface, const char* property, MsgArg& value, uint32_t timeout) const
{
    QStatus status;
    const InterfaceDescription* valueIface = bus->GetInterface(iface);
    if (!valueIface) {
        status = ER_BUS_OBJECT_NO_SUCH_INTERFACE;
    } else {
        /* if the property is cached, we can reply immediately */
        bool cached = false;
        lock->Lock(MUTEX_CONTEXT);
        if (cacheProperties) {
            map<qcc::StringMapKey, CachedProps>::iterator it = components->caches.find(iface);
            if (it != components->caches.end()) {
                cached = it->second.Get(property, value);
            }
        }
        lock->Unlock(MUTEX_CONTEXT);
        if (cached) {
            QCC_DbgPrintf(("GetProperty(%s, %s) -> cache hit", iface, property));
            return ER_OK;
        }

        QCC_DbgPrintf(("GetProperty(%s, %s) -> perform method call", iface, property));
        uint8_t flags = 0;
        /*
         * If the object or the property interface is secure method call must be encrypted.
         */
        if (SecurityApplies(this, valueIface)) {
            flags |= ALLJOYN_FLAG_ENCRYPTED;
        }
        Message reply(*bus);
        MsgArg inArgs[2];
        size_t numArgs = ArraySize(inArgs);
        MsgArg::Set(inArgs, numArgs, "ss", iface, property);
        const InterfaceDescription* propIface = bus->GetInterface(org::freedesktop::DBus::Properties::InterfaceName);
        if (propIface == NULL) {
            status = ER_BUS_NO_SUCH_INTERFACE;
        } else {
            const InterfaceDescription::Member* getProperty = propIface->GetMember("Get");
            assert(getProperty);
            status = MethodCall(*getProperty, inArgs, numArgs, reply, timeout, flags);
            if (ER_OK == status) {
                value = *(reply->GetArg(0));
                /* use the retrieved property value to update the cache, if applicable */
                lock->Lock(MUTEX_CONTEXT);
                if (cacheProperties) {
                    map<qcc::StringMapKey, CachedProps>::iterator it = components->caches.find(iface);
                    if (it != components->caches.end()) {
                        it->second.Set(property, value);
                    }
                }
                lock->Unlock(MUTEX_CONTEXT);
            }
        }
    }
    return status;
}

void ProxyBusObject::GetPropMethodCB(Message& message, void* context)
{
    CBContext<Listener::GetPropertyCB>* ctx = reinterpret_cast<CBContext<Listener::GetPropertyCB>*>(context);
    std::pair<void*, std::pair<qcc::String, qcc::String> >* wrappedContext = reinterpret_cast<std::pair<void*, std::pair<qcc::String, qcc::String> >*>(ctx->context);
    void* unwrappedContext = wrappedContext->first;
    const char* iface = wrappedContext->second.first.c_str();
    const char* property = wrappedContext->second.second.c_str();

    if (message->GetType() == MESSAGE_METHOD_RET) {
        /* use the retrieved property value to update the cache, if applicable */
        lock->Lock(MUTEX_CONTEXT);
        if (cacheProperties) {
            map<qcc::StringMapKey, CachedProps>::iterator it = components->caches.find(iface);
            if (it != components->caches.end()) {
                it->second.Set(property, *message->GetArg(0));
            }
        }
        lock->Unlock(MUTEX_CONTEXT);
        /* let the application know we've got a result */
        (ctx->listener->*ctx->callback)(ER_OK, ctx->obj, *message->GetArg(0), unwrappedContext);
    } else {
        const MsgArg noVal;
        QStatus status = ER_BUS_NO_SUCH_PROPERTY;
        if (message->GetErrorName() != NULL && ::strcmp(message->GetErrorName(), org::alljoyn::Bus::ErrorName) == 0) {
            const char* err;
            uint16_t rawStatus;
            if (message->GetArgs("sq", &err, &rawStatus) == ER_OK) {
                status = static_cast<QStatus>(rawStatus);
                QCC_DbgPrintf(("Asynch GetProperty call returned %s", err));
            }
        }
        (ctx->listener->*ctx->callback)(status, ctx->obj, noVal, unwrappedContext);
    }
    delete ctx;
    delete wrappedContext;
}

QStatus ProxyBusObject::GetPropertyAsync(const char* iface,
                                         const char* property,
                                         ProxyBusObject::Listener* listener,
                                         ProxyBusObject::Listener::GetPropertyCB callback,
                                         void* context,
                                         uint32_t timeout)
{
    QStatus status;
    const InterfaceDescription* valueIface = bus->GetInterface(iface);
    if (!valueIface) {
        status = ER_BUS_OBJECT_NO_SUCH_INTERFACE;
    } else {
        /* if the property is cached, we can reply immediately */
        bool cached = false;
        MsgArg value;
        lock->Lock(MUTEX_CONTEXT);
        if (cacheProperties) {
            map<qcc::StringMapKey, CachedProps>::iterator it = components->caches.find(iface);
            if (it != components->caches.end()) {
                cached = it->second.Get(property, value);
            }
        }
        lock->Unlock(MUTEX_CONTEXT);
        if (cached) {
            QCC_DbgPrintf(("GetPropertyAsync(%s, %s) -> cache hit", iface, property));
            bus->GetInternal().GetLocalEndpoint()->ScheduleCachedGetPropertyReply(this, listener, callback, context, value);
            return ER_OK;
        }

        QCC_DbgPrintf(("GetProperty(%s, %s) -> perform method call", iface, property));
        uint8_t flags = 0;
        if (SecurityApplies(this, valueIface)) {
            flags |= ALLJOYN_FLAG_ENCRYPTED;
        }
        MsgArg inArgs[2];
        size_t numArgs = ArraySize(inArgs);
        MsgArg::Set(inArgs, numArgs, "ss", iface, property);
        const InterfaceDescription* propIface = bus->GetInterface(org::freedesktop::DBus::Properties::InterfaceName);
        if (propIface == NULL) {
            status = ER_BUS_NO_SUCH_INTERFACE;
        } else {
            /* we need to keep track of interface and property name to cache the GetProperty reply */
            std::pair<void*, std::pair<qcc::String, qcc::String> >* wrappedContext = new std::pair<void*, std::pair<qcc::String, qcc::String> >(context, std::make_pair(qcc::String(iface), qcc::String(property)));
            CBContext<Listener::GetPropertyCB>* ctx = new CBContext<Listener::GetPropertyCB>(this, listener, callback, wrappedContext);
            const InterfaceDescription::Member* getProperty = propIface->GetMember("Get");
            assert(getProperty);
            status = MethodCallAsync(*getProperty,
                                     this,
                                     static_cast<MessageReceiver::ReplyHandler>(&ProxyBusObject::GetPropMethodCB),
                                     inArgs,
                                     numArgs,
                                     reinterpret_cast<void*>(ctx),
                                     timeout,
                                     flags);
            if (status != ER_OK) {
                delete ctx;
                delete wrappedContext;
            }
        }
    }
    return status;
}

QStatus ProxyBusObject::SetProperty(const char* iface, const char* property, MsgArg& value, uint32_t timeout) const
{
    QStatus status;
    const InterfaceDescription* valueIface = bus->GetInterface(iface);
    if (!valueIface) {
        status = ER_BUS_OBJECT_NO_SUCH_INTERFACE;
    } else {
        uint8_t flags = 0;
        /*
         * If the object or the property interface is secure method call must be encrypted.
         */
        if (SecurityApplies(this, valueIface)) {
            flags |= ALLJOYN_FLAG_ENCRYPTED;
        }
        Message reply(*bus);
        MsgArg inArgs[3];
        size_t numArgs = ArraySize(inArgs);
        MsgArg::Set(inArgs, numArgs, "ssv", iface, property, &value);
        const InterfaceDescription* propIface = bus->GetInterface(org::freedesktop::DBus::Properties::InterfaceName);
        if (propIface == NULL) {
            status = ER_BUS_NO_SUCH_INTERFACE;
        } else {
            const InterfaceDescription::Member* setProperty = propIface->GetMember("Set");
            assert(setProperty);
            status = MethodCall(*setProperty,
                                inArgs,
                                numArgs,
                                reply,
                                timeout,
                                flags);
        }
    }
    return status;
}

void ProxyBusObject::SetPropMethodCB(Message& message, void* context)
{
    QStatus status = ER_OK;
    CBContext<Listener::SetPropertyCB>* ctx = reinterpret_cast<CBContext<Listener::SetPropertyCB>*>(context);

    if (message->GetType() != MESSAGE_METHOD_RET) {
        status = ER_BUS_NO_SUCH_PROPERTY;
        if (message->GetErrorName() != NULL && ::strcmp(message->GetErrorName(), org::alljoyn::Bus::ErrorName) == 0) {
            const char* err;
            uint16_t rawStatus;
            if (message->GetArgs("sq", &err, &rawStatus) == ER_OK) {
                status = static_cast<QStatus>(rawStatus);
                QCC_DbgPrintf(("Asynch SetProperty call returned %s", err));
            }
        }
    }
    (ctx->listener->*ctx->callback)(status, ctx->obj, ctx->context);
    delete ctx;
}


QStatus ProxyBusObject::RegisterPropertiesChangedListener(const char* iface,
                                                          const char** properties,
                                                          size_t propertiesSize,
                                                          ProxyBusObject::PropertiesChangedListener& listener,
                                                          void* context)
{
    QCC_DbgTrace(("ProxyBusObject::RegisterPropertiesChangedListener(this = %p, iface = %s, properties = %p, propertiesSize = %u, listener = %p, context = %p",
                  this, iface, properties, propertiesSize, &listener, context));
    const InterfaceDescription* ifc = bus->GetInterface(iface);
    if (!ifc) {
        return ER_BUS_OBJECT_NO_SUCH_INTERFACE;
    }
    for (size_t i  = 0; i < propertiesSize; ++i) {
        if (!ifc->HasProperty(properties[i])) {
            return ER_BUS_NO_SUCH_PROPERTY;
        }
    }

    bool replace = false;
    String ifaceStr = iface;
    PropertiesChangedCB ctx(*this, listener, properties, propertiesSize, context);
    pair<StringMapKey, PropertiesChangedCB> cbItem(ifaceStr, ctx);
    lock->Lock(MUTEX_CONTEXT);
    // remove old version first
    multimap<StringMapKey, PropertiesChangedCB>::iterator it = components->propertiesChangedCBs.lower_bound(iface);
    multimap<StringMapKey, PropertiesChangedCB>::iterator end = components->propertiesChangedCBs.upper_bound(iface);
    while (it != end) {
        PropertiesChangedCB ctx = it->second;
        if (&ctx->listener == &listener) {
            ctx->isRegistered = false;
            components->propertiesChangedCBs.erase(it);
            replace = true;
            break;
        }
        ++it;
    }
    components->propertiesChangedCBs.insert(cbItem);
    lock->Unlock(MUTEX_CONTEXT);

    QStatus status = ER_OK;
    if (!replace) {
        if (uniqueName.empty()) {
            uniqueName = bus->GetNameOwner(serviceName.c_str());
        }
        AddPropertiesChangedRule(iface);
    }

    return status;
}

QStatus ProxyBusObject::UnregisterPropertiesChangedListener(const char* iface,
                                                            ProxyBusObject::PropertiesChangedListener& listener)
{
    QCC_DbgTrace(("ProxyBusObject::UnregisterPropertiesChangedListener(iface = %s, listener = %p", iface, &listener));
    if (!bus->GetInterface(iface)) {
        return ER_BUS_OBJECT_NO_SUCH_INTERFACE;
    }

    String ifaceStr = iface;
    bool removed = false;

    lock->Lock(MUTEX_CONTEXT);
    while (activeListener && (activeListener == &listener)) {
        if (handlerThread && (handlerThread == Thread::GetThread())) {
            QCC_LogError(ER_DEADLOCK, ("Attempt to unregister listener from said listener would cause deadlock"));
            lock->Unlock(MUTEX_CONTEXT);
            return ER_DEADLOCK;
        }
        /*
         * Some thread is trying to remove listeners while the listeners are
         * being called.  Wait until the listener callbacks are done first.
         */
        listenerDone->Wait(*lock);
    }

    multimap<StringMapKey, PropertiesChangedCB>::iterator it = components->propertiesChangedCBs.lower_bound(iface);
    multimap<StringMapKey, PropertiesChangedCB>::iterator end = components->propertiesChangedCBs.upper_bound(iface);
    while (it != end) {
        PropertiesChangedCB ctx = it->second;
        if (&ctx->listener == &listener) {
            ctx->isRegistered = false;
            components->propertiesChangedCBs.erase(it);
            removed = true;
            break;
        }
        ++it;
    }
    lock->Unlock(MUTEX_CONTEXT);

    QStatus status = ER_OK;
    if (removed) {
        RemovePropertiesChangedRule(iface);
    }

    return status;
}

void ProxyBusObject::PropertiesChangedHandler(const InterfaceDescription::Member* member, const char* srcPath, Message& message)
{
    QCC_DbgTrace(("ProxyBusObject::PropertiesChangedHandler(member = %s, srcPath = %s, message = <>)", member->name.c_str(), srcPath));
    const char* ifaceName;
    MsgArg* changedProps;
    size_t numChangedProps;
    MsgArg* invalidProps;
    size_t numInvalidProps;

    if (uniqueName != message->GetSender()) {
        QCC_LogError(ER_FAIL, ("message not for us? (uniqueName = %s   sender = %s)", uniqueName.c_str(), message->GetSender()));
        return;
    }

    QStatus status = message->GetArgs("sa{sv}as", &ifaceName, &numChangedProps, &changedProps, &numInvalidProps, &invalidProps);
    if (status != ER_OK) {
        QCC_LogError(status, ("invalid message args"));
        return;
    }

    lock->Lock(MUTEX_CONTEXT);
<<<<<<< HEAD
    /* first, update caches */
    if (cacheProperties) {
        map<StringMapKey, CachedProps>::iterator it = components->caches.find(ifaceName);
        if (it != components->caches.end()) {
            it->second.PropertiesChanged(changedProps, numChangedProps, invalidProps, numInvalidProps);
        }
    }

    /* then, alert listeners */
=======
    handlerThread = Thread::GetThread();
>>>>>>> 8f302040
    multimap<StringMapKey, PropertiesChangedCB>::iterator it = components->propertiesChangedCBs.lower_bound(ifaceName);
    multimap<StringMapKey, PropertiesChangedCB>::iterator end = components->propertiesChangedCBs.upper_bound(ifaceName);
    list<PropertiesChangedCB> handlers;
    while (it != end) {
        if (it->second->isRegistered) {
            handlers.push_back(it->second);
        }
        ++it;
    }
    lock->Unlock(MUTEX_CONTEXT);

    size_t i;
    MsgArg changedOut;
    MsgArg* changedOutDict = (numChangedProps > 0) ? new MsgArg[numChangedProps] : NULL;
    size_t changedOutDictSize;
    MsgArg invalidOut;
    const char** invalidOutArray = (numInvalidProps > 0) ? new const char*[numInvalidProps] : NULL;
    size_t invalidOutArraySize;

    while (handlers.begin() != handlers.end()) {
        PropertiesChangedCB ctx = *handlers.begin();
        lock->Lock(MUTEX_CONTEXT);
        if (!ctx->isRegistered) {
            // Skip invalidated handlers.
            handlers.pop_front();
            lock->Unlock(MUTEX_CONTEXT);
            continue;
        } else {
            activeListener = &ctx->listener;
            lock->Unlock(MUTEX_CONTEXT);
        }

        changedOutDictSize = 0;
        invalidOutArraySize = 0;

        if (ctx->properties.empty()) {
            // handler wants all changed/invalid properties in signal
            changedOut.Set("a{sv}", numChangedProps, changedProps);
            changedOutDictSize = numChangedProps;
            for (i = 0; i < numInvalidProps; ++i) {
                const char* propName;
                invalidProps[i].Get("s", &propName);
                invalidOutArray[invalidOutArraySize++] = propName;

            }
            invalidOut.Set("as", numInvalidProps, invalidOutArray);
        } else {
            for (i = 0; i < numChangedProps; ++i) {
                const char* propName;
                MsgArg* propValue;
                changedProps[i].Get("{sv}", &propName, &propValue);
                if (ctx->properties.find(propName) != ctx->properties.end()) {
                    changedOutDict[changedOutDictSize++].Set("{sv}", propName, propValue);
                }
            }
            if (changedOutDictSize > 0) {
                changedOut.Set("a{sv}", changedOutDictSize, changedOutDict);
            } else {
                changedOut.Set("a{sv}", 0, NULL);
            }

            for (i = 0; i < numInvalidProps; ++i) {
                const char* propName;
                invalidProps[i].Get("s", &propName);
                if (ctx->properties.find(propName) != ctx->properties.end()) {
                    invalidOutArray[invalidOutArraySize++] = propName;
                }
            }
            if (invalidOutArraySize > 0) {
                invalidOut.Set("as", invalidOutArraySize, invalidOutArray);
            } else {
                invalidOut.Set("as", 0, NULL);
            }
        }

        // only call listener if anything to report
        if ((changedOutDictSize > 0) || (invalidOutArraySize > 0)) {
            ctx->listener.PropertiesChanged(ctx->obj, ifaceName, changedOut, invalidOut, ctx->context);
        }
        handlers.pop_front();

        lock->Lock(MUTEX_CONTEXT);
        activeListener = NULL;
        listenerDone->Broadcast();
        lock->Unlock(MUTEX_CONTEXT);
    }

    delete [] changedOutDict;
    delete [] invalidOutArray;

    lock->Lock(MUTEX_CONTEXT);
    handlerThread = NULL;
    lock->Unlock(MUTEX_CONTEXT);

}

QStatus ProxyBusObject::SetPropertyAsync(const char* iface,
                                         const char* property,
                                         MsgArg& value,
                                         ProxyBusObject::Listener* listener,
                                         ProxyBusObject::Listener::SetPropertyCB callback,
                                         void* context,
                                         uint32_t timeout)
{
    QStatus status;
    const InterfaceDescription* valueIface = bus->GetInterface(iface);
    if (!valueIface) {
        status = ER_BUS_OBJECT_NO_SUCH_INTERFACE;
    } else {
        uint8_t flags = 0;
        if (SecurityApplies(this, valueIface)) {
            flags |= ALLJOYN_FLAG_ENCRYPTED;
        }
        MsgArg inArgs[3];
        size_t numArgs = ArraySize(inArgs);
        MsgArg::Set(inArgs, numArgs, "ssv", iface, property, &value);
        const InterfaceDescription* propIface = bus->GetInterface(org::freedesktop::DBus::Properties::InterfaceName);
        if (propIface == NULL) {
            status = ER_BUS_NO_SUCH_INTERFACE;
        } else {
            CBContext<Listener::SetPropertyCB>* ctx = new CBContext<Listener::SetPropertyCB>(this, listener, callback, context);
            const InterfaceDescription::Member* setProperty = propIface->GetMember("Set");
            assert(setProperty);
            status = MethodCallAsync(*setProperty,
                                     this,
                                     static_cast<MessageReceiver::ReplyHandler>(&ProxyBusObject::SetPropMethodCB),
                                     inArgs,
                                     numArgs,
                                     reinterpret_cast<void*>(ctx),
                                     timeout,
                                     flags);
            if (status != ER_OK) {
                delete ctx;
            }
        }
    }
    return status;
}

size_t ProxyBusObject::GetInterfaces(const InterfaceDescription** ifaces, size_t numIfaces) const
{
    lock->Lock(MUTEX_CONTEXT);
    size_t count = components->ifaces.size();
    if (ifaces) {
        count = min(count, numIfaces);
        map<qcc::StringMapKey, const InterfaceDescription*>::const_iterator it = components->ifaces.begin();
        for (size_t i = 0; i < count && it != components->ifaces.end(); ++i, ++it) {
            ifaces[i] = it->second;
        }
    }
    lock->Unlock(MUTEX_CONTEXT);
    return count;
}

const InterfaceDescription* ProxyBusObject::GetInterface(const char* ifaceName) const
{
    StringMapKey key = ifaceName;
    lock->Lock(MUTEX_CONTEXT);
    map<StringMapKey, const InterfaceDescription*>::const_iterator it = components->ifaces.find(key);
    const InterfaceDescription* ret = (it == components->ifaces.end()) ? NULL : it->second;
    lock->Unlock(MUTEX_CONTEXT);
    return ret;
}


QStatus ProxyBusObject::AddInterface(const InterfaceDescription& iface) {
    StringMapKey key(qcc::String(iface.GetName()));
    pair<StringMapKey, const InterfaceDescription*> item(key, &iface);
    lock->Lock(MUTEX_CONTEXT);

    pair<map<StringMapKey, const InterfaceDescription*>::const_iterator, bool> ret = components->ifaces.insert(item);
    QStatus status = ret.second ? ER_OK : ER_BUS_IFACE_ALREADY_EXISTS;

    if ((status == ER_OK) && cacheProperties && iface.HasCacheableProperties()) {
        components->caches.insert(std::make_pair(key, CachedProps(&iface)));
        /* add match rules in case the PropertiesChanged signals are emitted as global broadcast */
        AddPropertiesChangedRule(iface.GetName());
    }

    if ((status == ER_OK) && !hasProperties) {
        const InterfaceDescription* propIntf = bus->GetInterface(::ajn::org::freedesktop::DBus::Properties::InterfaceName);
        assert(propIntf);
        if (iface == *propIntf) {
            hasProperties = true;
        } else if (iface.GetProperties() > 0) {
            AddInterface(*propIntf);
        }
    }
    lock->Unlock(MUTEX_CONTEXT);
    return status;
}


QStatus ProxyBusObject::AddInterface(const char* ifaceName)
{
    const InterfaceDescription* iface = bus->GetInterface(ifaceName);
    if (!iface) {
        return ER_BUS_NO_SUCH_INTERFACE;
    } else {
        return AddInterface(*iface);
    }
}

void ProxyBusObject::AddPropertiesChangedRule(const char* intf)
{
    lock->Lock(MUTEX_CONTEXT);
    /* make sure we have the signal handler online */
    if (!registeredPropChangedHandler) {
        const InterfaceDescription* propIntf = bus->GetInterface(::ajn::org::freedesktop::DBus::Properties::InterfaceName);
        assert(propIntf);
        bus->RegisterSignalHandler(this,
                                   static_cast<MessageReceiver::SignalHandler>(&ProxyBusObject::PropertiesChangedHandler),
                                   propIntf->GetMember("PropertiesChanged"),
                                   path.c_str());
        registeredPropChangedHandler = true;
    }

    std::map<qcc::StringMapKey, int>::iterator it = components->matchRuleRefcounts.find(intf);
    if (it == components->matchRuleRefcounts.end()) {
        String rule = String("type='signal',interface='org.freedesktop.DBus.Properties',member='PropertiesChanged',arg0='") + intf + "'";
        bus->AddMatchNonBlocking(rule.c_str());
        components->matchRuleRefcounts[qcc::String(intf)] = 1;
    } else {
        it->second++;
    }
    lock->Unlock(MUTEX_CONTEXT);
}

void ProxyBusObject::RemovePropertiesChangedRule(const char* intf)
{
    lock->Lock(MUTEX_CONTEXT);
    std::map<qcc::StringMapKey, int>::iterator it = components->matchRuleRefcounts.find(intf);
    if (it != components->matchRuleRefcounts.end()) {
        if (--it->second == 0) {
            String rule = String("type='signal',interface='org.freedesktop.DBus.Properties',member='PropertiesChanged',arg0='") + intf + "'";
            bus->RemoveMatchNonBlocking(rule.c_str());
            components->matchRuleRefcounts.erase(it);
        }
    }
    lock->Unlock(MUTEX_CONTEXT);
}

void ProxyBusObject::RemoveAllPropertiesChangedRules()
{
    lock->Lock(MUTEX_CONTEXT);
    std::map<qcc::StringMapKey, int>::iterator it = components->matchRuleRefcounts.begin();
    for (; it != components->matchRuleRefcounts.end(); ++it) {
        String rule = String("type='signal',interface='org.freedesktop.DBus.Properties',member='PropertiesChanged',arg0='") + it->first.c_str() + "'";
        bus->RemoveMatchNonBlocking(rule.c_str());
    }
    components->matchRuleRefcounts.clear();
    lock->Unlock(MUTEX_CONTEXT);
}

void ProxyBusObject::EnablePropertyCaching()
{
    lock->Lock(MUTEX_CONTEXT);
    if (!cacheProperties) {
        cacheProperties = true;
        map<StringMapKey, const InterfaceDescription*>::const_iterator it = components->ifaces.begin();
        for (; it != components->ifaces.end(); ++it) {
            if (it->second->HasCacheableProperties()) {
                components->caches.insert(std::make_pair(qcc::String(it->first.c_str()), CachedProps(it->second)));
                /* add match rules in case the PropertiesChanged signals are emitted as global broadcast */
                AddPropertiesChangedRule(it->first.c_str());
            }
        }
    }
    lock->Unlock(MUTEX_CONTEXT);
}

size_t ProxyBusObject::GetChildren(ProxyBusObject** children, size_t numChildren)
{
    lock->Lock(MUTEX_CONTEXT);
    size_t count = components->children.size();
    if (children) {
        count = min(count, numChildren);
        for (size_t i = 0; i < count; i++) {
            _ProxyBusObject pbo = (components->children)[i];
            children[i] = &(*pbo);
        }
    }
    lock->Unlock(MUTEX_CONTEXT);
    return count;
}

size_t ProxyBusObject::GetManagedChildren(void* children, size_t numChildren)
{
    _ProxyBusObject** pboChildren = reinterpret_cast<_ProxyBusObject**>(children);
    lock->Lock(MUTEX_CONTEXT);
    size_t count = components->children.size();
    if (pboChildren) {
        count = min(count, numChildren);
        for (size_t i = 0; i < count; i++) {
            pboChildren[i] = new _ProxyBusObject((components->children)[i]);
        }
    }
    lock->Unlock(MUTEX_CONTEXT);
    return count;
}

ProxyBusObject* ProxyBusObject::GetChild(const char* inPath)
{
    /* Add a trailing slash to this path */
    qcc::String pathSlash = (path == "/") ? path : path + '/';

    /* Create absolute version of inPath */
    qcc::String inPathStr = ('/' == inPath[0]) ? inPath : pathSlash + inPath;

    /* Sanity check to make sure path is possible */
    if ((0 != inPathStr.find(pathSlash)) || (inPathStr[inPathStr.length() - 1] == '/')) {
        return NULL;
    }

    /* Find each path element as a child within the parent's vector of children */
    size_t idx = path.size() + 1;
    ProxyBusObject* cur = this;
    lock->Lock(MUTEX_CONTEXT);
    while (idx != qcc::String::npos) {
        size_t end = inPathStr.find_first_of('/', idx);
        qcc::String item = inPathStr.substr(0, end);
        vector<_ProxyBusObject>& ch = cur->components->children;
        vector<_ProxyBusObject>::iterator it = ch.begin();
        while (it != ch.end()) {
            if ((*it)->GetPath() == item) {
                cur = &(*(*it));
                break;
            }
            ++it;
        }
        if (it == ch.end()) {
            lock->Unlock(MUTEX_CONTEXT);
            return NULL;
        }
        idx = ((qcc::String::npos == end) || ((end + 1) == inPathStr.size())) ? qcc::String::npos : end + 1;
    }
    lock->Unlock(MUTEX_CONTEXT);
    return cur;
}

void* ProxyBusObject::GetManagedChild(const char* inPath)
{
    /* Add a trailing slash to this path */
    qcc::String pathSlash = (path == "/") ? path : path + '/';

    /* Create absolute version of inPath */
    qcc::String inPathStr = ('/' == inPath[0]) ? inPath : pathSlash + inPath;

    /* Sanity check to make sure path is possible */
    if ((0 != inPathStr.find(pathSlash)) || (inPathStr[inPathStr.length() - 1] == '/')) {
        return NULL;
    }

    /* Find each path element as a child within the parent's vector of children */
    size_t idx = path.size() + 1;
    ProxyBusObject* cur = this;
    _ProxyBusObject mcur;
    lock->Lock(MUTEX_CONTEXT);
    while (idx != qcc::String::npos) {
        size_t end = inPathStr.find_first_of('/', idx);
        qcc::String item = inPathStr.substr(0, end);
        vector<_ProxyBusObject>& ch = cur->components->children;
        vector<_ProxyBusObject>::iterator it = ch.begin();
        while (it != ch.end()) {
            if ((*it)->GetPath() == item) {
                cur = &(*(*it));
                mcur = *(*it);
                break;
            }
            ++it;
        }
        if (it == ch.end()) {
            lock->Unlock(MUTEX_CONTEXT);
            return NULL;
        }
        idx = ((qcc::String::npos == end) || ((end + 1) == inPathStr.size())) ? qcc::String::npos : end + 1;
    }
    lock->Unlock(MUTEX_CONTEXT);
    if (NULL != cur) {
        return new _ProxyBusObject(mcur);
    }
    return NULL;
}

QStatus ProxyBusObject::AddChild(const ProxyBusObject& child)
{
    qcc::String childPath = child.GetPath();

    /* Sanity check to make sure path is possible */
    if (((path.size() > 1) && (0 != childPath.find(path + '/'))) ||
        ((path.size() == 1) && (childPath[0] != '/')) ||
        (childPath[childPath.length() - 1] == '/')) {
        return ER_BUS_BAD_CHILD_PATH;
    }

    /* Find each path element as a child within the parent's vector of children */
    /* Add new children as necessary */
    size_t idx = path.size() + 1;
    ProxyBusObject* cur = this;
    lock->Lock(MUTEX_CONTEXT);
    while (idx != qcc::String::npos) {
        size_t end = childPath.find_first_of('/', idx);
        qcc::String item = childPath.substr(0, end);
        vector<_ProxyBusObject>& ch = cur->components->children;
        vector<_ProxyBusObject>::iterator it = ch.begin();
        while (it != ch.end()) {
            if ((*it)->GetPath() == item) {
                cur = &(*(*it));
                break;
            }
            ++it;
        }
        if (it == ch.end()) {
            if (childPath == item) {
                ch.push_back(child);
                lock->Unlock(MUTEX_CONTEXT);
                return ER_OK;
            } else {
                const char* tempServiceName = serviceName.c_str();
                const char* tempPath = item.c_str();
                const char* tempUniqueName = uniqueName.c_str();
                _ProxyBusObject ro(*bus, tempServiceName, tempUniqueName, tempPath, sessionId);
                ch.push_back(ro);
                cur = &(*(ro));
            }
        }
        idx = ((qcc::String::npos == end) || ((end + 1) == childPath.size())) ? qcc::String::npos : end + 1;
    }
    lock->Unlock(MUTEX_CONTEXT);
    return ER_BUS_OBJ_ALREADY_EXISTS;
}

QStatus ProxyBusObject::RemoveChild(const char* inPath)
{
    QStatus status;

    /* Add a trailing slash to this path */
    qcc::String pathSlash = (path == "/") ? path : path + '/';

    /* Create absolute version of inPath */
    qcc::String childPath = ('/' == inPath[0]) ? inPath : pathSlash + inPath;

    /* Sanity check to make sure path is possible */
    if ((0 != childPath.find(pathSlash)) || (childPath[childPath.length() - 1] == '/')) {
        return ER_BUS_BAD_CHILD_PATH;
    }

    /* Navigate to child and remove it */
    size_t idx = path.size() + 1;
    ProxyBusObject* cur = this;
    lock->Lock(MUTEX_CONTEXT);
    while (idx != qcc::String::npos) {
        size_t end = childPath.find_first_of('/', idx);
        qcc::String item = childPath.substr(0, end);
        vector<_ProxyBusObject>& ch = cur->components->children;
        vector<_ProxyBusObject>::iterator it = ch.begin();
        while (it != ch.end()) {
            if ((*it)->GetPath() == item) {
                if (end == qcc::String::npos) {
                    ch.erase(it);
                    lock->Unlock(MUTEX_CONTEXT);
                    return ER_OK;
                } else {
                    cur = &(*(*it));
                    break;
                }
            }
            ++it;
        }
        if (it == ch.end()) {
            status = ER_BUS_OBJ_NOT_FOUND;
            lock->Unlock(MUTEX_CONTEXT);
            QCC_LogError(status, ("Cannot find object path %s", item.c_str()));
            return status;
        }
        idx = ((qcc::String::npos == end) || ((end + 1) == childPath.size())) ? qcc::String::npos : end + 1;
    }
    /* Shouldn't get here */
    lock->Unlock(MUTEX_CONTEXT);
    return ER_FAIL;
}



QStatus ProxyBusObject::MethodCallAsync(const InterfaceDescription::Member& method,
                                        MessageReceiver* receiver,
                                        MessageReceiver::ReplyHandler replyHandler,
                                        const MsgArg* args,
                                        size_t numArgs,
                                        void* context,
                                        uint32_t timeout,
                                        uint8_t flags) const
{

    QStatus status;
    Message msg(*bus);
    LocalEndpoint localEndpoint = bus->GetInternal().GetLocalEndpoint();
    if (!localEndpoint->IsValid()) {
        return ER_BUS_ENDPOINT_CLOSING;
    }
    /*
     * This object must implement the interface for this method
     */
    if (!ImplementsInterface(method.iface->GetName())) {
        status = ER_BUS_OBJECT_NO_SUCH_INTERFACE;
        QCC_LogError(status, ("Object %s does not implement %s", path.c_str(), method.iface->GetName()));
        return status;
    }
    if (!replyHandler) {
        flags |= ALLJOYN_FLAG_NO_REPLY_EXPECTED;
    }
    /*
     * If the interface is secure or encryption is explicitly requested the method call must be encrypted.
     */
    if (SecurityApplies(this, method.iface)) {
        flags |= ALLJOYN_FLAG_ENCRYPTED;
    }
    if ((flags & ALLJOYN_FLAG_ENCRYPTED) && !bus->IsPeerSecurityEnabled()) {
        return ER_BUS_SECURITY_NOT_ENABLED;
    }
    status = msg->CallMsg(method.signature, serviceName, sessionId, path, method.iface->GetName(), method.name, args, numArgs, flags);
    if (status == ER_OK) {
        if (!(flags & ALLJOYN_FLAG_NO_REPLY_EXPECTED)) {
            status = localEndpoint->RegisterReplyHandler(receiver, replyHandler, method, msg, context, timeout);
        }
        if (status == ER_OK) {
            if (b2bEp->IsValid()) {
                status = b2bEp->PushMessage(msg);
            } else {
                BusEndpoint busEndpoint = BusEndpoint::cast(localEndpoint);
                status = bus->GetInternal().GetRouter().PushMessage(msg, busEndpoint);
            }
            if (status != ER_OK) {
                bool unregistered = localEndpoint->UnregisterReplyHandler(msg);
                if (!unregistered) {
                    /*
                     * Unregister failed, so the reply handler must have already been called.
                     *
                     * The contract of this function is that the reply handler will be called iff
                     * the status is ER_OK, so set the status to ER_OK to indicate that the reply
                     * handler was called.
                     */
                    status = ER_OK;
                }
            }
        }
    }
    return status;
}

QStatus ProxyBusObject::MethodCallAsync(const char* ifaceName,
                                        const char* methodName,
                                        MessageReceiver* receiver,
                                        MessageReceiver::ReplyHandler replyHandler,
                                        const MsgArg* args,
                                        size_t numArgs,
                                        void* context,
                                        uint32_t timeout,
                                        uint8_t flags) const
{
    lock->Lock(MUTEX_CONTEXT);
    map<StringMapKey, const InterfaceDescription*>::const_iterator it = components->ifaces.find(StringMapKey(ifaceName));
    if (it == components->ifaces.end()) {
        lock->Unlock(MUTEX_CONTEXT);
        return ER_BUS_NO_SUCH_INTERFACE;
    }
    const InterfaceDescription::Member* member = it->second->GetMember(methodName);
    lock->Unlock(MUTEX_CONTEXT);
    if (NULL == member) {
        return ER_BUS_INTERFACE_NO_SUCH_MEMBER;
    }
    return MethodCallAsync(*member, receiver, replyHandler, args, numArgs, context, timeout, flags);
}

/**
 * Internal context structure used between synchronous method_call and method_return
 */
class SyncReplyContext {
  public:
    SyncReplyContext(BusAttachment& bus) : replyMsg(bus) { }
    Message replyMsg;
    Event event;
};


QStatus ProxyBusObject::MethodCall(const InterfaceDescription::Member& method,
                                   const MsgArg* args,
                                   size_t numArgs,
                                   Message& replyMsg,
                                   uint32_t timeout,
                                   uint8_t flags) const
{
    QStatus status;
    Message msg(*bus);
    LocalEndpoint localEndpoint = bus->GetInternal().GetLocalEndpoint();
    if (!localEndpoint->IsValid()) {
        return ER_BUS_ENDPOINT_CLOSING;
    }
    /*
     * if we're being called from the LocalEndpoint (callback) thread, do not allow
     * blocking calls unless BusAttachment::EnableConcurrentCallbacks has been called first
     */
    bool isDaemon = bus->GetInternal().GetRouter().IsDaemon();
    if (localEndpoint->IsReentrantCall() && !isDaemon) {
        status = ER_BUS_BLOCKING_CALL_NOT_ALLOWED;
        goto MethodCallExit;
    }
    /*
     * This object must implement the interface for this method
     */
    if (!ImplementsInterface(method.iface->GetName())) {
        status = ER_BUS_OBJECT_NO_SUCH_INTERFACE;
        QCC_LogError(status, ("Object %s does not implement %s", path.c_str(), method.iface->GetName()));
        goto MethodCallExit;
    }
    /*
     * If the object or interface is secure or encryption is explicitly requested the method call must be encrypted.
     */
    if (SecurityApplies(this, method.iface)) {
        flags |= ALLJOYN_FLAG_ENCRYPTED;
    }
    if ((flags & ALLJOYN_FLAG_ENCRYPTED) && !bus->IsPeerSecurityEnabled()) {
        status = ER_BUS_SECURITY_NOT_ENABLED;
        goto MethodCallExit;
    }
    status = msg->CallMsg(method.signature, serviceName, sessionId, path, method.iface->GetName(), method.name, args, numArgs, flags);
    if (status != ER_OK) {
        goto MethodCallExit;
    }
    if (flags & ALLJOYN_FLAG_NO_REPLY_EXPECTED) {
        /*
         * Push the message to the router and we are done
         */
        if (b2bEp->IsValid()) {
            status = b2bEp->PushMessage(msg);
        } else {
            BusEndpoint busEndpoint = BusEndpoint::cast(localEndpoint);
            status = bus->GetInternal().GetRouter().PushMessage(msg, busEndpoint);
        }
    } else {
        ManagedObj<SyncReplyContext> ctxt(*bus);
        /*
         * Synchronous calls are really asynchronous calls that block waiting for a builtin
         * reply handler to be called.
         */
        ManagedObj<SyncReplyContext>* heapCtx = new ManagedObj<SyncReplyContext>(ctxt);
        status = localEndpoint->RegisterReplyHandler(const_cast<MessageReceiver*>(static_cast<const MessageReceiver* const>(this)),
                                                     static_cast<MessageReceiver::ReplyHandler>(&ProxyBusObject::SyncReplyHandler),
                                                     method,
                                                     msg,
                                                     heapCtx,
                                                     timeout);
        if (status == ER_OK) {
            if (b2bEp->IsValid()) {
                status = b2bEp->PushMessage(msg);
            } else {
                BusEndpoint busEndpoint = BusEndpoint::cast(localEndpoint);
                status = bus->GetInternal().GetRouter().PushMessage(msg, busEndpoint);
            }
        } else {
            delete heapCtx;
            heapCtx = NULL;
            goto MethodCallExit;
        }

        Thread* thisThread = Thread::GetThread();
        if (status == ER_OK) {
            lock->Lock(MUTEX_CONTEXT);
            if (!isExiting) {
                components->waitingThreads.push_back(thisThread);
                lock->Unlock(MUTEX_CONTEXT);
                /* In case of a timeout, the SyncReplyHandler will be called by the
                 * LocalEndpoint replyTimer. So wait forever to be signalled by the
                 * SyncReplyHandler or ProxyBusObject::DestructComponents(in case the
                 * ProxyBusObject is being destroyed) or this thread is stopped.
                 */
                status = Event::Wait(ctxt->event);
                lock->Lock(MUTEX_CONTEXT);

                std::vector<Thread*>::iterator it = std::find(components->waitingThreads.begin(), components->waitingThreads.end(), thisThread);
                if (it != components->waitingThreads.end()) {
                    components->waitingThreads.erase(it);
                }
            } else {
                status = ER_BUS_STOPPING;
            }
            lock->Unlock(MUTEX_CONTEXT);
        }

        if (status == ER_OK) {
            replyMsg = ctxt->replyMsg;
        } else if ((status == ER_ALERTED_THREAD) && (SYNC_METHOD_ALERTCODE_ABORT == thisThread->GetAlertCode())) {
            /*
             * We can't touch anything in this case since the external thread that was waiting
             * can't know whether this object still exists.
             */
            status = ER_BUS_METHOD_CALL_ABORTED;
        } else if (localEndpoint->UnregisterReplyHandler(msg)) {
            /*
             * The handler was deregistered so we need to delete the context here.
             */
            delete heapCtx;
        }
    }

MethodCallExit:
    /*
     * Let caller know that the method call reply was an error message
     */
    if (status == ER_OK) {
        if (replyMsg->GetType() == MESSAGE_ERROR) {
            status = ER_BUS_REPLY_IS_ERROR_MESSAGE;
        } else if (replyMsg->GetType() == MESSAGE_INVALID && !(flags & ALLJOYN_FLAG_NO_REPLY_EXPECTED)) {
            status = ER_FAIL;
        }
    } else {
        /*
         * We should not need to duplicate the status information into a synthesized
         * replyMessage.  However 14.12 and prior behaved this way, so preserve the
         * existing behavior.
         */
        String sender;
        if (bus->IsStarted()) {
            sender = bus->GetInternal().GetLocalEndpoint()->GetUniqueName();
        }
        replyMsg->ErrorMsg(sender, status, 0);
    }

    if ((status == ER_OK) && uniqueName.empty()) {
        uniqueName = replyMsg->GetSender();
    }
    return status;
}

QStatus ProxyBusObject::MethodCall(const char* ifaceName,
                                   const char* methodName,
                                   const MsgArg* args,
                                   size_t numArgs,
                                   Message& replyMsg,
                                   uint32_t timeout,
                                   uint8_t flags) const
{
    lock->Lock(MUTEX_CONTEXT);
    map<StringMapKey, const InterfaceDescription*>::const_iterator it = components->ifaces.find(StringMapKey(ifaceName));
    if (it == components->ifaces.end()) {
        lock->Unlock(MUTEX_CONTEXT);
        return ER_BUS_NO_SUCH_INTERFACE;
    }
    const InterfaceDescription::Member* member = it->second->GetMember(methodName);
    lock->Unlock(MUTEX_CONTEXT);
    if (NULL == member) {
        return ER_BUS_INTERFACE_NO_SUCH_MEMBER;
    }
    return MethodCall(*member, args, numArgs, replyMsg, timeout, flags);
}

void ProxyBusObject::SyncReplyHandler(Message& msg, void* context)
{
    if (context != NULL) {
        ManagedObj<SyncReplyContext>* ctx = reinterpret_cast<ManagedObj<SyncReplyContext>*> (context);

        /* Set the reply message */
        (*ctx)->replyMsg = msg;

        /* Wake up sync method_call thread */
        QStatus status = (*ctx)->event.SetEvent();
        if (ER_OK != status) {
            QCC_LogError(status, ("SetEvent failed"));
        }
        delete ctx;
    }
}

QStatus ProxyBusObject::SecureConnection(bool forceAuth)
{
    if (!bus->IsPeerSecurityEnabled()) {
        return ER_BUS_SECURITY_NOT_ENABLED;
    }
    LocalEndpoint localEndpoint = bus->GetInternal().GetLocalEndpoint();
    if (!localEndpoint->IsValid()) {
        return ER_BUS_ENDPOINT_CLOSING;
    } else {
        AllJoynPeerObj* peerObj = localEndpoint->GetPeerObj();
        if (forceAuth) {
            peerObj->ForceAuthentication(serviceName);
        }
        return peerObj->AuthenticatePeer(MESSAGE_METHOD_CALL, serviceName);
    }
}

QStatus ProxyBusObject::SecureConnectionAsync(bool forceAuth)
{
    if (!bus->IsPeerSecurityEnabled()) {
        return ER_BUS_SECURITY_NOT_ENABLED;
    }
    LocalEndpoint localEndpoint = bus->GetInternal().GetLocalEndpoint();
    if (!localEndpoint->IsValid()) {
        return ER_BUS_ENDPOINT_CLOSING;
    } else {
        AllJoynPeerObj* peerObj =  localEndpoint->GetPeerObj();
        if (forceAuth) {
            peerObj->ForceAuthentication(serviceName);
        }
        return peerObj->AuthenticatePeerAsync(serviceName);
    }
}

QStatus ProxyBusObject::IntrospectRemoteObject(uint32_t timeout)
{
    /* Need to have introspectable interface in order to call Introspect */
    const InterfaceDescription* introIntf = GetInterface(org::freedesktop::DBus::Introspectable::InterfaceName);
    if (!introIntf) {
        introIntf = bus->GetInterface(org::freedesktop::DBus::Introspectable::InterfaceName);
        assert(introIntf);
        AddInterface(*introIntf);
    }

    /* Attempt to retrieve introspection from the remote object using sync call */
    Message reply(*bus);
    const InterfaceDescription::Member* introMember = introIntf->GetMember("Introspect");
    assert(introMember);
    QStatus status = MethodCall(*introMember, NULL, 0, reply, timeout);

    /* Parse the XML reply */
    if (ER_OK == status) {
        QCC_DbgPrintf(("Introspection XML: %s\n", reply->GetArg(0)->v_string.str));
        qcc::String ident = reply->GetSender();
        if (uniqueName.empty()) {
            uniqueName = ident;
        }
        ident += " : ";
        ident += reply->GetObjectPath();
        status = ParseXml(reply->GetArg(0)->v_string.str, ident.c_str());
    }
    return status;
}

QStatus ProxyBusObject::IntrospectRemoteObjectAsync(ProxyBusObject::Listener* listener,
                                                    ProxyBusObject::Listener::IntrospectCB callback,
                                                    void* context,
                                                    uint32_t timeout)
{
    /* Need to have introspectable interface in order to call Introspect */
    const InterfaceDescription* introIntf = GetInterface(org::freedesktop::DBus::Introspectable::InterfaceName);
    if (!introIntf) {
        introIntf = bus->GetInterface(org::freedesktop::DBus::Introspectable::InterfaceName);
        assert(introIntf);
        AddInterface(*introIntf);
    }

    /* Attempt to retrieve introspection from the remote object using async call */
    const InterfaceDescription::Member* introMember = introIntf->GetMember("Introspect");
    assert(introMember);
    CBContext<Listener::IntrospectCB>* ctx = new CBContext<Listener::IntrospectCB>(this, listener, callback, context);
    QStatus status = MethodCallAsync(*introMember,
                                     this,
                                     static_cast<MessageReceiver::ReplyHandler>(&ProxyBusObject::IntrospectMethodCB),
                                     NULL,
                                     0,
                                     reinterpret_cast<void*>(ctx),
                                     timeout);
    if (ER_OK != status) {
        delete ctx;
    }
    return status;
}

void ProxyBusObject::IntrospectMethodCB(Message& msg, void* context)
{
    QStatus status;
    if (NULL != msg->GetArg(0)) {
        QCC_DbgPrintf(("Introspection XML: %s", msg->GetArg(0)->v_string.str));
    }
    CBContext<Listener::IntrospectCB>* ctx = reinterpret_cast<CBContext<Listener::IntrospectCB>*>(context);

    if (msg->GetType() == MESSAGE_METHOD_RET) {
        /* Parse the XML reply to update this ProxyBusObject instance (plus any new interfaces) */
        qcc::String ident = msg->GetSender();
        if (uniqueName.empty()) {
            uniqueName = ident;
        }
        ident += " : ";
        ident += msg->GetObjectPath();
        status = ParseXml(msg->GetArg(0)->v_string.str, ident.c_str());
    } else if (msg->GetErrorName() != NULL && ::strcmp("org.freedesktop.DBus.Error.ServiceUnknown", msg->GetErrorName()) == 0) {
        status = ER_BUS_NO_SUCH_SERVICE;
    } else {
        status = ER_FAIL;
    }

    /* Call the callback */
    (ctx->listener->*ctx->callback)(status, ctx->obj, ctx->context);
    delete ctx;
}

QStatus ProxyBusObject::ParseXml(const char* xml, const char* ident)
{
    StringSource source(xml);

    /* Parse the XML to update this ProxyBusObject instance (plus any new children and interfaces) */
    XmlParseContext pc(source);
    QStatus status = XmlElement::Parse(pc);
    if (status == ER_OK) {
        XmlHelper xmlHelper(bus, ident ? ident : path.c_str());
        status = xmlHelper.AddProxyObjects(*this, pc.GetRoot());
    }
    return status;
}

ProxyBusObject::~ProxyBusObject()
{
    DestructComponents();
    delete listenerDone;
    listenerDone = NULL;
    delete lock;
    lock = NULL;
}

void ProxyBusObject::DestructComponents()
{
    if (registeredPropChangedHandler && bus) {
        /* unregister the PropertiesChanged signal handler without holding the
         * PBO lock, because the signal handler itself acquires the lock. The
         * unregistration procedure busy-waits for a signal handler to finish
         * before proceeding with the unregistration, so if we hold the lock here,
         * we can create a deadlock.
         */
        const InterfaceDescription* iface = bus->GetInterface(org::freedesktop::DBus::Properties::InterfaceName);
        if (iface) {
            bus->UnregisterSignalHandler(this,
                                         static_cast<MessageReceiver::SignalHandler>(&ProxyBusObject::PropertiesChangedHandler),
                                         iface->GetMember("PropertiesChanged"),
                                         path.c_str());
        }
    }

    if (lock && components) {
        lock->Lock(MUTEX_CONTEXT);
        isExiting = true;
        vector<Thread*>::iterator it = components->waitingThreads.begin();
        while (it != components->waitingThreads.end()) {
            (*it++)->Alert(SYNC_METHOD_ALERTCODE_ABORT);
        }

        if (bus) {
            bus->UnregisterAllHandlers(this);
        }

        /* remove match rules added by the property caching & change notification mechanism */
        RemoveAllPropertiesChangedRules();

        /* Wait for any waiting threads to exit this object's members */
        while (components->waitingThreads.size() > 0) {
            lock->Unlock(MUTEX_CONTEXT);
            qcc::Sleep(20);
            lock->Lock(MUTEX_CONTEXT);
        }

        /* Clean up properties changed listeners */
        while (activeListener) {
            if (handlerThread && (handlerThread == Thread::GetThread())) {
                QCC_LogError(ER_DEADLOCK, ("Deleting ProxyBusObject from PropertiesChangedListener registered with said ProxyBusObject - deadlocking!"));
                lock->Unlock(MUTEX_CONTEXT);
            }
            assert(!handlerThread || (handlerThread != Thread::GetThread()));
            /*
             * Some thread is trying to remove listeners while the listeners are
             * being called.  Wait until the listener callbacks are done first.
             */
            listenerDone->Wait(*lock);
        }

        while (!components->propertiesChangedCBs.empty()) {
            PropertiesChangedCB ctx = components->propertiesChangedCBs.begin()->second;
            ctx->isRegistered = false;
            components->propertiesChangedCBs.erase(components->propertiesChangedCBs.begin());
        }

        delete components;
        components = NULL;
        lock->Unlock(MUTEX_CONTEXT);
    }
}

ProxyBusObject::ProxyBusObject(BusAttachment& bus, const char* service, const char* path, SessionId sessionId, bool isSecure) :
    bus(&bus),
    components(new Components),
    path(path),
    serviceName(service),
    uniqueName((service && (service[0] == ':')) ? serviceName : ""),
    sessionId(sessionId),
    hasProperties(false),
    lock(new Mutex),
    isExiting(false),
    isSecure(isSecure),
<<<<<<< HEAD
    cacheProperties(false),
    registeredPropChangedHandler(false)
=======
    handlerThread(NULL),
    activeListener(NULL),
    listenerDone(new Condition)
>>>>>>> 8f302040
{
    /* The Peer interface is implicitly defined for all objects */
    AddInterface(org::freedesktop::DBus::Peer::InterfaceName);
}

ProxyBusObject::ProxyBusObject(BusAttachment& bus, const char* service, const char* uniqueName, const char* path, SessionId sessionId, bool isSecure) :
    bus(&bus),
    components(new Components),
    path(path),
    serviceName(service),
    uniqueName(uniqueName),
    sessionId(sessionId),
    hasProperties(false),
    lock(new Mutex),
    isExiting(false),
    isSecure(isSecure),
<<<<<<< HEAD
    cacheProperties(false),
    registeredPropChangedHandler(false)
=======
    handlerThread(NULL),
    activeListener(NULL),
    listenerDone(new Condition)
>>>>>>> 8f302040
{
    /* The Peer interface is implicitly defined for all objects */
    AddInterface(org::freedesktop::DBus::Peer::InterfaceName);
}

ProxyBusObject::ProxyBusObject() :
    bus(NULL),
    components(NULL),
    sessionId(0),
    hasProperties(false),
    lock(NULL),
    isExiting(false),
    isSecure(false),
<<<<<<< HEAD
    cacheProperties(false),
    registeredPropChangedHandler(false)
=======
    handlerThread(NULL),
    activeListener(NULL),
    listenerDone(NULL)
>>>>>>> 8f302040
{
}

ProxyBusObject::ProxyBusObject(const ProxyBusObject& other) :
    bus(other.bus),
    components(new Components),
    path(other.path),
    serviceName(other.serviceName),
    uniqueName(other.uniqueName),
    sessionId(other.sessionId),
    hasProperties(other.hasProperties),
    b2bEp(other.b2bEp),
    lock(new Mutex),
    isExiting(false),
    isSecure(other.isSecure),
<<<<<<< HEAD
    cacheProperties(false),
    registeredPropChangedHandler(false)
=======
    handlerThread(NULL),
    activeListener(NULL),
    listenerDone(new Condition)

>>>>>>> 8f302040
{
    *components = *other.components;
    if (other.cacheProperties) {
        EnablePropertyCaching();
    }
}

ProxyBusObject& ProxyBusObject::operator=(const ProxyBusObject& other)
{
    if (this != &other) {
        DestructComponents();
        if (other.components) {
            components = new Components();
            *components = *other.components;
            if (!lock) {
                lock = new Mutex();
            }
            if (!listenerDone) {
                listenerDone = new Condition();
            }
        } else {
            components = NULL;
            delete listenerDone;
            listenerDone = NULL;
            delete lock;
            lock = NULL;
        }
        bus = other.bus;
        path = other.path;
        serviceName = other.serviceName;
        uniqueName = other.uniqueName;
        sessionId = other.sessionId;
        hasProperties = other.hasProperties;
        b2bEp = other.b2bEp;
        isExiting = false;
        isSecure = other.isSecure;
        cacheProperties = false;
        registeredPropChangedHandler = false;
        if (other.cacheProperties) {
            EnablePropertyCaching();
        }
    }
    return *this;
}

void ProxyBusObject::SetB2BEndpoint(RemoteEndpoint& b2bEp)
{
    this->b2bEp = b2bEp;
}

bool CachedProps::Get(const char* propname, MsgArg& val)
{
    bool found = false;
    lock.Lock(MUTEX_CONTEXT);
    ValueMap::iterator it = values.find(propname);
    if (it != values.end()) {
        found = true;
        val = it->second;
    }
    lock.Unlock(MUTEX_CONTEXT);
    return found;
}

bool CachedProps::GetAll(MsgArg& val)
{
    if (!isFullyCacheable || numProperties == 0) {
        return false;
    }

    bool found = false;
    lock.Lock(MUTEX_CONTEXT);
    if (values.size() == numProperties) {
        found = true;
        MsgArg* dict = new MsgArg[numProperties];
        ValueMap::iterator it = values.begin();
        for (int i = 0; it != values.end(); ++it, ++i) {
            MsgArg* inner;
            it->second.Get("v", &inner);
            dict[i].Set("{sv}", it->first.c_str(), inner);
            /* dict[i].Set("{sv}", it->first.c_str(), &(it->second)); */
        }
        val.Set("a{sv}", numProperties, dict);
        val.Stabilize();
        delete[] dict;
    }
    lock.Unlock(MUTEX_CONTEXT);
    return found;
}

bool CachedProps::IsCacheable(const char* propname)
{
    const InterfaceDescription::Property* prop = description->GetProperty(propname);
    return (prop != NULL && prop->cacheable);
}

void CachedProps::Set(const char* propname, const MsgArg& val)
{
    if (!IsCacheable(propname)) {
        return;
    }
    lock.Lock(MUTEX_CONTEXT);
    values[qcc::String(propname)] = val;
    lock.Unlock(MUTEX_CONTEXT);
}

void CachedProps::SetAll(const MsgArg& allValues)
{
    lock.Lock(MUTEX_CONTEXT);

    size_t nelem;
    MsgArg* elems;
    QStatus status = allValues.Get("a{sv}", &nelem, &elems);
    if (status != ER_OK) {
        goto error;
    }

    for (size_t i = 0; i < nelem; ++i) {
        const char* prop;
        MsgArg* val;
        status = elems[i].Get("{sv}", &prop, &val);
        if (status != ER_OK) {
            goto error;
        }
        if (IsCacheable(prop)) {
            values[qcc::String(prop)].Set("v", val);
            values[qcc::String(prop)].Stabilize();
        }
    }

    lock.Unlock(MUTEX_CONTEXT);
    return;

    error :
    /* We can't make sense of the property values for some reason.
     * Play it safe and invalidate all properties */
    QCC_LogError(status, ("Failed to parse GetAll return value. Invalidating property cache."));
    values.clear();
    lock.Unlock(MUTEX_CONTEXT);
}

void CachedProps::PropertiesChanged(MsgArg* changed, size_t numChanged, MsgArg* invalidated, size_t numInvalidated)
{
    lock.Lock(MUTEX_CONTEXT);

    QStatus status;
    for (size_t i = 0; i < numChanged; ++i) {
        const char* prop;
        MsgArg* val;
        status = changed[i].Get("{sv}", &prop, &val);
        if (status != ER_OK) {
            goto error;
        }
        if (IsCacheable(prop)) {
            values[qcc::String(prop)].Set("v", val);
            values[qcc::String(prop)].Stabilize();
        }
    }

    for (size_t i = 0; i < numInvalidated; ++i) {
        char* prop;
        status = invalidated[i].Get("s", &prop);
        if (status != ER_OK) {
            goto error;
        }
        values.erase(prop);
    }

    lock.Unlock(MUTEX_CONTEXT);
    return;

error:
    /* We can't make sense of the property update signal for some reason.
     * Play it safe and invalidate all properties */
    QCC_LogError(status, ("Failed to parse PropertiesChanged signal. Invalidating property cache."));
    values.clear();
    lock.Unlock(MUTEX_CONTEXT);
}
}<|MERGE_RESOLUTION|>--- conflicted
+++ resolved
@@ -630,7 +630,7 @@
         if (uniqueName.empty()) {
             uniqueName = bus->GetNameOwner(serviceName.c_str());
         }
-        AddPropertiesChangedRule(iface);
+        AddPropertiesChangedRule(iface, true);
     }
 
     return status;
@@ -704,7 +704,6 @@
     }
 
     lock->Lock(MUTEX_CONTEXT);
-<<<<<<< HEAD
     /* first, update caches */
     if (cacheProperties) {
         map<StringMapKey, CachedProps>::iterator it = components->caches.find(ifaceName);
@@ -714,9 +713,7 @@
     }
 
     /* then, alert listeners */
-=======
     handlerThread = Thread::GetThread();
->>>>>>> 8f302040
     multimap<StringMapKey, PropertiesChangedCB>::iterator it = components->propertiesChangedCBs.lower_bound(ifaceName);
     multimap<StringMapKey, PropertiesChangedCB>::iterator end = components->propertiesChangedCBs.upper_bound(ifaceName);
     list<PropertiesChangedCB> handlers;
@@ -893,7 +890,7 @@
     if ((status == ER_OK) && cacheProperties && iface.HasCacheableProperties()) {
         components->caches.insert(std::make_pair(key, CachedProps(&iface)));
         /* add match rules in case the PropertiesChanged signals are emitted as global broadcast */
-        AddPropertiesChangedRule(iface.GetName());
+        AddPropertiesChangedRule(iface.GetName(), false);
     }
 
     if ((status == ER_OK) && !hasProperties) {
@@ -920,11 +917,13 @@
     }
 }
 
-void ProxyBusObject::AddPropertiesChangedRule(const char* intf)
-{
+void ProxyBusObject::AddPropertiesChangedRule(const char* intf, bool blocking)
+{
+    QCC_DbgTrace(("%s(%s)", __FUNCTION__, intf));
     lock->Lock(MUTEX_CONTEXT);
     /* make sure we have the signal handler online */
     if (!registeredPropChangedHandler) {
+        QCC_DbgPrintf(("Registering signal handler"));
         const InterfaceDescription* propIntf = bus->GetInterface(::ajn::org::freedesktop::DBus::Properties::InterfaceName);
         assert(propIntf);
         bus->RegisterSignalHandler(this,
@@ -936,8 +935,13 @@
 
     std::map<qcc::StringMapKey, int>::iterator it = components->matchRuleRefcounts.find(intf);
     if (it == components->matchRuleRefcounts.end()) {
+        QCC_DbgPrintf(("Adding match rule"));
         String rule = String("type='signal',interface='org.freedesktop.DBus.Properties',member='PropertiesChanged',arg0='") + intf + "'";
-        bus->AddMatchNonBlocking(rule.c_str());
+        if (blocking) {
+            bus->AddMatch(rule.c_str());
+        } else {
+            bus->AddMatchNonBlocking(rule.c_str());
+        }
         components->matchRuleRefcounts[qcc::String(intf)] = 1;
     } else {
         it->second++;
@@ -981,7 +985,7 @@
             if (it->second->HasCacheableProperties()) {
                 components->caches.insert(std::make_pair(qcc::String(it->first.c_str()), CachedProps(it->second)));
                 /* add match rules in case the PropertiesChanged signals are emitted as global broadcast */
-                AddPropertiesChangedRule(it->first.c_str());
+                AddPropertiesChangedRule(it->first.c_str(), false);
             }
         }
     }
@@ -1712,14 +1716,11 @@
     lock(new Mutex),
     isExiting(false),
     isSecure(isSecure),
-<<<<<<< HEAD
     cacheProperties(false),
-    registeredPropChangedHandler(false)
-=======
+    registeredPropChangedHandler(false),
     handlerThread(NULL),
     activeListener(NULL),
     listenerDone(new Condition)
->>>>>>> 8f302040
 {
     /* The Peer interface is implicitly defined for all objects */
     AddInterface(org::freedesktop::DBus::Peer::InterfaceName);
@@ -1736,14 +1737,11 @@
     lock(new Mutex),
     isExiting(false),
     isSecure(isSecure),
-<<<<<<< HEAD
     cacheProperties(false),
-    registeredPropChangedHandler(false)
-=======
+    registeredPropChangedHandler(false),
     handlerThread(NULL),
     activeListener(NULL),
     listenerDone(new Condition)
->>>>>>> 8f302040
 {
     /* The Peer interface is implicitly defined for all objects */
     AddInterface(org::freedesktop::DBus::Peer::InterfaceName);
@@ -1757,14 +1755,11 @@
     lock(NULL),
     isExiting(false),
     isSecure(false),
-<<<<<<< HEAD
     cacheProperties(false),
-    registeredPropChangedHandler(false)
-=======
+    registeredPropChangedHandler(false),
     handlerThread(NULL),
     activeListener(NULL),
     listenerDone(NULL)
->>>>>>> 8f302040
 {
 }
 
@@ -1780,15 +1775,11 @@
     lock(new Mutex),
     isExiting(false),
     isSecure(other.isSecure),
-<<<<<<< HEAD
     cacheProperties(false),
-    registeredPropChangedHandler(false)
-=======
+    registeredPropChangedHandler(false),
     handlerThread(NULL),
     activeListener(NULL),
     listenerDone(new Condition)
-
->>>>>>> 8f302040
 {
     *components = *other.components;
     if (other.cacheProperties) {

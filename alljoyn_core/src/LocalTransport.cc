/**
 * @file
 * LocalTransport is a special type of Transport that is responsible
 * for all communication of all endpoints that terminate at registered
 * AllJoynObjects residing within this BusAttachment instance.
 */

/******************************************************************************
 * Copyright AllSeen Alliance. All rights reserved.
 *
 *    Permission to use, copy, modify, and/or distribute this software for any
 *    purpose with or without fee is hereby granted, provided that the above
 *    copyright notice and this permission notice appear in all copies.
 *
 *    THE SOFTWARE IS PROVIDED "AS IS" AND THE AUTHOR DISCLAIMS ALL WARRANTIES
 *    WITH REGARD TO THIS SOFTWARE INCLUDING ALL IMPLIED WARRANTIES OF
 *    MERCHANTABILITY AND FITNESS. IN NO EVENT SHALL THE AUTHOR BE LIABLE FOR
 *    ANY SPECIAL, DIRECT, INDIRECT, OR CONSEQUENTIAL DAMAGES OR ANY DAMAGES
 *    WHATSOEVER RESULTING FROM LOSS OF USE, DATA OR PROFITS, WHETHER IN AN
 *    ACTION OF CONTRACT, NEGLIGENCE OR OTHER TORTIOUS ACTION, ARISING OUT OF
 *    OR IN CONNECTION WITH THE USE OR PERFORMANCE OF THIS SOFTWARE.
 ******************************************************************************/
#include <qcc/platform.h>

#include <list>

#include <qcc/Debug.h>
#include <qcc/GUID.h>
#include <qcc/String.h>
#include <qcc/StringUtil.h>
#include <qcc/Thread.h>
#include <qcc/atomic.h>

#include <alljoyn/DBusStd.h>
#include <alljoyn/AllJoynStd.h>
#include <alljoyn/Message.h>
#include <alljoyn/BusObject.h>
#include <alljoyn/ProxyBusObject.h>

#include "LocalTransport.h"
#include "Router.h"
#include "MethodTable.h"
#include "SignalTable.h"
#include "AllJoynPeerObj.h"
#include "BusUtil.h"
#include "BusInternal.h"

#define QCC_MODULE "LOCAL_TRANSPORT"

using namespace std;
using namespace qcc;

namespace ajn {


static const uint32_t LOCAL_ENDPOINT_CONCURRENCY = 4;


class _LocalEndpoint::Dispatcher : public qcc::Timer, public qcc::AlarmListener {
  public:
    Dispatcher(_LocalEndpoint* endpoint, uint32_t concurrency = LOCAL_ENDPOINT_CONCURRENCY) : Timer("lepDisp" + U32ToString(qcc::IncrementAndFetch(&dispatcherCnt)), true, concurrency, true, 10), AlarmListener(), endpoint(endpoint) { }
    QStatus DispatchMessage(Message& msg);

    void AlarmTriggered(const qcc::Alarm& alarm, QStatus reason);

  private:
    _LocalEndpoint* endpoint;
    static int32_t dispatcherCnt;
};

int32_t _LocalEndpoint::Dispatcher::dispatcherCnt = 0;

class _LocalEndpoint::DeferredCallbacks : public qcc::AlarmListener {
  public:
    DeferredCallbacks(_LocalEndpoint* ep) : endpoint(ep) { }

    void AlarmTriggered(const qcc::Alarm& alarm, QStatus reason);

  private:
    _LocalEndpoint* endpoint;
};

<<<<<<< HEAD
class _LocalEndpoint::ObserverCallbacks : public qcc::AlarmListener {
  public:
    ObserverCallbacks(_LocalEndpoint*ep) : endpoint(ep) { }
=======
class _LocalEndpoint::CachedPropertyCallbacks : public qcc::AlarmListener {
  public:
    CachedPropertyCallbacks(_LocalEndpoint* ep) : endpoint(ep) { }
>>>>>>> ad91616c

    void AlarmTriggered(const qcc::Alarm& alarm, QStatus reason);

  private:
    _LocalEndpoint* endpoint;
};

LocalTransport::~LocalTransport()
{
    Stop();
    Join();
}

QStatus LocalTransport::Start()
{
    isStoppedEvent.ResetEvent();
    return localEndpoint->Start();
}

QStatus LocalTransport::Stop()
{
    QStatus status = localEndpoint->Stop();
    isStoppedEvent.SetEvent();
    return status;
}

QStatus LocalTransport::Join()
{
    QStatus status = localEndpoint->Join();
    /* Pend caller until transport is stopped */
    Event::Wait(isStoppedEvent);
    return status;
}

bool LocalTransport::IsRunning()
{
    return !isStoppedEvent.IsSet();
}

class _LocalEndpoint::ReplyContext {
  public:
    ReplyContext(LocalEndpoint ep,
                 MessageReceiver* receiver,
                 MessageReceiver::ReplyHandler handler,
                 const InterfaceDescription::Member* method,
                 Message& methodCall,
                 void* context,
                 uint32_t timeout) :
        ep(ep),
        receiver(receiver),
        handler(handler),
        method(method),
        callFlags(methodCall->GetFlags()),
        serial(methodCall->msgHeader.serialNum),
        context(context)
    {
        uint32_t zero = 0;
        void* tempContext = (void*)this;
        AlarmListener* listener = ep.unwrap();
        alarm = Alarm(timeout, listener, tempContext, zero);
    }

    ~ReplyContext() {
        ep->replyTimer.RemoveAlarm(alarm, false /* don't block if alarm in progress */);
    }

    LocalEndpoint ep;                            /* The endpoint this reply context is associated with */
    MessageReceiver* receiver;                   /* The object to receive the reply */
    MessageReceiver::ReplyHandler handler;       /* The receiving object's handler function */
    const InterfaceDescription::Member* method;  /* The method that was called */
    uint8_t callFlags;                           /* Flags from the method call */
    uint32_t serial;                             /* Serial number for the method reply */
    void* context;                               /* The calling object's context */
    qcc::Alarm alarm;                            /* Alarm object for handling method call timeouts */

  private:
    ReplyContext(const ReplyContext& other);
    ReplyContext operator=(const ReplyContext& other);
};

class _LocalEndpoint::CachedGetPropertyReplyContext {
  public:
    ProxyBusObject* proxy;
    ProxyBusObject::Listener* listener;
    ProxyBusObject::Listener::GetPropertyCB callback;
    void* context;
    MsgArg value;

    CachedGetPropertyReplyContext(
        ProxyBusObject* proxy,
        ProxyBusObject::Listener* listener,
        ProxyBusObject::Listener::GetPropertyCB callback,
        void* context,
        const MsgArg& value) :
        proxy(proxy), listener(listener), callback(callback), context(context), value(value) { }

};

_LocalEndpoint::_LocalEndpoint(BusAttachment& bus, uint32_t concurrency) :
    _BusEndpoint(ENDPOINT_TYPE_LOCAL),
    dispatcher(new Dispatcher(this, concurrency)),
    deferredCallbacks(new DeferredCallbacks(this)),
<<<<<<< HEAD
    observerCallbacks(new ObserverCallbacks(this)),
=======
    cachedPropertyCallbacks(new CachedPropertyCallbacks(this)),
>>>>>>> ad91616c
    running(false),
    isRegistered(false),
    bus(&bus),
    objectsLock(),
    replyMapLock(),
    replyTimer("replyTimer", true),
    dbusObj(NULL),
    alljoynObj(NULL),
    alljoynDebugObj(NULL),
    peerObj(NULL)
{
}

_LocalEndpoint::~_LocalEndpoint()
{
    QCC_DbgHLPrintf(("LocalEndpoint~LocalEndpoint"));
    /*
     * If bus is NULL the default constructor was used so this is just a placeholder endpoint
     */
    if (bus) {
        running = false;

        /*
         * Delete any stale reply contexts
         */
        replyMapLock.Lock(MUTEX_CONTEXT);
        for (map<uint32_t, ReplyContext*>::iterator iter = replyMap.begin(); iter != replyMap.end(); ++iter) {
            QCC_DbgHLPrintf(("LocalEndpoint~LocalEndpoint deleting reply handler for serial %u", iter->second->serial));
            delete iter->second;
        }
        replyMap.clear();
        replyMapLock.Unlock(MUTEX_CONTEXT);
        /*
         * Unregister all application registered bus objects
         */
        unordered_map<const char*, BusObject*, Hash, PathEq>::iterator it = localObjects.begin();
        while (it != localObjects.end()) {
            BusObject* obj = it->second;
            UnregisterBusObject(*obj);
            it = localObjects.begin();
        }

        /*
         * Shutdown the dispatcher and deferredCallbacks
         */
        if (dispatcher) {
            delete dispatcher;
            dispatcher = NULL;
        }

        if (deferredCallbacks) {
            delete deferredCallbacks;
            deferredCallbacks = NULL;
        }

<<<<<<< HEAD
        if (observerCallbacks) {
            delete observerCallbacks;
            observerCallbacks = NULL;
=======
        if (cachedPropertyCallbacks) {
            delete cachedPropertyCallbacks;
            cachedPropertyCallbacks = NULL;
>>>>>>> ad91616c
        }

        /*
         * Unregister AllJoyn registered bus objects
         */
        if (dbusObj) {
            delete dbusObj;
            dbusObj = NULL;
        }
        if (alljoynObj) {
            delete alljoynObj;
            alljoynObj = NULL;
        }
        if (alljoynDebugObj) {
            delete alljoynDebugObj;
            alljoynDebugObj = NULL;
        }
        if (peerObj) {
            delete peerObj;
            peerObj = NULL;
        }
    }
}

QStatus _LocalEndpoint::Start()
{
    QStatus status = ER_OK;

    /* Start the dispatcher */
    if (!dispatcher) {
        return ER_BUS_NO_ENDPOINT;
    }
    status = dispatcher->Start();

    /* Start the replyTimer */
    if (status == ER_OK) {
        status = replyTimer.Start();
    }

    /* Set the local endpoint's unique name */
    SetUniqueName(bus->GetInternal().GetRouter().GenerateUniqueName());

    if (!dbusObj) {
        /* Register well known org.freedesktop.DBus remote object */
        const InterfaceDescription* intf = bus->GetInterface(org::freedesktop::DBus::InterfaceName);
        if (intf) {
            dbusObj = new ProxyBusObject(*bus, org::freedesktop::DBus::WellKnownName, org::freedesktop::DBus::ObjectPath, 0);
            dbusObj->AddInterface(*intf);
        } else {
            status = ER_BUS_NO_SUCH_INTERFACE;
        }
    }

    if (!alljoynObj && (ER_OK == status)) {
        /* Register well known org.alljoyn.Bus remote object */
        const InterfaceDescription* mintf = bus->GetInterface(org::alljoyn::Bus::InterfaceName);
        if (mintf) {
            alljoynObj = new ProxyBusObject(*bus, org::alljoyn::Bus::WellKnownName, org::alljoyn::Bus::ObjectPath, 0);
            alljoynObj->AddInterface(*mintf);
        } else {
            status = ER_BUS_NO_SUCH_INTERFACE;
        }
    }

    /* Initialize the peer object */
    if (!peerObj && (ER_OK == status)) {
        peerObj = new AllJoynPeerObj(*bus);
        status = peerObj->Init(*bus);
    }

    /* Start the peer object */
    if (peerObj && (ER_OK == status)) {
        status = peerObj->Start();
    }

    /* Local endpoint is up and running, register with router */
    if (ER_OK == status) {
        running = true;
        BusEndpoint busEndpoint = BusEndpoint::wrap(this);
        bus->GetInternal().GetRouter().RegisterEndpoint(busEndpoint);
        isRegistered = true;
    }
    return status;
}

QStatus _LocalEndpoint::Stop(void)
{
    QCC_DbgTrace(("LocalEndpoint::Stop"));

    /* Local endpoint not longer running */
    running = false;

    if (peerObj) {
        peerObj->Stop();
    }

    /* Stop the dispatcher */
    if (dispatcher) {
        dispatcher->Stop();
    }

    /* Stop the replyTimer */
    replyTimer.Stop();
    return ER_OK;
}

QStatus _LocalEndpoint::Join(void)
{
    /*
     * Unregister the localEndpoint from the router
     * This must be done in Join rather than Stop since UnregisteringEndpoint may block
     */
    if (isRegistered) {
        bus->GetInternal().GetRouter().UnregisterEndpoint(this->GetUniqueName(), this->GetEndpointType());
        isRegistered = false;
    }

    if (peerObj) {
        peerObj->Join();
    }

    /* Join the dispatcher */
    if (dispatcher) {
        dispatcher->Join();
    }

    /* Join the replyTimer */
    replyTimer.Join();

    return ER_OK;
}

QStatus _LocalEndpoint::Diagnose(Message& message)
{
    QStatus status;
    BusObject* obj = FindLocalObject(message->GetObjectPath());

    /*
     * Try to figure out what went wrong
     */
    if (obj == NULL) {
        status = ER_BUS_NO_SUCH_OBJECT;
        QCC_LogError(status, ("No such object %s", message->GetObjectPath()));
    } else if (!obj->ImplementsInterface(message->GetInterface())) {
        status = ER_BUS_OBJECT_NO_SUCH_INTERFACE;
        QCC_LogError(status, ("Object %s has no interface %s (member=%s)", message->GetObjectPath(), message->GetInterface(), message->GetMemberName()));
    } else {
        status = ER_BUS_OBJECT_NO_SUCH_MEMBER;
        QCC_LogError(status, ("Object %s has no member %s", message->GetObjectPath(), message->GetMemberName()));
    }
    return status;
}

QStatus _LocalEndpoint::PeerInterface(Message& message)
{
    if (strcmp(message->GetMemberName(), "Ping") == 0) {
        QStatus status = message->UnmarshalArgs("", "");
        if (ER_OK != status) {
            return status;
        }
        status = message->ReplyMsg(message, NULL, 0);
        assert(ER_OK == status);
        BusEndpoint busEndpoint = BusEndpoint::wrap(this);
        return bus->GetInternal().GetRouter().PushMessage(message, busEndpoint);
    }
    if (strcmp(message->GetMemberName(), "GetMachineId") == 0) {
        QStatus status = message->UnmarshalArgs("", "s");
        if (ER_OK != status) {
            return status;
        }
        MsgArg replyArg(ALLJOYN_STRING);
        // @@TODO Need OS specific support for returning a machine id GUID use the bus id for now
        qcc::String guidStr = bus->GetInternal().GetGlobalGUID().ToString();
        replyArg.v_string.str = guidStr.c_str();
        replyArg.v_string.len = guidStr.size();
        status = message->ReplyMsg(message, &replyArg, 1);
        assert(ER_OK == status);
        BusEndpoint busEndpoint = BusEndpoint::wrap(this);
        return bus->GetInternal().GetRouter().PushMessage(message, busEndpoint);
    }
    return ER_BUS_OBJECT_NO_SUCH_MEMBER;
}


QStatus _LocalEndpoint::Dispatcher::DispatchMessage(Message& msg)
{
    uint32_t zero = 0;
    void* context = new Message(msg);
    qcc::AlarmListener* localEndpointListener = this;
    Alarm alarm(zero, localEndpointListener, context, zero);
    QStatus status = AddAlarm(alarm);
    if (status != ER_OK) {
        Message* temp = static_cast<Message*>(context);
        if (temp) {
            delete temp;
        }
    }
    return status;
}

void _LocalEndpoint::EnableReentrancy()
{
    if (dispatcher) {
        dispatcher->EnableReentrancy();
    }
}

bool _LocalEndpoint::IsReentrantCall()
{
    if (!dispatcher) {
        return false;
    }
    return dispatcher->IsHoldingReentrantLock();

}

void _LocalEndpoint::Dispatcher::AlarmTriggered(const Alarm& alarm, QStatus reason)
{
    Message* msg = static_cast<Message*>(alarm->GetContext());
    if (msg) {
        if (reason == ER_OK) {
            QStatus status = endpoint->DoPushMessage(*msg);
            // ER_BUS_STOPPING is a common shutdown error
            if (status != ER_OK && status != ER_BUS_STOPPING) {
                QCC_LogError(status, ("LocalEndpoint::DoPushMessage failed"));
            }
        }
        delete msg;
    }
}

QStatus _LocalEndpoint::PushMessage(Message& message)
{
    QStatus ret;

    if (running) {
        BusEndpoint ep = bus->GetInternal().GetRouter().FindEndpoint(message->GetSender());
        /* Determine if the source of this message is local to the process */
        Thread* curThread = Thread::GetThread();
        if (ep->GetEndpointType() == ENDPOINT_TYPE_LOCAL && (strncmp(curThread->GetThreadName(), "lepDisp", 7) == 0)) {
            ret = DoPushMessage(message);
        } else {
            ret = dispatcher->DispatchMessage(message);
        }
    } else {
        ret = ER_BUS_STOPPING;
    }
    return ret;
}

QStatus _LocalEndpoint::DoPushMessage(Message& message)
{
    QStatus status = ER_OK;

    if (!running) {
        status = ER_BUS_STOPPING;
        QCC_DbgHLPrintf(("Local transport not running discarding %s", message->Description().c_str()));
    } else {
        QCC_DbgPrintf(("Pushing %s into local endpoint", message->Description().c_str()));

        switch (message->GetType()) {
        case MESSAGE_METHOD_CALL:
            status = HandleMethodCall(message);
            break;

        case MESSAGE_SIGNAL:
            status = HandleSignal(message);
            break;

        case MESSAGE_METHOD_RET:
        case MESSAGE_ERROR:
            status = HandleMethodReply(message);
            break;

        default:
            status = ER_FAIL;
            break;
        }
    }
    return status;
}

QStatus _LocalEndpoint::RegisterBusObject(BusObject& object, bool isSecure)
{
    QStatus status = ER_OK;

    const char* objPath = object.GetPath();

    QCC_DbgPrintf(("RegisterBusObject %s", objPath));

    if (!IsLegalObjectPath(objPath)) {
        status = ER_BUS_BAD_OBJ_PATH;
        QCC_LogError(status, ("Illegal object path \"%s\" specified", objPath));
        return status;
    }

    objectsLock.Lock(MUTEX_CONTEXT);

    /* Register placeholder parents as needed */
    size_t off = 0;
    qcc::String pathStr(objPath);
    BusObject* lastParent = NULL;
    if (1 < pathStr.size()) {
        while (qcc::String::npos != (off = pathStr.find_first_of('/', off))) {
            qcc::String parentPath = pathStr.substr(0, max((size_t)1, off));
            off++;
            BusObject* parent = FindLocalObject(parentPath.c_str());
            if (!parent) {
                parent = new BusObject(parentPath.c_str(), true);
                QStatus status = DoRegisterBusObject(*parent, lastParent, true);
                if (ER_OK != status) {
                    delete parent;
                    QCC_LogError(status, ("Failed to register default object for path %s", parentPath.c_str()));
                    break;
                }
                defaultObjects.push_back(parent);
            } else {
                /*
                 * If the parent is secure then this object is secure also.
                 */
                isSecure |= parent->isSecure;
            }
            lastParent = parent;
        }
    }

    /* Now register the object itself */
    if (ER_OK == status) {
        object.isSecure = isSecure;
        status = DoRegisterBusObject(object, lastParent, false);
    }

    objectsLock.Unlock(MUTEX_CONTEXT);

    return status;
}

QStatus _LocalEndpoint::DoRegisterBusObject(BusObject& object, BusObject* parent, bool isPlaceholder)
{
    QCC_DbgPrintf(("DoRegisterBusObject %s", object.GetPath()));
    const char* objPath = object.GetPath();

    /* objectsLock is already obtained */

    /* If an object with this path already exists, replace it */
    BusObject* existingObj = FindLocalObject(objPath);
    if (NULL != existingObj) {
        if (existingObj->isPlaceholder) {
            existingObj->Replace(object);
            UnregisterBusObject(*existingObj);
        } else {
            return ER_BUS_OBJ_ALREADY_EXISTS;
        }
    }

    /* Register object. */
    QStatus status = object.DoRegistration(*bus);
    if (ER_OK == status) {
        /* Link new object to its parent */
        if (parent) {
            parent->AddChild(object);
        }
        /* Add object to list of objects */
        localObjects[object.GetPath()] = &object;

        /* Register handler for the object's methods */
        methodTable.AddAll(&object);

        /*
         * If the bus is already running schedule call backs to report
         * that the objects are registered. If the bus is not running
         * the callbacks will be made later when the client router calls
         * OnBusConnected().
         */
        if (bus->GetInternal().GetRouter().IsBusRunning() && !isPlaceholder) {
            objectsLock.Unlock(MUTEX_CONTEXT);
            OnBusConnected();
            objectsLock.Lock(MUTEX_CONTEXT);
        }
    }

    return status;
}

void _LocalEndpoint::UnregisterBusObject(BusObject& object)
{
    QCC_DbgPrintf(("UnregisterBusObject %s", object.GetPath()));

    /* Remove members */
    methodTable.RemoveAll(&object);

    /* Remove from object list */
    objectsLock.Lock(MUTEX_CONTEXT);
    localObjects.erase(object.GetPath());
    objectsLock.Unlock(MUTEX_CONTEXT);

    /* Notify object and detach from bus*/
    if (object.isRegistered) {
        object.ObjectUnregistered();
        object.isRegistered = false;
    }

    /* Detach object from parent */
    objectsLock.Lock(MUTEX_CONTEXT);
    if (NULL != object.parent) {
        object.parent->RemoveChild(object);
    }

    /* If object has children, unregister them as well */
    while (true) {
        BusObject* child = object.RemoveChild();
        if (!child) {
            break;
        }
        object.InUseIncrement();
        objectsLock.Unlock(MUTEX_CONTEXT);
        UnregisterBusObject(*child);
        objectsLock.Lock(MUTEX_CONTEXT);
        object.InUseDecrement();
    }
    /* Delete the object if it was a default object */
    vector<BusObject*>::iterator dit = defaultObjects.begin();
    while (dit != defaultObjects.end()) {
        if (*dit == &object) {
            defaultObjects.erase(dit);
            delete &object;
            break;
        } else {
            ++dit;
        }
    }
    objectsLock.Unlock(MUTEX_CONTEXT);
}

BusObject* _LocalEndpoint::FindLocalObject(const char* objectPath) {
    objectsLock.Lock(MUTEX_CONTEXT);
    unordered_map<const char*, BusObject*, Hash, PathEq>::iterator iter = localObjects.find(objectPath);
    BusObject* ret = (iter == localObjects.end()) ? NULL : iter->second;
    objectsLock.Unlock(MUTEX_CONTEXT);
    return ret;
}

QStatus _LocalEndpoint::GetAnnouncedObjectDescription(MsgArg& objectDescriptionArg) {
    QStatus status = ER_OK;
    objectDescriptionArg.Clear();

    objectsLock.Lock(MUTEX_CONTEXT);
    size_t announcedObjectsCount = 0;
    // Find out how many of the localObjects contain Announced interfaces
    for (std::unordered_map<const char*, BusObject*, Hash, PathEq>::iterator it = localObjects.begin(); it != localObjects.end(); ++it) {
        if (it->second->GetAnnouncedInterfaceNames() > 0) {
            ++announcedObjectsCount;
        }
    }
    // Now that we know how many objects are have AnnouncedInterfaces lets Create
    // an array of MsgArgs. One MsgArg for each Object with Announced interfaces.
    MsgArg* announceObjectsArg = new MsgArg[announcedObjectsCount];
    size_t argCount = 0;
    // Fill the MsgArg for the announcedObjects.
    for (std::unordered_map<const char*, BusObject*, Hash, PathEq>::iterator it = localObjects.begin(); it != localObjects.end(); ++it) {
        size_t numInterfaces = it->second->GetAnnouncedInterfaceNames();
        if (numInterfaces > 0) {
            const char** interfaces = new const char*[numInterfaces];
            it->second->GetAnnouncedInterfaceNames(interfaces, numInterfaces);
            status = announceObjectsArg[argCount].Set("(oas)", it->first, numInterfaces, interfaces);
            announceObjectsArg[argCount].Stabilize();
            delete [] interfaces;
            ++argCount;
        }
        if (ER_OK != status) {
            delete [] announceObjectsArg;
            objectsLock.Unlock(MUTEX_CONTEXT);
            return status;
        }
    }
    // If argCount and announcedObjectsCount don't match something has gone wrong
    assert(argCount == announcedObjectsCount);

    status = objectDescriptionArg.Set("a(oas)", announcedObjectsCount, announceObjectsArg);
    objectDescriptionArg.Stabilize();
    delete [] announceObjectsArg;
    objectsLock.Unlock(MUTEX_CONTEXT);

    return status;
}

void _LocalEndpoint::UpdateSerialNumber(Message& msg)
{
    uint32_t serial = msg->msgHeader.serialNum;
    /*
     * If the previous serial number is not the latest we replace it.
     */
    if (serial != bus->GetInternal().PrevSerial()) {
        msg->SetSerialNumber();
        /*
         * If the message is a method call me must update the reply map
         */
        if (msg->GetType() == MESSAGE_METHOD_CALL) {
            replyMapLock.Lock(MUTEX_CONTEXT);
            ReplyContext* rc = RemoveReplyHandler(serial);
            if (rc) {
                rc->serial = msg->msgHeader.serialNum;
                replyMap[rc->serial] = rc;
            }
            replyMapLock.Unlock(MUTEX_CONTEXT);
        }
        QCC_DbgPrintf(("LocalEndpoint::UpdateSerialNumber for %s serial=%u was %u", msg->Description().c_str(), msg->msgHeader.serialNum, serial));
    }
}

QStatus _LocalEndpoint::RegisterReplyHandler(MessageReceiver* receiver,
                                             MessageReceiver::ReplyHandler replyHandler,
                                             const InterfaceDescription::Member& method,
                                             Message& methodCallMsg,
                                             void* context,
                                             uint32_t timeout)
{
    QStatus status = ER_OK;
    if (!running) {
        status = ER_BUS_STOPPING;
        QCC_LogError(status, ("Local transport not running"));
    } else {
        ReplyContext* rc =  new ReplyContext(LocalEndpoint::wrap(this), receiver, replyHandler, &method, methodCallMsg, context, timeout);
        QCC_DbgPrintf(("LocalEndpoint::RegisterReplyHandler"));
        /*
         * Add reply context.
         */
        replyMapLock.Lock(MUTEX_CONTEXT);
        replyMap[methodCallMsg->msgHeader.serialNum] = rc;
        replyMapLock.Unlock(MUTEX_CONTEXT);
        /*
         * Set timeout
         */
        status = replyTimer.AddAlarm(rc->alarm);
        if (status != ER_OK) {
            UnregisterReplyHandler(methodCallMsg);
        }
    }
    return status;
}

bool _LocalEndpoint::UnregisterReplyHandler(Message& methodCall)
{
    replyMapLock.Lock(MUTEX_CONTEXT);
    ReplyContext* rc = RemoveReplyHandler(methodCall->msgHeader.serialNum);
    replyMapLock.Unlock(MUTEX_CONTEXT);
    if (rc) {
        delete rc;
        return true;
    } else {
        return false;
    }
}

/*
 * NOTE: Must be called holding replyMapLock
 */
_LocalEndpoint::ReplyContext* _LocalEndpoint::RemoveReplyHandler(uint32_t serial)
{
    QCC_DbgPrintf(("LocalEndpoint::RemoveReplyHandler for serial=%u", serial));
    ReplyContext* rc = NULL;
    map<uint32_t, ReplyContext*>::iterator iter = replyMap.find(serial);
    if (iter != replyMap.end()) {
        rc = iter->second;
        replyMap.erase(iter);
        assert(rc->serial == serial);
    }
    return rc;
}

bool _LocalEndpoint::PauseReplyHandlerTimeout(Message& methodCallMsg)
{
    bool paused = false;
    if (methodCallMsg->GetType() == MESSAGE_METHOD_CALL) {
        replyMapLock.Lock();
        map<uint32_t, ReplyContext*>::iterator iter = replyMap.find(methodCallMsg->GetCallSerial());
        if (iter != replyMap.end()) {
            ReplyContext*rc = iter->second;
            paused = replyTimer.RemoveAlarm(rc->alarm);
        }
        replyMapLock.Unlock();
    }
    return paused;
}

bool _LocalEndpoint::ResumeReplyHandlerTimeout(Message& methodCallMsg)
{
    bool resumed = false;
    if (methodCallMsg->GetType() == MESSAGE_METHOD_CALL) {
        replyMapLock.Lock();
        map<uint32_t, ReplyContext*>::iterator iter = replyMap.find(methodCallMsg->GetCallSerial());
        if (iter != replyMap.end()) {
            ReplyContext*rc = iter->second;
            QStatus status = replyTimer.AddAlarm(rc->alarm);
            if (status == ER_OK) {
                resumed = true;
            } else {
                QCC_LogError(status, ("Failed to resume reply handler timeout for %s", methodCallMsg->Description().c_str()));
            }
        }
        replyMapLock.Unlock();
    }
    return resumed;
}

QStatus _LocalEndpoint::RegisterSignalHandler(MessageReceiver* receiver,
                                              MessageReceiver::SignalHandler signalHandler,
                                              const InterfaceDescription::Member* member,
                                              const char* matchRule)
{
    if (!receiver) {
        return ER_BAD_ARG_1;
    }
    if (!signalHandler) {
        return ER_BAD_ARG_2;
    }
    if (!member) {
        return ER_BAD_ARG_3;
    }
    if (!matchRule) {
        return ER_BAD_ARG_4;
    }
    signalTable.Add(receiver, signalHandler, member, matchRule);
    return ER_OK;
}

QStatus _LocalEndpoint::UnregisterSignalHandler(MessageReceiver* receiver,
                                                MessageReceiver::SignalHandler signalHandler,
                                                const InterfaceDescription::Member* member,
                                                const char* matchRule)
{
    if (!receiver) {
        return ER_BAD_ARG_1;
    }
    if (!signalHandler) {
        return ER_BAD_ARG_2;
    }
    if (!member) {
        return ER_BAD_ARG_3;
    }
    if (!matchRule) {
        return ER_BAD_ARG_4;
    }
    return signalTable.Remove(receiver, signalHandler, member, matchRule);
}

QStatus _LocalEndpoint::UnregisterAllHandlers(MessageReceiver* receiver)
{
    /*
     * Remove all the signal handlers for this receiver.
     */
    signalTable.RemoveAll(receiver);
    /*
     * Remove any reply handlers for this receiver
     */
    replyMapLock.Lock(MUTEX_CONTEXT);
    for (map<uint32_t, ReplyContext*>::iterator iter = replyMap.begin(); iter != replyMap.end();) {
        ReplyContext* rc = iter->second;
        if (rc->receiver == receiver) {
            replyMap.erase(iter);
            delete rc;
            iter = replyMap.begin();
        } else {
            ++iter;
        }
    }

    for (set<CachedGetPropertyReplyContext*>::iterator iter = cachedGetPropertyReplyContexts.begin();
         iter != cachedGetPropertyReplyContexts.end();) {
        if (static_cast<MessageReceiver*>((*iter)->proxy) == receiver) {
            delete *iter;
            cachedGetPropertyReplyContexts.erase(iter);
            iter = cachedGetPropertyReplyContexts.begin();
        } else {
            ++iter;
        }
    }
    replyMapLock.Unlock(MUTEX_CONTEXT);
    return ER_OK;
}

/*
 * Alarm handler for method calls that have not received a response within the timeout period.
 */
void _LocalEndpoint::AlarmTriggered(const Alarm& alarm, QStatus reason)
{
    ReplyContext* rc = reinterpret_cast<ReplyContext*>(alarm->GetContext());
    replyMapLock.Lock(MUTEX_CONTEXT);
    /* Search for the ReplyContext entry in the replyMap */
    bool found = false;
    for (map<uint32_t, ReplyContext*>::iterator iter = replyMap.begin(); iter != replyMap.end(); iter++) {
        if (rc == iter->second) {
            found = true;
            break;
        }
    }

    if (found == false) {
        /* If an entry for the ReplyContext is not found, it might have been deleted due to a MethodReply. */
        replyMapLock.Unlock(MUTEX_CONTEXT);
        return;
    }
    uint32_t serial = rc->serial;
    Message msg(*bus);
    QStatus status = ER_OK;

    /*
     * Clear the encrypted flag so the error response doesn't get rejected.
     */
    rc->callFlags &= ~ALLJOYN_FLAG_ENCRYPTED;
    replyMapLock.Unlock(MUTEX_CONTEXT);

    if (running) {
        QCC_DbgPrintf(("Timed out waiting for METHOD_REPLY with serial %d", serial));
        if (reason == ER_TIMER_EXITING) {
            msg->ErrorMsg("org.alljoyn.Bus.Exiting", serial);
        } else {
            msg->ErrorMsg("org.alljoyn.Bus.Timeout", serial);
        }
        /*
         * Forward the message via the dispatcher so we conform to our concurrency model.
         */
        status = dispatcher->DispatchMessage(msg);

    } else {
        msg->ErrorMsg("org.alljoyn.Bus.Exiting", serial);
        HandleMethodReply(msg);
    }
    /*
     * If the dispatch failed or we are no longer running handle the reply on this thread.
     */
    if (status != ER_OK) {
        msg->ErrorMsg("org.alljoyn.Bus.Exiting", serial);
        HandleMethodReply(msg);
    }
}

QStatus _LocalEndpoint::HandleMethodCall(Message& message)
{
    QStatus status = ER_OK;

    /* Look up the member */
    MethodTable::SafeEntry* safeEntry = methodTable.Find(message->GetObjectPath(),
                                                         message->GetInterface(),
                                                         message->GetMemberName());
    const MethodTable::Entry* entry = safeEntry ? safeEntry->entry : NULL;

    if (entry == NULL) {
        if (strcmp(message->GetInterface(), org::freedesktop::DBus::Peer::InterfaceName) == 0) {
            /*
             * Special case the Peer interface
             */
            status = PeerInterface(message);
        } else {
            /*
             * Figure out what error to report
             */
            status = Diagnose(message);
        }
    } else {
        if (!message->IsEncrypted()) {
            /*
             * If the interface is secure encryption is required. If the object is secure encryption
             * is required unless security is not applicable to the this interface.
             */
            InterfaceSecurityPolicy ifcSec = entry->member->iface->GetSecurityPolicy();
            if ((ifcSec == AJ_IFC_SECURITY_REQUIRED) || (entry->object->IsSecure() && (ifcSec != AJ_IFC_SECURITY_OFF))) {
                status = ER_BUS_MESSAGE_NOT_ENCRYPTED;
                QCC_LogError(status, ("Method call to secure %s was not encrypted", entry->object->IsSecure() ? "object" : "interface"));
            }
        }
        if (status == ER_OK) {
            status = message->UnmarshalArgs(entry->member->signature, entry->member->returnSignature.c_str());
        }
    }
    if (status == ER_OK) {
        /* Call the method handler */
        if (entry) {
            entry->object->CallMethodHandler(entry->handler, entry->member, message, entry->context);
        }
    } else if (message->GetType() == MESSAGE_METHOD_CALL && !(message->GetFlags() & ALLJOYN_FLAG_NO_REPLY_EXPECTED)) {
        /* We are rejecting a method call that expects a response so reply with an error message. */
        qcc::String errStr;
        qcc::String errMsg;
        switch (status) {
        case ER_BUS_MESSAGE_NOT_ENCRYPTED:
            errStr = "org.alljoyn.Bus.SecurityViolation";
            errMsg = "Expected secure method call";
            peerObj->HandleSecurityViolation(message, status);
            status = ER_OK;
            break;

        case ER_BUS_MESSAGE_DECRYPTION_FAILED:
            errStr = "org.alljoyn.Bus.SecurityViolation";
            errMsg = "Unable to authenticate method call";
            peerObj->HandleSecurityViolation(message, status);
            status = ER_OK;
            break;

        case ER_BUS_NOT_AUTHORIZED:
            errStr = "org.alljoyn.Bus.SecurityViolation";
            errMsg = "Method call not authorized";
            peerObj->HandleSecurityViolation(message, status);
            status = ER_OK;
            break;

        case ER_BUS_NO_SUCH_OBJECT:
            errStr = "org.freedesktop.DBus.Error.ServiceUnknown";
            errMsg = QCC_StatusText(status);
            break;

        default:
            errStr += "org.alljoyn.Bus.";
            errStr += QCC_StatusText(status);
            errMsg = message->Description();
            break;
        }
        QStatus result = message->ErrorMsg(message, errStr.c_str(), errMsg.c_str());
        assert(ER_OK == result);
        QCC_UNUSED(result);
        BusEndpoint busEndpoint = BusEndpoint::wrap(this);
        status = bus->GetInternal().GetRouter().PushMessage(message, busEndpoint);
    } else {
        QCC_LogError(status, ("Ignoring message %s", message->Description().c_str()));
        status = ER_OK;
    }

    // safeEntry might be null here
    delete safeEntry;
    return status;
}

QStatus _LocalEndpoint::HandleSignal(Message& message)
{
    QStatus status = ER_OK;

    signalTable.Lock();

    /* Look up the signal */
    pair<SignalTable::const_iterator, SignalTable::const_iterator> range =
        signalTable.Find(message->GetInterface(), message->GetMemberName());

    /*
     * Quick exit if there are no handlers for this signal
     */
    if (range.first == range.second) {
        signalTable.Unlock();
        return ER_OK;
    }
    /*
     * Build a list of all signal handlers for this signal
     */
    list<SignalTable::Entry> callList;
    const InterfaceDescription::Member* signal = range.first->second.member;
    do {
        if (range.first->second.rule.IsMatch(message)) {
            callList.push_back(range.first->second);
        }
    } while (++range.first != range.second);
    /*
     * We have our callback list so we can unlock the signal table.
     */
    signalTable.Unlock();
    /*
     * Validate and unmarshal the signal
     */
    if (signal->iface->IsSecure() && !message->IsEncrypted()) {
        status = ER_BUS_MESSAGE_NOT_ENCRYPTED;
        QCC_LogError(status, ("Signal from secure interface was not encrypted"));
    } else {
        status = message->UnmarshalArgs(signal->signature);
    }
    if (status != ER_OK) {
        if ((status == ER_BUS_MESSAGE_DECRYPTION_FAILED) || (status == ER_BUS_MESSAGE_NOT_ENCRYPTED) || (status == ER_BUS_NOT_AUTHORIZED)) {
            peerObj->HandleSecurityViolation(message, status);
            status = ER_OK;
        }
    } else {
        list<SignalTable::Entry>::const_iterator callit;
        for (callit = callList.begin(); callit != callList.end(); ++callit) {
            (callit->object->*callit->handler)(callit->member, message->GetObjectPath(), message);
        }
    }
    return status;
}

QStatus _LocalEndpoint::HandleMethodReply(Message& message)
{
    QStatus status = ER_OK;

    replyMapLock.Lock();
    ReplyContext* rc = RemoveReplyHandler(message->GetReplySerial());
    replyMapLock.Unlock();
    if (rc) {
        if ((rc->callFlags & ALLJOYN_FLAG_ENCRYPTED) && !message->IsEncrypted()) {
            /*
             * If the response was an internally generated error response just keep that error.
             * Otherwise if reply was not encrypted so return an error to the caller. Internally
             * generated messages can be identified by their sender field.
             */
            if ((message->GetType() == MESSAGE_METHOD_RET) || (GetUniqueName() != message->GetSender())) {
                status = ER_BUS_MESSAGE_NOT_ENCRYPTED;
            }
            if ((message->GetType() == MESSAGE_ERROR)) {
                message->UnmarshalArgs("*");
            }
        } else {
            QCC_DbgPrintf(("Matched reply for serial #%d", message->GetReplySerial()));
            if (message->GetType() == MESSAGE_METHOD_RET) {
                status = message->UnmarshalArgs(rc->method->returnSignature);
            } else {
                status = message->UnmarshalArgs("*");
            }
        }
        if (status != ER_OK) {
            switch (status) {
            case ER_BUS_MESSAGE_DECRYPTION_FAILED:
            case ER_BUS_MESSAGE_NOT_ENCRYPTED:
            case ER_BUS_NOT_AUTHORIZED:
                message->ErrorMsg(status, message->GetReplySerial());
                peerObj->HandleSecurityViolation(message, status);
                break;

            default:
                message->ErrorMsg(status, message->GetReplySerial());
                break;
            }
            QCC_LogError(status, ("Reply message replaced with an internally generated error"));
            status = ER_OK;
        }
        ((rc->receiver)->*(rc->handler))(message, rc->context);
        delete rc;
    } else {
        status = ER_BUS_UNMATCHED_REPLY_SERIAL;
        QCC_DbgHLPrintf(("%s does not match any current method calls: %s", message->Description().c_str(), QCC_StatusText(status)));
    }
    return status;
}

<<<<<<< HEAD
void _LocalEndpoint::ObserverCallbacks::AlarmTriggered(const qcc::Alarm& alarm, QStatus reason)
{
    if (reason == ER_OK) {
        ObserverManager& obsmgr = endpoint->bus->GetInternal().GetObserverManager();
        obsmgr.DoWork();
    }
}

void _LocalEndpoint::TriggerObserverWork()
{
    /*
     * Use the local endpoint's dispatcher to let the ObserverManager process items from its
     * work queue.
     */
    uint32_t zero = 0;
    if (dispatcher) {
        QStatus status = dispatcher->AddAlarm(Alarm(zero, observerCallbacks));
        if (ER_OK != status) {
            QCC_DbgHLPrintf(("TriggerObserverWork failure to add Alarm: %s", QCC_StatusText(status)));
=======
void _LocalEndpoint::CachedPropertyCallbacks::AlarmTriggered(const qcc::Alarm& alarm, QStatus reason)
{
    if (reason == ER_OK) {
        CachedGetPropertyReplyContext* ctx = reinterpret_cast<CachedGetPropertyReplyContext*>(alarm->GetContext());
        endpoint->replyMapLock.Lock(MUTEX_CONTEXT);
        std::set<CachedGetPropertyReplyContext*>::iterator it = endpoint->cachedGetPropertyReplyContexts.find(ctx);
        if (it != endpoint->cachedGetPropertyReplyContexts.end()) {
            endpoint->cachedGetPropertyReplyContexts.erase(it);
        } else {
            ctx = NULL;
        }
        endpoint->replyMapLock.Unlock(MUTEX_CONTEXT);
        if (ctx != NULL) {
            (ctx->listener->*ctx->callback)(ER_OK, ctx->proxy, ctx->value, ctx->context);
            delete ctx;
        }
    }
}

void _LocalEndpoint::ScheduleCachedGetPropertyReply(
    ProxyBusObject* proxy,
    ProxyBusObject::Listener* listener,
    ProxyBusObject::Listener::GetPropertyCB callback,
    void* context,
    const MsgArg& value)
{
    if (dispatcher) {
        CachedGetPropertyReplyContext* ctx = new CachedGetPropertyReplyContext(proxy, listener, callback, context, value);
        replyMapLock.Lock(MUTEX_CONTEXT);
        cachedGetPropertyReplyContexts.insert(ctx);
        replyMapLock.Unlock(MUTEX_CONTEXT);

        uint32_t zero = 0;
        QStatus status = dispatcher->AddAlarm(Alarm(zero, cachedPropertyCallbacks, ctx));
        if (ER_OK != status) {
            QCC_DbgHLPrintf(("ScheduleCachedGetPropertyReply failure to add Alarm: %s", QCC_StatusText(status)));
            replyMapLock.Lock(MUTEX_CONTEXT);
            cachedGetPropertyReplyContexts.erase(ctx);
            replyMapLock.Unlock(MUTEX_CONTEXT);
            delete ctx;
>>>>>>> ad91616c
        }
    }
}

void _LocalEndpoint::DeferredCallbacks::AlarmTriggered(const qcc::Alarm& alarm, QStatus reason)
{
    if (reason == ER_OK) {
        /*
         * Allow synchronous method calls from within the object registration callbacks
         */
        endpoint->bus->EnableConcurrentCallbacks();
        /*
         * Call ObjectRegistered for any unregistered bus objects
         */
        endpoint->objectsLock.Lock(MUTEX_CONTEXT);
        unordered_map<const char*, BusObject*, Hash, PathEq>::iterator iter = endpoint->localObjects.begin();
        while (endpoint->running && (iter != endpoint->localObjects.end())) {
            if (!iter->second->isRegistered) {
                BusObject* bo = iter->second;
                bo->isRegistered = true;
                bo->InUseIncrement();
                endpoint->objectsLock.Unlock(MUTEX_CONTEXT);
                bo->ObjectRegistered();
                endpoint->objectsLock.Lock(MUTEX_CONTEXT);
                bo->InUseDecrement();
                iter = endpoint->localObjects.begin();
            } else {
                ++iter;
            }
        }
        endpoint->objectsLock.Unlock(MUTEX_CONTEXT);
    }
}

void _LocalEndpoint::OnBusConnected()
{
    /*
     * Use the local endpoint's dispatcher to call back to report the object registrations.
     */
    uint32_t zero = 0;
    if (dispatcher) {
        QStatus status = dispatcher->AddAlarm(Alarm(zero, deferredCallbacks));
        if (ER_OK != status) {
            QCC_DbgHLPrintf(("OnBusConnected failure to add Alarm: %s", QCC_StatusText(status)));
        }
    }
}

void _LocalEndpoint::OnBusDisconnected() {
    /*
     * Call ObjectUnegistered for any unregistered bus objects
     */
    objectsLock.Lock(MUTEX_CONTEXT);
    unordered_map<const char*, BusObject*, Hash, PathEq>::iterator iter = localObjects.begin();
    while (iter != localObjects.end()) {
        if (iter->second->isRegistered) {
            BusObject* bo = iter->second;
            bo->isRegistered = false;
            bo->InUseIncrement();
            objectsLock.Unlock(MUTEX_CONTEXT);
            bo->ObjectUnregistered();
            objectsLock.Lock(MUTEX_CONTEXT);
            bo->InUseDecrement();
            iter = localObjects.begin();
        } else {
            ++iter;
        }
    }
    objectsLock.Unlock(MUTEX_CONTEXT);
}

const ProxyBusObject& _LocalEndpoint::GetAllJoynDebugObj()
{
    if (!alljoynDebugObj) {
        /* Register well known org.alljoyn.bus.Debug remote object */
        alljoynDebugObj = new ProxyBusObject(*bus, org::alljoyn::Daemon::WellKnownName, org::alljoyn::Daemon::Debug::ObjectPath, 0);
        const InterfaceDescription* intf;
        intf = bus->GetInterface(org::alljoyn::Daemon::Debug::InterfaceName);
        if (intf) {
            alljoynDebugObj->AddInterface(*intf);
        }
        intf = bus->GetInterface(org::freedesktop::DBus::Properties::InterfaceName);
        if (intf) {
            alljoynDebugObj->AddInterface(*intf);
        }
    }

    return *alljoynDebugObj;
}

}
<|MERGE_RESOLUTION|>--- conflicted
+++ resolved
@@ -80,15 +80,19 @@
     _LocalEndpoint* endpoint;
 };
 
-<<<<<<< HEAD
 class _LocalEndpoint::ObserverCallbacks : public qcc::AlarmListener {
   public:
     ObserverCallbacks(_LocalEndpoint*ep) : endpoint(ep) { }
-=======
+
+    void AlarmTriggered(const qcc::Alarm& alarm, QStatus reason);
+
+  private:
+    _LocalEndpoint* endpoint;
+};
+
 class _LocalEndpoint::CachedPropertyCallbacks : public qcc::AlarmListener {
   public:
     CachedPropertyCallbacks(_LocalEndpoint* ep) : endpoint(ep) { }
->>>>>>> ad91616c
 
     void AlarmTriggered(const qcc::Alarm& alarm, QStatus reason);
 
@@ -191,11 +195,8 @@
     _BusEndpoint(ENDPOINT_TYPE_LOCAL),
     dispatcher(new Dispatcher(this, concurrency)),
     deferredCallbacks(new DeferredCallbacks(this)),
-<<<<<<< HEAD
     observerCallbacks(new ObserverCallbacks(this)),
-=======
     cachedPropertyCallbacks(new CachedPropertyCallbacks(this)),
->>>>>>> ad91616c
     running(false),
     isRegistered(false),
     bus(&bus),
@@ -251,15 +252,14 @@
             deferredCallbacks = NULL;
         }
 
-<<<<<<< HEAD
         if (observerCallbacks) {
             delete observerCallbacks;
             observerCallbacks = NULL;
-=======
+        }
+
         if (cachedPropertyCallbacks) {
             delete cachedPropertyCallbacks;
             cachedPropertyCallbacks = NULL;
->>>>>>> ad91616c
         }
 
         /*
@@ -1199,7 +1199,6 @@
     return status;
 }
 
-<<<<<<< HEAD
 void _LocalEndpoint::ObserverCallbacks::AlarmTriggered(const qcc::Alarm& alarm, QStatus reason)
 {
     if (reason == ER_OK) {
@@ -1219,7 +1218,10 @@
         QStatus status = dispatcher->AddAlarm(Alarm(zero, observerCallbacks));
         if (ER_OK != status) {
             QCC_DbgHLPrintf(("TriggerObserverWork failure to add Alarm: %s", QCC_StatusText(status)));
-=======
+        }
+    }
+}
+
 void _LocalEndpoint::CachedPropertyCallbacks::AlarmTriggered(const qcc::Alarm& alarm, QStatus reason)
 {
     if (reason == ER_OK) {
@@ -1260,7 +1262,6 @@
             cachedGetPropertyReplyContexts.erase(ctx);
             replyMapLock.Unlock(MUTEX_CONTEXT);
             delete ctx;
->>>>>>> ad91616c
         }
     }
 }

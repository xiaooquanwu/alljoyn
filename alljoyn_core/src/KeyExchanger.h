--- conflicted
+++ resolved
@@ -88,7 +88,7 @@
 class KeyExchanger {
   public:
 
-    KeyExchanger(bool initiator, AllJoynPeerObj* peerObj, BusAttachment& bus, ProtectedAuthListener& listener, uint16_t peerAuthVersion) : peerObj(peerObj), bus(bus), authCount(0), listener(listener), secretExpiration(3600), initiator(initiator), peerAuthVersion(peerAuthVersion) {
+    KeyExchanger(bool initiator, AllJoynPeerObj* peerObj, BusAttachment& bus, ProtectedAuthListener& listener, uint16_t peerAuthVersion) : peerObj(peerObj), bus(bus), authCount(1), listener(listener), secretExpiration(3600), initiator(initiator), peerAuthVersion(peerAuthVersion) {
         hashUtil.Init();
         showDigestCounter = 0;
     }
@@ -141,7 +141,9 @@
         return peerAuthVersion;
     }
 
-<<<<<<< HEAD
+    /**
+     * Is the peer a legacy peer that uses the old ECC encoding
+     */
     bool IsLegacyPeer();
 
     /**
@@ -159,12 +161,10 @@
      * @param[out] masterSecret the master secret
      */
     static QStatus ParsePeerSecretRecord(const KeyBlob& rec, KeyBlob& masterSecret);
-=======
-    /**
-     * Is the peer a legacy peer that uses the old ECC encoding
-     */
-    bool IsLegacyPeer();
->>>>>>> d869ff74
+    /**
+     * Can peer provide a list of trust anchors
+     */
+    bool PeerSupportsTrustAnchors();
 
   protected:
     AllJoynPeerObj* peerObj;
@@ -334,11 +334,7 @@
 
 class KeyExchangerECDHE_ECDSA : public KeyExchangerECDHE {
   public:
-<<<<<<< HEAD
-    KeyExchangerECDHE_ECDSA(bool initiator, AllJoynPeerObj* peerObj, BusAttachment& bus, ProtectedAuthListener& listener, uint16_t peerAuthVersion, PermissionMgmtObj::TrustAnchorList* trustAnchorList) : KeyExchangerECDHE(initiator, peerObj, bus, listener, peerAuthVersion), certChainLen(0), certChain(NULL), hasDSAKeys(false), trustAnchorList(trustAnchorList), hasCommonTrustAnchors(false), peerDSAPubKey(NULL) {
-=======
-    KeyExchangerECDHE_ECDSA(bool initiator, AllJoynPeerObj* peerObj, BusAttachment& bus, ProtectedAuthListener& listener, uint16_t peerAuthVersion) : KeyExchangerECDHE(initiator, peerObj, bus, listener, peerAuthVersion), certChainLen(0), certChain(NULL) {
->>>>>>> d869ff74
+    KeyExchangerECDHE_ECDSA(bool initiator, AllJoynPeerObj* peerObj, BusAttachment& bus, ProtectedAuthListener& listener, uint16_t peerAuthVersion, PermissionMgmtObj::TrustAnchorList* trustAnchorList) : KeyExchangerECDHE(initiator, peerObj, bus, listener, peerAuthVersion), certChainLen(0), certChain(NULL), trustAnchorList(trustAnchorList), hasCommonTrustAnchors(false), peerDSAPubKey(NULL) {
     }
 
     virtual ~KeyExchangerECDHE_ECDSA();
@@ -372,38 +368,22 @@
      */
     KeyExchangerECDHE_ECDSA(const KeyExchangerECDHE_ECDSA& other);
 
-<<<<<<< HEAD
-    QStatus GenerateLocalVerifierCert(CertificateType0& cert);
     QStatus VerifyCredentialsCB(const char* peerName, CertificateX509* certs, size_t numCerts);
-    QStatus StoreDSAKeys(String& encodedPrivateKey, String& encodedCertChain);
-    QStatus RetrieveDSAKeys(bool generateIfNotFound);
     QStatus ParseCertChainPEM(String& encodedCertChain);
-    QStatus PrepareKeyAuthenticationLegacy(MsgArg& msgArg);
-    QStatus ValidateLegacyRemoteVerifierVariant(MsgArg* variant, uint8_t* authorized);
-    QStatus GenerateLocalVerifierSigInfo(SigInfoECC& sigInfo);
     QStatus GenVerifierCertArg(MsgArg& msgArg, bool updateHash);
     QStatus GenVerifierSigInfoArg(MsgArg& msgArg, bool updateHash);
     void KeyExchangeGenTrustAnchorKeyInfos(MsgArg& variant);
     QStatus KeyExchangeReadTrustAnchorKeyInfo(MsgArg& variant);
     bool IsTrustAnchor(const qcc::ECCPublicKey* publicKey);
-=======
-    QStatus VerifyCredentialsCB(const char* peerName, CertificateX509* certs, size_t numCerts);
-    QStatus ParseCertChainPEM(String& encodedCertChain);
-    QStatus GenVerifierSigInfoArg(MsgArg& msgArg, bool updateHash);
->>>>>>> d869ff74
 
     ECCPrivateKey issuerPrivateKey;
     ECCPublicKey issuerPublicKey;
     size_t certChainLen;
     CertificateX509* certChain;
-<<<<<<< HEAD
-    bool hasDSAKeys;
     PermissionMgmtObj::TrustAnchorList* trustAnchorList;
     PermissionMgmtObj::TrustAnchorList peerTrustAnchorList;
     bool hasCommonTrustAnchors;
     ECCPublicKey* peerDSAPubKey;
-=======
->>>>>>> d869ff74
 };
 
 } /* namespace ajn */

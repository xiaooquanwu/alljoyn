--- conflicted
+++ resolved
@@ -4,7 +4,7 @@
  */
 
 /******************************************************************************
- * Copyright (c) 2014 AllSeen Alliance. All rights reserved.
+ * Copyright (c) 2014-2015, AllSeen Alliance. All rights reserved.
  *
  *    Permission to use, copy, modify, and/or distribute this software for any
  *    purpose with or without fee is hereby granted, provided that the above
@@ -354,10 +354,6 @@
 
 
   private:
-<<<<<<< HEAD
-=======
-
->>>>>>> b1b4dc56
     /**
      * Assignment not allowed
      */

/**
 * @file
 * LocalTransport is a special type of Transport that is responsible
 * for all communication of all endpoints that terminate at registered
 * BusObjects residing within this Bus instance.
 */

/******************************************************************************
 * Copyright AllSeen Alliance. All rights reserved.
 *
 *    Permission to use, copy, modify, and/or distribute this software for any
 *    purpose with or without fee is hereby granted, provided that the above
 *    copyright notice and this permission notice appear in all copies.
 *
 *    THE SOFTWARE IS PROVIDED "AS IS" AND THE AUTHOR DISCLAIMS ALL WARRANTIES
 *    WITH REGARD TO THIS SOFTWARE INCLUDING ALL IMPLIED WARRANTIES OF
 *    MERCHANTABILITY AND FITNESS. IN NO EVENT SHALL THE AUTHOR BE LIABLE FOR
 *    ANY SPECIAL, DIRECT, INDIRECT, OR CONSEQUENTIAL DAMAGES OR ANY DAMAGES
 *    WHATSOEVER RESULTING FROM LOSS OF USE, DATA OR PROFITS, WHETHER IN AN
 *    ACTION OF CONTRACT, NEGLIGENCE OR OTHER TORTIOUS ACTION, ARISING OUT OF
 *    OR IN CONNECTION WITH THE USE OR PERFORMANCE OF THIS SOFTWARE.
 ******************************************************************************/
#ifndef _ALLJOYN_LOCALTRANSPORT_H
#define _ALLJOYN_LOCALTRANSPORT_H

#include <qcc/platform.h>

#include <map>

#include <qcc/String.h>
#include <qcc/GUID.h>
#include <qcc/Event.h>
#include <qcc/Mutex.h>
#include <qcc/StringMapKey.h>
#include <qcc/Timer.h>
#include <qcc/Util.h>

#include <alljoyn/AboutObjectDescription.h>
#include <alljoyn/BusObject.h>
#include <alljoyn/Message.h>
#include <alljoyn/MessageReceiver.h>
#include <alljoyn/ProxyBusObject.h>

#include <alljoyn/Status.h>

#include "BusEndpoint.h"
#include "CompressionRules.h"
#include "MethodTable.h"
#include "SignalTable.h"
#include "Transport.h"

#include <qcc/STLContainer.h>

namespace ajn {

class BusAttachment;
class AllJoynPeerObj;

class _LocalEndpoint;

/**
 * Managed object type that wraps a local endpoint
 */
typedef qcc::ManagedObj<_LocalEndpoint> LocalEndpoint;

/**
 * %LocalEndpoint represents an endpoint connection to DBus/AllJoyn server
 */
class _LocalEndpoint : public _BusEndpoint, public qcc::AlarmListener, public MessageReceiver {

    friend class LocalTransport;
    friend class BusObject;

  public:

    /**
     * Default constructor initializes an invalid endpoint. This allows for the declaration of uninitialized LocalEndpoint variables.
     */
<<<<<<< HEAD
    _LocalEndpoint() : dispatcher(NULL), deferredCallbacks(NULL), observerCallbacks(NULL), bus(NULL), replyTimer("replyTimer", true) { }
=======
    _LocalEndpoint() : dispatcher(NULL), deferredCallbacks(NULL), cachedPropertyCallbacks(NULL), bus(NULL), replyTimer("replyTimer", true) { }
>>>>>>> ad91616c

    /**
     * Constructor
     *
     * @param bus          Bus associated with endpoint.
     * @param concurrency  The maximum number of concurrent method and signal handlers locally executing.
     */
    _LocalEndpoint(BusAttachment& bus, uint32_t concurrency);

    /**
     * Destructor.
     */
    ~_LocalEndpoint();

    /**
     * Get the bus attachment for this endpoint
     */
    BusAttachment& GetBus() { return *bus; }

    /**
     * Start endpoint.
     *
     * @return
     *      - ER_OK if successful.
     *      - An error status otherwise
     */
    QStatus Start();

    /**
     * Stop endpoint.
     *
     * @return
     *      - ER_OK if successful.
     *      - An error status otherwise
     */
    QStatus Stop();

    /**
     * Although LocalEndpoint is not a thread it contains threads that need to be joined.
     *
     * @return
     *      - ER_OK if successful.
     *      - An error status otherwise
     */
    QStatus Join();

    /**
     * Register a handler for method call reply
     *
     * @param receiver       The object that will receive the response
     * @param replyHandler   The reply callback function
     * @param method         Interface/member of method call awaiting this reply.
     * @param methodCallMsg  The method call message
     * @param context        Opaque context pointer passed from method call to it's reply handler.
     * @param timeout        Timeout specified in milliseconds to wait for a reply to a method call.
     *                       The value 0 means use the implementation dependent default timeout.
     * @return
     *      - ER_OK if successful
     *      - An error status otherwise
     */
    QStatus RegisterReplyHandler(MessageReceiver* receiver,
                                 MessageReceiver::ReplyHandler replyHandler,
                                 const InterfaceDescription::Member& method,
                                 Message& methodCallMsg,
                                 void* context = NULL,
                                 uint32_t timeout = 0);

    /**
     * Un-register the handler for a specified method call.
     *
     * @param methodCallMsg  The specified method call message
     *
     * @return true if a reply handler for the method call is found and unregistered
     */
    bool UnregisterReplyHandler(Message& methodCallMsg);

    /**
     * Conditionally updates the serial number on a message. This is to ensure that the serial
     * number accurately reflects the order in which messages are queued for delivery. For message
     * that were delayed pending authentication the serial number may be updated by this call.
     *
     * @param msg  The message to update the serial number on.
     */
    void UpdateSerialNumber(Message& msg);

    /**
     * Pause the timeout handler for specified method call. If the reply handler is succesfully
     * paused it must be resumed by calling ResumeReplyHandler later.
     *
     * @param methodCallMsg  The method call message
     *
     * @return  Returns true if the timeout was paused or false if there is no reply
     *          handler registered for the specified message.
     */
    bool PauseReplyHandlerTimeout(Message& methodCallMsg);

    /**
     * Resume the timeout handler for specified method call.
     *
     * @param methodCallMsg  The method call message
     *
     * @return  Returns true if the timeout was resumed or false if there is no reply
     *          handler registered for the specified message.
     */
    bool ResumeReplyHandlerTimeout(Message& methodCallMsg);

    /**
     * Register a signal handler.
     * Signals are forwarded to the signalHandler if sender, interface, member and path
     * qualifiers are ALL met.
     *
     * @param receiver       The object receiving the signal.
     * @param signalHandler  The signal handler method.
     * @param member         Interface/member of signal.
     * @param matchRule      A filter rule.
     * @return
     *      - ER_OK if successful
     *      - An error status otherwise
     */
    QStatus RegisterSignalHandler(MessageReceiver* receiver,
                                  MessageReceiver::SignalHandler signalHandler,
                                  const InterfaceDescription::Member* member,
                                  const char* matchRule);

    /**
     * Un-Register a signal handler.
     * Remove the signal handler that was registered with the given parameters.
     *
     * @param receiver       The object receiving the signal.
     * @param signalHandler  The signal handler method.
     * @param member         Interface/member of signal.
     * @param matchRule      A filter rule.
     * @return
     *      - ER_OK if successful
     *      - An error status otherwise
     */
    QStatus UnregisterSignalHandler(MessageReceiver* receiver,
                                    MessageReceiver::SignalHandler signalHandler,
                                    const InterfaceDescription::Member* member,
                                    const char* matchRule);

    /**
     * Un-Register all signal and reply handlers registered to the specified MessageReceiver.
     *
     * @param receiver   The object receiving the signal or waiting for the reply.
     * @return
     *      - ER_OK if successful
     *      - An error status otherwise
     */
    QStatus UnregisterAllHandlers(MessageReceiver* receiver);

    /**
     * Get the endpoint's unique name.
     *
     * @return   Unique name for endpoint.
     */
    const qcc::String& GetUniqueName() const { return uniqueName; }

    /**
     * Set the endpoint's unique name.
     *
     * @param uniqueName   Unique name for endpoint.
     */
    void SetUniqueName(const qcc::String& uniqueName) { this->uniqueName = uniqueName; }

    /**
     * Register a BusObject.
     *
     * @param obj      BusObject to be registered.
     * @param secure   true if peer authentication is required to access this object.
     * @return
     *      - ER_OK if successful.
     *      - ER_BUS_BAD_OBJ_PATH for a bad object path
     */
    QStatus RegisterBusObject(BusObject& obj, bool secure);

    /**
     * Unregisters an object and its method and signal handlers.
     *
     * @param obj  Object to be unregistered.
     */
    void UnregisterBusObject(BusObject& obj);

    /**
     * Get the Announced Object Description for the BusObjects registered on
     * the BusAttachment with interfaces marked as announced.
     *
     * This will clear any previous contents of the of the MsgArg provided. The
     * resulting MsgArg will have a signature a(oas) and will contain an array
     * of object paths. For each object path an array of announced interfaces found
     * at that object path will be listed.
     *
     * @param[out] aboutObjectDescriptionArg reference to a MsgArg that will
     *             be filled in.
     *
     * @return ER_OK on success
     */
    QStatus GetAnnouncedObjectDescription(MsgArg& objectDescriptionArg);

    /**
     * Find a local object.
     *
     * @param objectPath   Object path.
     * @return
     *      - Pointer to matching object
     *      - NULL if none is found.
     */
    BusObject* FindLocalObject(const char* objectPath);

    /**
     * Notify local endpoint that a bus connection has been made.
     */
    void OnBusConnected();

    /**
     * Notify local endpoint that a bus  had disconnected.
     */
    void OnBusDisconnected();

    /**
     * Get the org.freedesktop.DBus remote object.
     *
     * @return org.freedesktop.DBus remote object
     */
    const ProxyBusObject& GetDBusProxyObj() const { return *dbusObj; }

    /**
     * Get the org.alljoyn.Bus remote object.
     *
     * @return org.alljoyn.Bus remote object
     */
    const ProxyBusObject& GetAllJoynProxyObj() const { return *alljoynObj; }

    /**
     * Get the org.alljoyn.Debug remote object.
     *
     * @return org.alljoyn.Debug remote object
     */
    const ProxyBusObject& GetAllJoynDebugObj();

    /**
     * Get the org.alljoyn.Bus.Peer local object.
     */
    AllJoynPeerObj* GetPeerObj() const { return peerObj; }

    /**
     * Get the guid for the local endpoint
     *
     * @return  The guid for the local endpoint
     */
    const qcc::GUID128& GetGuid() { return guid; }

    /**
     * Return the user id of the endpoint.
     *
     * @return  User ID number.
     */
    uint32_t GetUserId() const { return qcc::GetUid(); }

    /**
     * Return the group id of the endpoint.
     *
     * @return  Group ID number.
     */
    uint32_t GetGroupId() const { return qcc::GetGid(); }

    /**
     * Return the process id of the endpoint.
     *
     * @return  Process ID number.
     */
    uint32_t GetProcessId() const { return qcc::GetPid(); }

    /**
     * Indicates if the endpoint supports reporting UNIX style user, group, and process IDs.
     *
     * @return  'true' if UNIX IDs supported, 'false' if not supported.
     */
    bool SupportsUnixIDs() const { return true; }

    /**
     * Send message to this endpoint.
     *
     * @param msg        Message to deliver to this endpoint.
     *
     * @return
     *      - ER_OK if successful
     *      - An error status otherwise
     */
    QStatus PushMessage(Message& msg);

    /**
     * Indicate whether this endpoint is allowed to receive messages from remote devices.
     * LocalEndpoints always allow remote messages.
     *
     * @return true
     */
    bool AllowRemoteMessages() { return true; }

    /**
     * Set reentrancy on the dispatcher
     */
    void EnableReentrancy();

    /**
     * Check the calling thread is making an illegal reentrant call.
     */
    bool IsReentrantCall();

    /**
<<<<<<< HEAD
     * Notify ObserverManager that there is some work to do.
     */
    void TriggerObserverWork();
=======
     * Schedule a GetPropertyAsync reply for a cached property.
     */
    void ScheduleCachedGetPropertyReply(ProxyBusObject* proxy,
                                        ProxyBusObject::Listener* listener,
                                        ProxyBusObject::Listener::GetPropertyCB callback,
                                        void* context,
                                        const MsgArg& value);
>>>>>>> ad91616c

  private:

    /**
     * Signal/Method dispatcher
     */
    class Dispatcher;
    Dispatcher* dispatcher;

    /**
     * Performs operations that were deferred until the bus is connected such
     * as object registration callbacks
     */
    class DeferredCallbacks;
    DeferredCallbacks* deferredCallbacks;

    /**
<<<<<<< HEAD
     * Trigger the ObserverManager to process pending work on its work queue.
     */
    class ObserverCallbacks;
    ObserverCallbacks* observerCallbacks;
=======
     * Perform a GetPropertyAsync reply callback for a cached property.
     */
    class CachedPropertyCallbacks;
    friend class CachedPropertyCallbacks;
    CachedPropertyCallbacks* cachedPropertyCallbacks;
>>>>>>> ad91616c

    /**
     * PushMessage worker.
     */
    QStatus DoPushMessage(Message& msg);

    /**
     * Assignment operator is private - LocalEndpoints cannot be assigned.
     */
    _LocalEndpoint& operator=(const _LocalEndpoint& other);

    /**
     * Copy constructor is private - LocalEndpoints cannot be copied.
     */
    _LocalEndpoint(const _LocalEndpoint& other);

    /**
     * Type definition for a method call reply context
     */
    class ReplyContext;

    /**
     * Type definition for a cached GetPropertyAsync reply context
     */
    class CachedGetPropertyReplyContext;

    /**
     * Equality function for matching object paths
     */
    struct PathEq {
        bool operator()(const char* p1, const char* p2) const {
            return (p1 == p2) || (strcmp(p1, p2) == 0);
        }
    };

    /**
     * Remove a reply handler from the reply handler list.
     *
     * @param serial       The serial number expected in the reply
     *
     * @return A pointer to the reply context if it was removed.
     */
    ReplyContext* RemoveReplyHandler(uint32_t serial);

    /**
     * Hash functor
     */
    struct Hash {
        inline size_t operator()(const char* s) const {
            return qcc::hash_string(s);
        }
    };

    /**
     * Registered LocalObjects
     */
    std::unordered_map<const char*, BusObject*, Hash, PathEq> localObjects;

    /**
     * List of contexts for method call replies.
     */
    std::map<uint32_t, ReplyContext*> replyMap;

    /**
     * List of contexts for cached GetProperty replies.
     * This list is conceptually similar to the replyMap above, but it covers the
     * special case where a GetPropertyAsync call can be serviced without an actual
     * outgoing method call taking place.
     * This list is protected with the replyMapLock.
     */
    std::set<CachedGetPropertyReplyContext*> cachedGetPropertyReplyContexts;

    bool running;                      /**< Is the local endpoint up and running */
    bool isRegistered;                 /**< true iff endpoint has been registered with router */
    MethodTable methodTable;           /**< Hash table of BusObject methods */
    SignalTable signalTable;           /**< Hash table of BusObject signal handlers */
    BusAttachment* bus;                /**< Message bus */
    qcc::Mutex objectsLock;            /**< Mutex protecting Objects hash table */
    qcc::Mutex replyMapLock;           /**< Mutex protecting reply contexts */
    qcc::GUID128 guid;                 /**< GUID to uniquely identify a local endpoint */
    qcc::String uniqueName;            /**< Unique name for endpoint */
    qcc::Timer replyTimer;             /**< Timer used to timeout method calls */

    std::vector<BusObject*> defaultObjects;  /**< Auto-generated, heap allocated parent objects */

    /**
     * Remote object for the standard DBus object and its interfaces
     */
    ProxyBusObject* dbusObj;

    /**
     * Remote object for the AllJoyn object and its interfaces
     */
    ProxyBusObject* alljoynObj;

    /**
     * Remote object for the AllJoyn debug object and its interfaces
     */
    ProxyBusObject* alljoynDebugObj;

    /**
     * The local AllJoyn peer object that implements AllJoyn endpoint functionality
     */
    AllJoynPeerObj* peerObj;

    /** Helper to diagnose misses in the methodTable */
    QStatus Diagnose(Message& msg);

    /** Special-cased message handler for the Peer interface */
    QStatus PeerInterface(Message& msg);

    /**
     * Process an incoming SIGNAL message
     */
    QStatus HandleSignal(Message& msg);

    /**
     * Process an incoming METHOD_CALL message
     */
    QStatus HandleMethodCall(Message& msg);

    /**
     * Process an incoming METHOD_REPLY or ERROR message
     */
    QStatus HandleMethodReply(Message& msg);

    /**
     *   Process a timeout on a METHOD_REPLY message
     */
    void AlarmTriggered(const qcc::Alarm& alarm, QStatus reason);

    /**
     * Inner utility method used bo RegisterBusObject.
     * Do not call this method externally.
     */
    QStatus DoRegisterBusObject(BusObject& object, BusObject* parent, bool isPlaceholder);

};

/**
 * %LocalTransport is a special type of Transport that is responsible
 * for all communication of all endpoints that terminate at registered
 * AllJoynObjects residing within this Bus instance.
 */
class LocalTransport : public Transport {
    friend class BusAttachment;

  public:

    /**
     *  Constructor
     *
     * @param bus               The bus
     * @param concurrency       The maximum number of concurrent method and signal handlers locally executing.
     *
     */
    LocalTransport(BusAttachment& bus, uint32_t concurrency) : localEndpoint(bus, concurrency), isStoppedEvent() { isStoppedEvent.SetEvent(); }

    /**
     * Destructor
     */
    ~LocalTransport();

    /**
     * Normalize a transport specification.
     * Given a transport specification, convert it into a form which is guaranteed to have a one-to-one
     * relationship with a transport.
     *
     * @param inSpec    Input transport connect spec.
     * @param outSpec   Output transport connect spec.
     * @param argMap    Parsed parameter map.
     * @return ER_OK if successful.
     */
    QStatus NormalizeTransportSpec(const char* inSpec,
                                   qcc::String& outSpec,
                                   std::map<qcc::String, qcc::String>& argMap) const { return ER_NOT_IMPLEMENTED; }

    /**
     * Start the transport and associate it with a router.
     *
     * @return
     *      - ER_OK if successful
     *      - An error status otherwise
     */
    QStatus Start();

    /**
     * Stop the transport.
     * @return
     *      - ER_OK if successful
     *      - An error status otherwise
     */
    QStatus Stop(void);

    /**
     * Pend caller until transport is stopped.
     * @return
     *      - ER_OK if successful
     *      - An error status otherwise
     */
    QStatus Join(void);

    /**
     * Determine if this transport is running. Running means Start() has been called.
     *
     * @return  Returns true if the transport is running.
     */
    bool IsRunning();

    /**
     * Connect a local endpoint. (Not used for local transports)
     *
     * @param connectSpec     Unused parameter.
     * @param opts            Requested sessions opts.
     * @param newep           [OUT] Endpoint created as a result of successful connect.
     * @return  ER_NOT_IMPLEMENTED.
     */
    QStatus Connect(const char* connectSpec, const SessionOpts& opts, BusEndpoint& newep) { return ER_NOT_IMPLEMENTED; }

    /**
     * Disconnect a local endpoint. (Not used for local transports)
     *
     * @param args   Connect args used to create connection that is now being disconnected.
     * @return  ER_NOT_IMPLEMENTED.
     */
    QStatus Disconnect(const char* args) { return ER_NOT_IMPLEMENTED; }

    /**
     * Start listening for incomming connections  (Not used for local transports)
     *
     * @param listenSpec      Unused parameter.
     * @return  ER_NOT_IMPLEMENTED.
     */
    QStatus StartListen(const char* listenSpec) { return ER_NOT_IMPLEMENTED; }

    /**
     * Stop listening for incoming connections.  (Not used for local transports)
     *
     * @param listenSpec      Unused parameter.
     * @return  ER_NOT_IMPLEMENTED.
     */
    QStatus StopListen(const char* listenSpec) { return ER_NOT_IMPLEMENTED; }

    /**
     * Register a BusLocalObject.
     *
     * @param obj       BusLocalObject to be registered.
     * @return
     *      - ER_OK if successful
     *      - An error status otherwise
     */
    QStatus RegisterBusObject(BusObject& obj)
    {
        /*
         * Note: bus local objects do not require peer authentication
         */
        return localEndpoint->RegisterBusObject(obj, false);
    }

    /**
     * Unregisters an object and its method and signal handlers.
     *
     * @param object   Object to be deregistred.
     */
    void UnregisterBusObject(BusObject& object)
    {
        return localEndpoint->UnregisterBusObject(object);
    }

    /**
     * Return the singleton local endpoint
     *
     * @return  Local endpoint
     */
    LocalEndpoint GetLocalEndpoint() { return localEndpoint; }

    /**
     * Set a listener for transport related events.
     * There can only be one listener set at a time. Setting a listener
     * implicitly removes any previously set listener.
     *
     * @param listener  Listener for transport related events.
     */
    void SetListener(TransportListener* listener) { };

    /**
     * Start discovering busses.
     */
    void EnableDiscovery(const char* namePrefix, TransportMask transports) { }

    /**
     * Stop discovering busses to connect to
     */
    void DisableDiscovery(const char* namePrefix, TransportMask transports) { }

    /**
     * Start advertising a well-known name with a given quality of service.
     *
     * @param advertiseName   Well-known name to add to list of advertised names.
     */
    QStatus EnableAdvertisement(const qcc::String& advertiseName, bool quietly, TransportMask transports) { return ER_FAIL; }

    /**
     * Stop advertising a well-known name with a given quality of service.
     *
     * @param advertiseName   Well-known name to remove from list of advertised names.
     * @param nameListEmpty   Indicates whether advertise name list is completely empty (safe to disable OTA advertising).
     */
    void DisableAdvertisement(const qcc::String& advertiseName, TransportMask transports) { }

    /**
     * Returns the name of this transport
     */
    const char* GetTransportName() const { return "local"; }

    /**
     * Get the transport mask for this transport
     *
     * @return the TransportMask for this transport.
     */
    TransportMask GetTransportMask() const { return TRANSPORT_LOCAL; }

    /**
     * Get a list of the possible listen specs for a given set of session options.
     * @param[IN]    opts      Session options.
     * @param[OUT]   busAddrs  Set of listen addresses. Always empty for this transport.
     * @return ER_OK if successful.
     */
    QStatus GetListenAddresses(const SessionOpts& opts, std::vector<qcc::String>& busAddrs) const { return ER_OK; }

    /**
     * Does this transport support connections as described by the provided
     * session options.
     *
     * @param opts  Proposed session options.
     * @return
     *      - true if the SessionOpts specifies a supported option set.
     *      - false otherwise.
     */
    bool SupportsOptions(const SessionOpts& opts) const
    {
        bool rc = true;
        /* Supports any traffic so long as it is reliable */
        if (opts.traffic != SessionOpts::TRAFFIC_MESSAGES && opts.traffic != SessionOpts::TRAFFIC_RAW_RELIABLE) {
            rc = false;
        }
        return rc;
    }

    /**
     * Indicates whether this transport is used for client-to-bus or bus-to-bus connections.
     *
     * @return  Always returns false, the LocalTransport belongs to the local application.
     */
    bool IsBusToBus() const { return false; }

  private:

    /**
     * Singleton endpoint for LocalTransport
     */
    LocalEndpoint localEndpoint;

    /**
     * Set when transport is stopped
     */
    qcc::Event isStoppedEvent;
};

}

#endif<|MERGE_RESOLUTION|>--- conflicted
+++ resolved
@@ -76,11 +76,7 @@
     /**
      * Default constructor initializes an invalid endpoint. This allows for the declaration of uninitialized LocalEndpoint variables.
      */
-<<<<<<< HEAD
-    _LocalEndpoint() : dispatcher(NULL), deferredCallbacks(NULL), observerCallbacks(NULL), bus(NULL), replyTimer("replyTimer", true) { }
-=======
-    _LocalEndpoint() : dispatcher(NULL), deferredCallbacks(NULL), cachedPropertyCallbacks(NULL), bus(NULL), replyTimer("replyTimer", true) { }
->>>>>>> ad91616c
+    _LocalEndpoint() : dispatcher(NULL), deferredCallbacks(NULL), observerCallbacks(NULL), cachedPropertyCallbacks(NULL), bus(NULL), replyTimer("replyTimer", true) { }
 
     /**
      * Constructor
@@ -391,11 +387,11 @@
     bool IsReentrantCall();
 
     /**
-<<<<<<< HEAD
      * Notify ObserverManager that there is some work to do.
      */
     void TriggerObserverWork();
-=======
+
+    /**
      * Schedule a GetPropertyAsync reply for a cached property.
      */
     void ScheduleCachedGetPropertyReply(ProxyBusObject* proxy,
@@ -403,7 +399,6 @@
                                         ProxyBusObject::Listener::GetPropertyCB callback,
                                         void* context,
                                         const MsgArg& value);
->>>>>>> ad91616c
 
   private:
 
@@ -421,18 +416,17 @@
     DeferredCallbacks* deferredCallbacks;
 
     /**
-<<<<<<< HEAD
      * Trigger the ObserverManager to process pending work on its work queue.
      */
     class ObserverCallbacks;
     ObserverCallbacks* observerCallbacks;
-=======
+
+    /**
      * Perform a GetPropertyAsync reply callback for a cached property.
      */
     class CachedPropertyCallbacks;
     friend class CachedPropertyCallbacks;
     CachedPropertyCallbacks* cachedPropertyCallbacks;
->>>>>>> ad91616c
 
     /**
      * PushMessage worker.

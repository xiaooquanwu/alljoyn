/**
 * @file
 *
 * This file implements the parsing side of _Message class
 */

/******************************************************************************
 * Copyright AllSeen Alliance. All rights reserved.
 *
 *    Permission to use, copy, modify, and/or distribute this software for any
 *    purpose with or without fee is hereby granted, provided that the above
 *    copyright notice and this permission notice appear in all copies.
 *
 *    THE SOFTWARE IS PROVIDED "AS IS" AND THE AUTHOR DISCLAIMS ALL WARRANTIES
 *    WITH REGARD TO THIS SOFTWARE INCLUDING ALL IMPLIED WARRANTIES OF
 *    MERCHANTABILITY AND FITNESS. IN NO EVENT SHALL THE AUTHOR BE LIABLE FOR
 *    ANY SPECIAL, DIRECT, INDIRECT, OR CONSEQUENTIAL DAMAGES OR ANY DAMAGES
 *    WHATSOEVER RESULTING FROM LOSS OF USE, DATA OR PROFITS, WHETHER IN AN
 *    ACTION OF CONTRACT, NEGLIGENCE OR OTHER TORTIOUS ACTION, ARISING OUT OF
 *    OR IN CONNECTION WITH THE USE OR PERFORMANCE OF THIS SOFTWARE.
 ******************************************************************************/

#include <qcc/platform.h>

#include <algorithm>

#include <qcc/String.h>
#include <qcc/StringUtil.h>
#include <qcc/Socket.h>
#include <qcc/Util.h>

#include <alljoyn/BusAttachment.h>
#include <alljoyn/Message.h>

#include "Router.h"
#include "KeyStore.h"
#include "LocalTransport.h"
#include "PeerState.h"
#include "BusUtil.h"
#include "AllJoynCrypto.h"
#include "AllJoynPeerObj.h"
#include "SignatureUtils.h"
#include "BusInternal.h"

#define QCC_MODULE "ALLJOYN"

using namespace qcc;
using namespace std;

namespace ajn {

/*
 * A header size larger than anything we could reasonably expect
 */
#define MAX_HEADER_LEN  1024 * 64

/* Sized to avoid dynamic allocation for typical message calls */
#define DEFAULT_BUFFER_SIZE  1024

#define MIN_BUF_ADD   (DEFAULT_BUFFER_SIZE / 2)

#define VALID_HEADER_FIELD(f) (((f) > ALLJOYN_HDR_FIELD_INVALID) && ((f) < ALLJOYN_HDR_FIELD_UNKNOWN))



QStatus _Message::ParseArray(MsgArg* arg,
                             const char*& sigPtr)
{
    QStatus status;
    uint32_t len;
    const char* sigStart = sigPtr;

    /*
     * First check that the array type signature is valid
     */
    arg->typeId = ALLJOYN_ARRAY;
    status = SignatureUtils::ParseContainerSignature(*arg, sigPtr);
    if (status != ER_OK) {
        arg->typeId = ALLJOYN_INVALID;
        return status;
    }
    /*
     * Length is aligned on a 4 byte boundary
     */
    bufPos = AlignPtr(bufPos, 4);
    if (endianSwap) {
        len = EndianSwap32(*((uint32_t*)bufPos));
    } else {
        len = *((uint32_t*)bufPos);
    }
    /*
     * Check array length is valid and in bounds.
     */
    bufPos += 4;
    if ((len > ALLJOYN_MAX_ARRAY_LEN) || ((len + bufPos) > bufEOD)) {
        status = ER_BUS_BAD_LENGTH;
        QCC_LogError(status, ("Array length %ld at pos:%ld is too big", len, bufPos - bodyPtr - 4));
        arg->typeId = ALLJOYN_INVALID;
        return status;
    }
    QCC_DbgPrintf(("ParseArray len %ld at pos:%ld", len, bufPos - bodyPtr));
    /*
     * Note: at this point alignment is on a 4 bytes boundary so we only need to align values that
     * need 8 byte alignment.
     */
    switch (char elemTypeId = *sigStart) {
    case ALLJOYN_BYTE:
        arg->typeId = (AllJoynTypeId)((elemTypeId << 8) | ALLJOYN_ARRAY);
        arg->v_scalarArray.numElements = (size_t)len;
        arg->v_scalarArray.v_byte = bufPos;
        bufPos += len;
        break;

    case ALLJOYN_INT16:
    case ALLJOYN_UINT16:
        if ((len & 1) == 0) {
            arg->typeId = (AllJoynTypeId)((elemTypeId << 8) | ALLJOYN_ARRAY);
            arg->v_scalarArray.numElements = (size_t)(len / 2);
            if (endianSwap) {
                arg->v_scalarArray.v_uint16 = new uint16_t[arg->v_scalarArray.numElements];
                uint16_t* p = (uint16_t*)arg->v_scalarArray.v_uint16;
                uint16_t* n = (uint16_t*)bufPos;
                for (size_t i = 0; i < arg->v_scalarArray.numElements; i++) {
                    *p++ = EndianSwap16(*n);
                    n++;
                }
                arg->flags = MsgArg::OwnsData;
            } else {
                arg->v_scalarArray.v_uint16 = (uint16_t*)bufPos;
            }
            bufPos += len;
        } else {
            status = ER_BUS_BAD_LENGTH;
        }
        break;

    case ALLJOYN_BOOLEAN:
        if ((len & 3) == 0) {
            size_t num = (size_t)(len / 4);
            bool* bools = new bool[num];
            for (size_t i = 0; i < num; i++) {
                uint32_t b = *(uint32_t*)bufPos;
                if (endianSwap) {
                    b = EndianSwap32(b);
                }
                if (b > 1) {
                    delete [] bools;
                    status = ER_BUS_BAD_VALUE;
                    break;
                }
                bools[i] = (b == 1);
                bufPos += 4;
            }
            /*
             * if status is set to ER_BUS_BAD_VALUE it means the for loop above
             * found that the value was not an ALLJOYN_BOOLEAN type and deleted
             * the array 'bools' then exited the for loop. Do not try and set
             * the 'v_scalarArray.v_bool' to the now invalid 'bools'.
             */
            if (status == ER_BUS_BAD_VALUE) {
                break;
            }
            arg->typeId = ALLJOYN_BOOLEAN_ARRAY;
            arg->v_scalarArray.numElements = num;
            arg->v_scalarArray.v_bool = bools;
            arg->flags = MsgArg::OwnsData;
        } else {
            status = ER_BUS_BAD_LENGTH;
        }
        break;

    case ALLJOYN_INT32:
    case ALLJOYN_UINT32:
        if ((len & 3) == 0) {
            arg->typeId = (AllJoynTypeId)((elemTypeId << 8) | ALLJOYN_ARRAY);
            arg->v_scalarArray.numElements = (size_t)(len / 4);
            if (endianSwap) {
                arg->v_scalarArray.v_uint32 = new uint32_t[arg->v_scalarArray.numElements];
                uint32_t* p = (uint32_t*)arg->v_scalarArray.v_uint32;
                uint32_t* n = (uint32_t*)bufPos;
                for (size_t i = 0; i < arg->v_scalarArray.numElements; i++) {
                    *p++ = EndianSwap32(*n);
                    n++;
                }
                arg->flags = MsgArg::OwnsData;
            } else {
                arg->v_scalarArray.v_uint32 = (uint32_t*)bufPos;
            }
            bufPos += len;
        } else {
            status = ER_BUS_BAD_LENGTH;
        }
        break;

    case ALLJOYN_DOUBLE:
    case ALLJOYN_INT64:
    case ALLJOYN_UINT64:
        if ((len & 7) == 0) {
            arg->typeId = (AllJoynTypeId)((elemTypeId << 8) | ALLJOYN_ARRAY);
            arg->v_scalarArray.numElements = (size_t)(len / 8);
            bufPos = AlignPtr(bufPos, 8);
            arg->v_scalarArray.v_uint64 = (uint64_t*)bufPos;
            if (endianSwap) {
                arg->v_scalarArray.v_uint64 = new uint64_t[arg->v_scalarArray.numElements];
                uint64_t* p = (uint64_t*)arg->v_scalarArray.v_uint64;
                uint64_t* n = (uint64_t*)bufPos;
                for (size_t i = 0; i < arg->v_scalarArray.numElements; i++) {
                    *p++ = EndianSwap64(*n);
                    n++;
                }
                arg->flags = MsgArg::OwnsData;
            } else {
                arg->v_scalarArray.v_uint64 = (uint64_t*)bufPos;
            }
            bufPos += len;
        } else {
            status = ER_BUS_BAD_LENGTH;
        }
        break;

    case ALLJOYN_STRUCT_OPEN:
    case ALLJOYN_DICT_ENTRY_OPEN:
        /*
         * The array length in bytes does not include the pad bytes between the length and the start
         * of the first element.
         */
        bufPos = AlignPtr(bufPos, 8);

    /* Falling through */
    default:
        {
            qcc::String elemSig(sigStart, sigPtr - sigStart);
            size_t numElements = 0;
            MsgArg* elements = NULL;
            if (len > 0) {
                /*
                 * We know how many bytes there are in the array but not how many elements until we
                 * unmarshal them.
                 */
                uint8_t* endOfArray = bufPos + len;
                size_t capacity = 8;
                numElements = 0;
                elements = new MsgArg[capacity];
                /*
                 * Loop until we have consumed all of the data bytes
                 */
                while (bufPos < endOfArray) {
                    if (numElements == capacity) {
                        capacity *= 2;
                        MsgArg* bigger = new MsgArg[capacity];
                        for (size_t i = 0; i < numElements; i++) {
                            // copy all of the elements into the larger container
                            bigger[i] = elements[i];
                            // Since the copy constructor above makes a Clone i.e. deep copy,
                            // it is ok to leave the flags for elements[i] as it is here.
                        }
                        delete [] elements;
                        elements = bigger;
                    }
                    const char* esig = elemSig.c_str();
                    status = ParseValue(&elements[numElements++], esig, true);
                    if (status != ER_OK) {
                        break;
                    }
                }
            }
            if (status == ER_OK) {
                arg->v_array.SetElements(elemSig.c_str(), numElements, elements);
                arg->flags |= MsgArg::OwnsArgs;
            } else {
                delete [] elements;
            }
        }
        break;
    }
    if (status != ER_OK) {
        arg->typeId = ALLJOYN_INVALID;
    }
    return status;
}


/*
 * Parse a STRUCT
 */
QStatus _Message::ParseStruct(MsgArg* arg, const char*& sigPtr)
{
    const char* memberSig = sigPtr;
    /*
     * First check that the struct type signature is valid
     */
    arg->typeId = ALLJOYN_STRUCT;
    QStatus status = SignatureUtils::ParseContainerSignature(*arg, sigPtr);
    if (status != ER_OK) {
        QCC_LogError(status, ("ParseStruct error in signature\n"));
        return status;
    }
    /*
     * Structs are aligned on an 8 byte boundary
     */
    bufPos = AlignPtr(bufPos, 8);

    QCC_DbgPrintf(("ParseStruct at pos:%d", bufPos - bodyPtr));

    arg->v_struct.members = new MsgArg[arg->v_struct.numMembers];
    arg->flags |= MsgArg::OwnsArgs;
    for (uint32_t i = 0; i < arg->v_struct.numMembers; ++i) {
        status = ParseValue(&arg->v_struct.members[i], memberSig);
        if (status != ER_OK) {
            arg->v_struct.numMembers = i;
            break;
        }
    }
    return status;
}


/*
 * Parse a DICT ENTRY
 */
QStatus _Message::ParseDictEntry(MsgArg* arg,
                                 const char*& sigPtr)
{
    const char* memberSig = sigPtr;
    /*
     * First check that the dict entry type signature is valid
     */
    arg->typeId = ALLJOYN_DICT_ENTRY;
    QStatus status = SignatureUtils::ParseContainerSignature(*arg, sigPtr);
    if (status != ER_OK) {
        arg->typeId = ALLJOYN_INVALID;
    } else {
        /*
         * Dict entries are aligned on an 8 byte boundary
         */
        bufPos = AlignPtr(bufPos, 8);

        QCC_DbgPrintf(("ParseDictEntry at pos:%d", bufPos - bodyPtr));

        arg->v_dictEntry.key = new MsgArg();
        arg->v_dictEntry.val = new MsgArg();
        arg->flags |= MsgArg::OwnsArgs;
        status = ParseValue(arg->v_dictEntry.key, memberSig);
        if (status == ER_OK) {
            status = ParseValue(arg->v_dictEntry.val, memberSig);
        }
    }
    return status;
}


QStatus _Message::ParseVariant(MsgArg* arg)
{
    QStatus status;

    arg->typeId = ALLJOYN_VARIANT;
    arg->v_variant.val = NULL;

    size_t len = (size_t)(*((uint8_t*)bufPos));
    const char* sigPtr = (char*)(++bufPos);

    bufPos += len;

    if (bufPos >= bufEOD) {
        status = ER_BUS_BAD_LENGTH;
    } else if (*bufPos++ != 0) {
        status = ER_BUS_BAD_SIGNATURE;
    } else {
        arg->v_variant.val = new MsgArg();
        arg->flags |= MsgArg::OwnsArgs;
        status = ParseValue(arg->v_variant.val, sigPtr);
        if ((status == ER_OK) && (*sigPtr != 0)) {
            status = ER_BUS_BAD_SIGNATURE;
        }
    }
    if (status != ER_OK) {
        delete arg->v_variant.val;
        arg->typeId = ALLJOYN_INVALID;
    }
    return status;
}


QStatus _Message::ParseSignature(MsgArg* arg)
{
    QStatus status = ER_OK;
    arg->v_signature.len = (size_t)(*((uint8_t*)bufPos));
    arg->v_signature.sig = (char*)(++bufPos);
    bufPos += arg->v_signature.len;
    if (bufPos >= bufEOD) {
        status = ER_BUS_BAD_LENGTH;
    } else if (*bufPos++ != 0) {
        status = ER_BUS_NOT_NUL_TERMINATED;
    } else {
        arg->typeId = ALLJOYN_SIGNATURE;
    }
    return status;
}


QStatus _Message::ParseValue(MsgArg* arg, const char*& sigPtr, bool arrayElem)
{
    QStatus status = ER_OK;

    arg->Clear();
    switch (AllJoynTypeId typeId = (AllJoynTypeId)(*sigPtr++)) {
    case ALLJOYN_BYTE:
        arg->v_byte = *bufPos++;
        arg->typeId = typeId;
        break;

    case ALLJOYN_INT16:
    case ALLJOYN_UINT16:
        bufPos = AlignPtr(bufPos, 2);
        if (endianSwap) {
            arg->v_uint16 = EndianSwap16(*((uint16_t*)bufPos));
        } else {
            arg->v_uint16 = *((uint16_t*)bufPos);
        }
        bufPos += 2;
        arg->typeId = typeId;
        break;

    case ALLJOYN_BOOLEAN:
        {
            bufPos = AlignPtr(bufPos, 4);
            uint32_t v = *((uint32_t*)bufPos);
            if (endianSwap) {
                v = EndianSwap32(v);
            }
            if (v > 1) {
                status = ER_BUS_BAD_VALUE;
            } else {
                arg->v_bool = (v == 1);
                bufPos += 4;
                arg->typeId = typeId;
            }
        }
        break;

    case ALLJOYN_INT32:
    case ALLJOYN_UINT32:
        bufPos = AlignPtr(bufPos, 4);
        if (endianSwap) {
            arg->v_uint32 = EndianSwap32(*((uint32_t*)bufPos));
        } else {
            arg->v_uint32 = *((uint32_t*)bufPos);
        }
        bufPos += 4;
        arg->typeId = typeId;
        break;

    case ALLJOYN_DOUBLE:
    case ALLJOYN_UINT64:
    case ALLJOYN_INT64:
        bufPos = AlignPtr(bufPos, 8);
        if (endianSwap) {
            arg->v_uint64 = EndianSwap64(*((uint64_t*)bufPos));
        } else {
            arg->v_uint64 = *((uint64_t*)bufPos);
        }
        bufPos += 8;
        arg->typeId = typeId;
        break;

    case ALLJOYN_OBJECT_PATH:
    case ALLJOYN_STRING:
        bufPos = AlignPtr(bufPos, 4);
        if (endianSwap) {
            arg->v_string.len = (size_t)EndianSwap32(*((uint32_t*)bufPos));
        } else {
            arg->v_string.len = (size_t)(*((uint32_t*)bufPos));
        }
        if (arg->v_string.len > ALLJOYN_MAX_PACKET_LEN) {
            QCC_LogError(status, ("String length %ld at pos:%ld is too big", arg->v_string.len, bufPos - bodyPtr));
            status = ER_BUS_BAD_LENGTH;
            break;
        }
        bufPos += 4;
        arg->v_string.str = (char*)bufPos;
        bufPos += arg->v_string.len;
        if (bufPos >= bufEOD) {
            status = ER_BUS_BAD_LENGTH;
        } else if (*bufPos++ != 0) {
            status = ER_BUS_NOT_NUL_TERMINATED;
        } else {
            arg->typeId = typeId;
        }
        break;

    case ALLJOYN_SIGNATURE:
        status = ParseSignature(arg);
        break;

    case ALLJOYN_ARRAY:
        status = ParseArray(arg, sigPtr);
        break;

    case ALLJOYN_DICT_ENTRY_OPEN:
        if (arrayElem) {
            status = ParseDictEntry(arg, sigPtr);
        } else {
            status = ER_BUS_BAD_SIGNATURE;
            QCC_LogError(status, ("Message arg parse error naked dicitionary element"));
        }
        break;

    case ALLJOYN_STRUCT_OPEN:
        status = ParseStruct(arg, sigPtr);
        break;

    case ALLJOYN_VARIANT:
        status = ParseVariant(arg);
        break;

    case ALLJOYN_HANDLE:
        {
            bufPos = AlignPtr(bufPos, 4);
            uint32_t index = *((uint32_t*)bufPos);
            if (endianSwap) {
                index = EndianSwap32(index);
            }
            uint32_t num = (hdrFields.field[ALLJOYN_HDR_FIELD_HANDLES].typeId == ALLJOYN_INVALID) ? 0 : hdrFields.field[ALLJOYN_HDR_FIELD_HANDLES].v_uint32;
            if (index >= num) {
                status = ER_BUS_NO_SUCH_HANDLE;
            } else {
                arg->typeId = typeId;
                arg->v_handle.fd = handles[index];
                bufPos += 4;
            }
        }
        break;

    default:
        status = ER_BUS_BAD_VALUE_TYPE;
        break;
    }
    /*
     * Check we are not running of the end of the buffer
     */
    if ((status == ER_OK) && (bufPos > bufEOD)) {
        status = ER_BUS_BAD_SIGNATURE;
    }
    if (status != ER_OK) {
        QCC_LogError(status, ("Message arg parse error at or near %ld", bufPos - bodyPtr));
    } else {
        QCC_DbgPrintf(("Parse%s%s", SignatureUtils::IsBasicType(arg->typeId) ? " " : ":\n", arg->ToString().c_str()));
    }
    return status;
}

/*
 * The wildcard signature ("*") is used by test programs and for debugging.
 */
static const char* WildCardSignature = "*";

QStatus _Message::UnmarshalArgs(const qcc::String& expectedSignature, const char* expectedReplySignature)
{
    if (!bus->IsStarted()) {
        return ER_BUS_BUS_NOT_STARTED;
    }
    return UnmarshalArgs(bus->GetInternal().GetPeerStateTable(), expectedSignature, expectedReplySignature);
}

QStatus _Message::UnmarshalArgs(PeerStateTable* peerStateTable,
                                const qcc::String& expectedSignature, const char* expectedReplySignature)
{
    const char* sig = GetSignature();
    QStatus status = ER_OK;
    int _numMsgArgs = 0;
    MsgArg* _msgArgs = NULL;

    /* Check if message body is already unmarshaled */
    if (msgArgs != NULL) {
        return ER_OK;
    }

    if (msgHeader.msgType == MESSAGE_INVALID) {
        return ER_FAIL;
    }
    if ((expectedSignature != sig) && (expectedSignature != WildCardSignature)) {
        status = ER_BUS_SIGNATURE_MISMATCH;
        QCC_LogError(status, ("Expected \"%s\" got \"%s\"", expectedSignature.c_str(), sig));
        return status;
    }
    if (msgHeader.bodyLen == 0) {
        if (*sig || (!expectedSignature.empty() && expectedSignature != WildCardSignature)) {
            status = ER_BUS_BAD_BODY_LEN;
            QCC_LogError(status, ("Expected a message body with signature %s", sig));
            return status;
        }
    }

    bool permissionCheckMet = true;
    if (msgHeader.flags & ALLJOYN_FLAG_ENCRYPTED) {
        bool broadcast = (hdrFields.field[ALLJOYN_HDR_FIELD_DESTINATION].typeId == ALLJOYN_INVALID);
        size_t hdrLen = bodyPtr - (uint8_t*)msgBuf;
        PeerState peerState = peerStateTable->GetPeerState(GetSender());
        KeyBlob key;
        status = peerState->GetKey(key, broadcast ? PEER_GROUP_KEY : PEER_SESSION_KEY);
        if (status != ER_OK) {
            QCC_LogError(status, ("Unable to decrypt (broadcast %d) message from sender %s", broadcast, GetSender()));
            /*
             * This status triggers a call to the security failure handler.
             */
            status = ER_BUS_MESSAGE_DECRYPTION_FAILED;
            goto ExitUnmarshalArgs;
        }
        /*
         * Check remote peer is authorized to deliver us messagees of this message type.
         */
        if (!peerState->IsAuthorized((AllJoynMessageType)msgHeader.msgType, _PeerState::ALLOW_SECURE_RX)) {
            status = ER_BUS_NOT_AUTHORIZED;
            goto ExitUnmarshalArgs;
        }
<<<<<<< HEAD
        QCC_DbgHLPrintf(("_Message::UnmarshalArgs decrypt message %s from sender %s\n", ToString().c_str(), GetSender()));

        if (strcmp(GetInterface(), "org.freedesktop.DBus.Properties") == 0) {
            /* delay the permission check until the unmarshaling of the args complete to know the interface name and property name that the caller wants to retrieve */
            permissionCheckMet = false;
        } else {
            permissionCheckMet = true;
            Message msg(*this);
            /* decrypting a message means receiving */
            status = bus->GetInternal().GetPermissionManager().AuthorizeMessage(false, msg, peerState);
            QCC_DbgHLPrintf(("_Message::UnmarshalArgs decrypt permission authorization returns status 0x%x\n", status));
            if (status != ER_OK) {
                goto ExitUnmarshalArgs;
            }
        }
        QCC_DbgHLPrintf(("Decrypting message from %s", GetSender()));
=======

        /*
         * Auth Version will have been set if we have an encrypted message and we've gotten here
         * (i.e get key succeeded and is authorized for secure receive.)
         */

        if (HasDestination()) {
            authVersion = (int32_t)(peerState->GetAuthVersion() >> 16);
        } else {
            authVersion = (int32_t)AUTH_FALLBACK_VERSION;
        }
        assert(0 <= authVersion);

        QCC_DbgHLPrintf(("Decrypting messge from %s", GetSender()));
>>>>>>> 948e804b
        /*
         * Decryption will  make the body length  smaller because the encryption
         * algorithm appends data to the end of the encrypted data.
         */
        size_t bodyLen = msgHeader.bodyLen;
        status = ajn::Crypto::Decrypt(*this, key, (uint8_t*)msgBuf, hdrLen, bodyLen);
        if (status != ER_OK) {
            goto ExitUnmarshalArgs;
        }
        msgHeader.bodyLen = static_cast<uint32_t>(bodyLen);
        authMechanism = key.GetTag();
    }
    /*
     * Calculate how many arguments there are
     */
    _numMsgArgs = SignatureUtils::CountCompleteTypes(sig);
    _msgArgs = new MsgArg[_numMsgArgs];

    /*
     * Unmarshal the body values
     */
    bufPos = bodyPtr;
    for (uint8_t i = 0; i < _numMsgArgs; i++) {
        status = ParseValue(&_msgArgs[i], sig);
        if (status != ER_OK) {
            _numMsgArgs = i;
            goto ExitUnmarshalArgs;
        }
    }
    if ((bufPos - bodyPtr) != static_cast<ptrdiff_t>(msgHeader.bodyLen)) {
        QCC_DbgHLPrintf(("UnmarshalArgs expected argLen %d got %d", msgHeader.bodyLen, (bufPos - bodyPtr)));
        status = ER_BUS_BAD_SIGNATURE;
    }

ExitUnmarshalArgs:

    if (status == ER_OK) {
        QCC_DbgPrintf(("Unmarshaled\n%s", ToString().c_str()));
        /*
         * If the message arguments are ever unmarshalled we convert the entire message to the native
         * endianess.
         */
        if (endianSwap) {
            QCC_DbgPrintf(("UnmarshalArgs converting to native endianess"));
            endianSwap = false;
            msgHeader.endian = myEndian;
        }
        /*
         * Save the reply signature so we can check it when we marshall the reply.
         */
        if (expectedReplySignature) {
            replySignature = expectedReplySignature;
        }

        /*
         * Atomically update msgArgs and numMsgArgs so that another user of the Message doesn't see invalid
         * message state.
         */
        msgArgs = _msgArgs;
        numMsgArgs = _numMsgArgs;
        if (!permissionCheckMet) {
            /* the permission check was delayed for property so it must be
                performed now */
            Message msg(*this);
            /* decrypting a message means receiving */
            PeerState peerState = bus->GetInternal().GetPeerStateTable()->GetPeerState(GetSender());
            status = bus->GetInternal().GetPermissionManager().AuthorizeMessage(false, msg, peerState);
            QCC_DbgHLPrintf(("_Message::UnmarshalArgs decrypt permission authorization returns status 0x%x\n", status));
        }
    } else {
        if (_msgArgs) {
            delete [] _msgArgs;
        }
        QCC_LogError(status, ("UnmarshalArgs failed"));
    }
    return status;
}



static QStatus PedanticCheck(const MsgArg* field, uint32_t fieldId)
{
    /*
     * Only checking strings
     */
    if (field->typeId != ALLJOYN_STRING) {
        return ER_OK;
    }
    switch (fieldId) {
    case ALLJOYN_HDR_FIELD_PATH:
        if (field->v_string.len > ALLJOYN_MAX_NAME_LEN) {
            return ER_BUS_NAME_TOO_LONG;
        }
        if (!IsLegalObjectPath(field->v_string.str)) {
            QCC_DbgPrintf(("Bad object path \"%s\"", field->v_string.str));
            return ER_BUS_BAD_OBJ_PATH;
        }
        break;

    case ALLJOYN_HDR_FIELD_INTERFACE:
        if (field->v_string.len > ALLJOYN_MAX_NAME_LEN) {
            return ER_BUS_NAME_TOO_LONG;
        }
        if (!IsLegalInterfaceName(field->v_string.str)) {
            QCC_DbgPrintf(("Bad interface name \"%s\"", field->v_string.str));
            return ER_BUS_BAD_INTERFACE_NAME;
        }
        break;

    case ALLJOYN_HDR_FIELD_MEMBER:
        if (field->v_string.len > ALLJOYN_MAX_NAME_LEN) {
            return ER_BUS_NAME_TOO_LONG;
        }
        if (!IsLegalMemberName(field->v_string.str)) {
            QCC_DbgPrintf(("Bad member name \"%s\"", field->v_string.str));
            return ER_BUS_BAD_MEMBER_NAME;
        }
        break;

    case ALLJOYN_HDR_FIELD_ERROR_NAME:
        if (field->v_string.len > ALLJOYN_MAX_NAME_LEN) {
            return ER_BUS_NAME_TOO_LONG;
        }
        if (!IsLegalInterfaceName(field->v_string.str)) {
            QCC_DbgPrintf(("Bad error name \"%s\"", field->v_string.str));
            return ER_BUS_BAD_ERROR_NAME;
        }
        break;

    case ALLJOYN_HDR_FIELD_SENDER:
    case ALLJOYN_HDR_FIELD_DESTINATION:
        if (field->v_string.len > ALLJOYN_MAX_NAME_LEN) {
            return ER_BUS_NAME_TOO_LONG;
        }
        if (!IsLegalBusName(field->v_string.str)) {
            QCC_DbgPrintf(("Bad bus name \"%s\"", field->v_string.str));
            return ER_BUS_BAD_BUS_NAME;
        }
        break;

    default:
        break;
    }
    return ER_OK;
}

/*
 * Maximuim number of bytes to pull in one go.
 */
static const size_t MAX_PULL = (128 * 1024);

/*
 * Timeout is scaled by the amount of data being read but is very conservative to allow for
 * congested links.
 */
#define PULL_TIMEOUT(num)  (20000 + num / 2)

/*
 * Map from from wire protocol values to our enumeration type
 */
static const AllJoynFieldType FieldTypeMapping[] = {
    ALLJOYN_HDR_FIELD_INVALID,           /*  0 */
    ALLJOYN_HDR_FIELD_PATH,              /*  1 */
    ALLJOYN_HDR_FIELD_INTERFACE,         /*  2 */
    ALLJOYN_HDR_FIELD_MEMBER,            /*  3 */
    ALLJOYN_HDR_FIELD_ERROR_NAME,        /*  4 */
    ALLJOYN_HDR_FIELD_REPLY_SERIAL,      /*  5 */
    ALLJOYN_HDR_FIELD_DESTINATION,       /*  6 */
    ALLJOYN_HDR_FIELD_SENDER,            /*  7 */
    ALLJOYN_HDR_FIELD_SIGNATURE,         /*  8 */
    ALLJOYN_HDR_FIELD_HANDLES,           /*  9 */
    ALLJOYN_HDR_FIELD_UNKNOWN,           /* 10 */
    ALLJOYN_HDR_FIELD_UNKNOWN,           /* 11 */
    ALLJOYN_HDR_FIELD_UNKNOWN,           /* 12 */
    ALLJOYN_HDR_FIELD_UNKNOWN,           /* 13 */
    ALLJOYN_HDR_FIELD_UNKNOWN,           /* 14 */
    ALLJOYN_HDR_FIELD_UNKNOWN,           /* 14 */
    ALLJOYN_HDR_FIELD_TIMESTAMP,         /* 16 */
    ALLJOYN_HDR_FIELD_TIME_TO_LIVE,      /* 17 */
    ALLJOYN_HDR_FIELD_COMPRESSION_TOKEN, /* 18 */
    ALLJOYN_HDR_FIELD_SESSION_ID,        /* 19 */
    ALLJOYN_HDR_FIELD_UNKNOWN            /* 20 */
};


/*
 * Perform consistency checks on the header
 */
QStatus _Message::HeaderChecks(bool pedantic)
{
    QStatus status = ER_OK;
    switch (msgHeader.msgType) {
    case MESSAGE_SIGNAL:
        if (hdrFields.field[ALLJOYN_HDR_FIELD_INTERFACE].typeId == ALLJOYN_INVALID) {
            status = ER_BUS_INTERFACE_MISSING;
            break;
        }

    /* Falling through */
    case MESSAGE_METHOD_CALL:
        if (hdrFields.field[ALLJOYN_HDR_FIELD_PATH].typeId == ALLJOYN_INVALID) {
            status = ER_BUS_PATH_MISSING;
            break;
        }
        if (hdrFields.field[ALLJOYN_HDR_FIELD_MEMBER].typeId == ALLJOYN_INVALID) {
            status = ER_BUS_MEMBER_MISSING;
            break;
        }
        break;

    case MESSAGE_ERROR:
        if (hdrFields.field[ALLJOYN_HDR_FIELD_ERROR_NAME].typeId == ALLJOYN_INVALID) {
            status = ER_BUS_ERROR_NAME_MISSING;
            break;
        }

    /* Falling through */
    case MESSAGE_METHOD_RET:
        if (hdrFields.field[ALLJOYN_HDR_FIELD_REPLY_SERIAL].typeId == ALLJOYN_INVALID) {
            status = ER_BUS_REPLY_SERIAL_MISSING;
            break;
        }
        break;

    default:
        break;
    }
    /*
     * Check that the header field values have the correct types and are all well formed
     */
    if ((ER_OK == status) && pedantic) {
        for (uint32_t fieldId = ALLJOYN_HDR_FIELD_PATH; fieldId < ArraySize(hdrFields.field); fieldId++) {
            status = PedanticCheck(&hdrFields.field[fieldId], fieldId);
            if (status != ER_OK) {
                QCC_LogError(status, ("Invalid header field (fieldId=%d)", fieldId));
            }
        }
    }
    return status;

}

/* Check the first 16 bytes of the header */
QStatus _Message::InterpretHeader()
{
    readState = MESSAGE_HEADER_BODY;
    /*
     * Check if we need to swizzle the endianness
     */
    endianSwap = msgHeader.endian != myEndian;

    /*
     * Perform the endian swap on the header values and write the local process endianess into the
     * header.
     */
    if (endianSwap) {
        /*
         * Check we don't have a bogus header flag
         */
        if ((msgHeader.endian != ALLJOYN_LITTLE_ENDIAN) && (msgHeader.endian != ALLJOYN_BIG_ENDIAN)) {
            QCC_LogError(ER_BUS_BAD_HEADER_FIELD, ("Message header has invalid endian flag %d", msgHeader.endian));
            return ER_BUS_BAD_HEADER_FIELD;
        }
        msgHeader.bodyLen = EndianSwap32(msgHeader.bodyLen);
        msgHeader.serialNum = EndianSwap32(msgHeader.serialNum);
        msgHeader.headerLen = EndianSwap32(msgHeader.headerLen);
        QCC_DbgPrintf(("Incoming endianSwap"));
    }
    /*
     * Sanity check on the header size
     */
    if (msgHeader.headerLen > MAX_HEADER_LEN) {
        QCC_LogError(ER_BUS_BAD_HEADER_LEN, ("Message header length %d is invalid", msgHeader.headerLen));
        return ER_BUS_BAD_HEADER_LEN;
    }
    /*
     * Calculate the size of the buffer we need
     */
    pktSize = ((msgHeader.headerLen + 7) & ~7) + msgHeader.bodyLen;
    /*
     * Check we are not exceeding the maximum allowed packet length. Note pktSize calc can
     * wraparound so we need to check the body length too.
     */
    if ((pktSize > ALLJOYN_MAX_PACKET_LEN) || (msgHeader.bodyLen > ALLJOYN_MAX_PACKET_LEN)) {
        QCC_LogError(ER_BUS_BAD_BODY_LEN, ("Message body length %d is invalid", msgHeader.bodyLen));
        return ER_BUS_BAD_BODY_LEN;
    }
    /*
     * Padding the end of the buffer ensures we can unmarshal a few bytes beyond the end of the
     * message reducing the places where we need to check for bufEOD when unmarshaling the body.
     */
    bufSize = sizeof(msgHeader) + ((pktSize + 7) & ~7) + sizeof(uint64_t);
    assert(_msgBuf == nullptr);
    _msgBuf = new uint8_t[bufSize + 7];
    msgBuf = (uint64_t*)((uintptr_t)(_msgBuf + 7) & ~7); /* Align to 8 byte boundary */
    /*
     * Copy header into the buffer
     */
    memcpy(msgBuf, &msgHeader, sizeof(msgHeader));
    /*
     * Restore endianess in the buffered version of the message header.
     */
    if (endianSwap) {
        MessageHeader* hdr = (MessageHeader*)msgBuf;
        hdr->bodyLen = EndianSwap32(hdr->bodyLen);
        hdr->serialNum = EndianSwap32(hdr->serialNum);
        hdr->headerLen = EndianSwap32(hdr->headerLen);
    }
    bufPos = (uint8_t*)msgBuf + sizeof(msgHeader);
    bufEOD = bufPos + pktSize;
    /*
     * Zero fill the pad at the end of the buffer
     */
    memset(bufEOD, 0, (uint8_t*)msgBuf + bufSize - bufEOD);
    /* Set count to number of bytes remaining */
    countRead = pktSize;
    return ER_OK;

}

QStatus _Message::PullBytes(RemoteEndpoint& endpoint, bool checkSender, bool pedantic, uint32_t timeout)
{
    QCC_UNUSED(checkSender);
    QCC_UNUSED(pedantic);

    QStatus status;
    qcc::SocketFd fdList[qcc::SOCKET_MAX_FILE_DESCRIPTORS];
    Source& source = endpoint->GetSource();
    size_t toRead;
    size_t read = 0;

    switch (readState) {
    case MESSAGE_NEW:
        /* Initialize variables */
        maxFds = endpoint->GetFeatures().handlePassing ? ArraySize(fdList) : 0;
        readState = MESSAGE_HEADERFIELDS;
        bufPos = (uint8_t*)&msgHeader;
        countRead = 16;

    case MESSAGE_HEADERFIELDS:
        /* First 16 bytes of the message */
        toRead = (std::min)(countRead, MAX_PULL);
        if (maxFds > 0 && (numHandles == 0)) {
            /* If handlePassing was negotiated on the connection */
            size_t num = maxFds;
            status = source.PullBytesAndFds(bufPos, toRead, read, fdList, num, timeout);
            if ((status == ER_OK) && (num > 0)) {

                QCC_DbgHLPrintf(("Message was accompanied by %d handles", num));
                /*
                 * If we unmarshaled handles we need to copy them into the message. Note we do this event if in
                 * the case of an unmarshal error so the handles will be closed.
                 */
                numHandles = num;
                handles = new qcc::SocketFd[numHandles];
                memcpy(handles, fdList, numHandles * sizeof(qcc::SocketFd));
            }
        } else {
            status = source.PullBytes(bufPos, toRead, read, timeout);
        }
        bufPos += read;
        countRead -= read;

        if (status != ER_OK) {
            break;
        }
        if (countRead == 0) {
            status = InterpretHeader();
        }
        break;

    case MESSAGE_HEADER_BODY:
        /* Read the rest of the message header and body */
        toRead = (std::min)(countRead, MAX_PULL);
        status = source.PullBytes(bufPos, toRead, read, timeout);
        if (status == ER_ALERTED_THREAD) {
            QCC_DbgPrintf(("PullBytes ALERTED continuing"));
            status = ER_OK;
        } else if (status != ER_OK) {
            break;
        }
        countRead -= read;
        bufPos += read;
        if (countRead == 0) {
            /* When pktSize number of bytes following first 16 have been read,
             * message is complete.
             */
            readState = MESSAGE_COMPLETE;
            bufPos = (uint8_t*)msgBuf + sizeof(msgHeader);
        }
        break;

    case MESSAGE_COMPLETE:
        status = ER_OK;
        break;

    default:
        status = ER_FAIL;
        QCC_LogError(status, ("PullBytes invalid readState %d", readState));
        break;
    }
    return status;
}

QStatus _Message::LoadBytes(uint8_t* buf, size_t buflen)
{
    QStatus status;

    if (sizeof(msgHeader) > buflen) {
        QCC_LogError(ER_BUS_BAD_BODY_LEN, ("Message buffer length %d is invalid", buflen));
        return ER_BUS_BAD_BODY_LEN;
    }
    /*
     * Copy in the message header.
     */
    bufPos = (uint8_t*)&msgHeader;
    memcpy(bufPos, buf, sizeof(msgHeader));
    bufPos += sizeof(msgHeader);

    /*
     * Interpret the header which most importantly to us means allocate a buffer
     * large enough to hold the rest of the bits.
     */
    status = InterpretHeader();
    if (status != ER_OK) {
        QCC_LogError(status, ("_Message::Loadbytes(): InterpretHeader() failed"));
        return status;
    }

    if (bufSize < buflen) {
        QCC_LogError(ER_BUS_BAD_BODY_LEN, ("Message buffer length %d is invalid", buflen));
        return ER_BUS_BAD_BODY_LEN;
    }
    /*
     * Copy the bits into the newly allocated buffer
     */
    memcpy(bufPos, buf + sizeof(msgHeader), buflen - sizeof(msgHeader));

    /*
     * Mark the message as completely read in and point the buffer back to the start
     */
    readState = MESSAGE_COMPLETE;
    bufPos = (uint8_t*)msgBuf + sizeof(msgHeader);
    return ER_OK;
}

QStatus _Message::ReadNonBlocking(RemoteEndpoint& endpoint, bool checkSender, bool pedantic)
{


    QStatus status = ER_OK;
    while ((status == ER_OK) && (readState != MESSAGE_COMPLETE)) {
        status = PullBytes(endpoint, checkSender, pedantic, 0); /* timeout zero */
    }
    if (status == ER_OK) {
        status = ((readState == MESSAGE_COMPLETE) ? ER_OK : ER_TIMEOUT);
    } else {
        if ((status != ER_SOCK_OTHER_END_CLOSED) && (status != ER_STOPPING_THREAD) && (status != ER_TIMEOUT)) {
            QCC_LogError(status, ("Failed to read message on %s", endpoint->GetUniqueName().c_str()));
        }
    }
    return status;
}

QStatus _Message::Read(RemoteEndpoint& endpoint, bool checkSender, bool pedantic, uint32_t timeout)
{
    QCC_UNUSED(timeout);

    QStatus status = ER_OK;
    /*
     * Clear out any stale message state
     */
    msgBuf = NULL;
    delete [] _msgBuf;
    _msgBuf = NULL;
    ClearHeader();
    readState = MESSAGE_NEW;

    /* Keep pulling bytes until the message is incomplete and
     * no error has occured.
     */
    while (readState != MESSAGE_COMPLETE && status == ER_OK) {
        status = PullBytes(endpoint, checkSender, pedantic, PULL_TIMEOUT(countRead));
    }
    if (status != ER_OK && (status != ER_SOCK_OTHER_END_CLOSED) && (status != ER_STOPPING_THREAD)) {
        QCC_LogError(status, ("Failed to read message on %s", endpoint->GetUniqueName().c_str()));
    }
    return status;
}


QStatus _Message::Unmarshal(RemoteEndpoint& endpoint, bool checkSender, bool pedantic, uint32_t timeout)
{
    qcc::String endpointName = endpoint->GetUniqueName();
    bool handlePassing = endpoint->GetFeatures().handlePassing;
    return Unmarshal(endpointName, handlePassing, checkSender, pedantic, timeout);
}

QStatus _Message::Unmarshal(qcc::String& endpointName, bool handlePassing, bool checkSender, bool pedantic, uint32_t timeout)
{
    QCC_UNUSED(timeout);

    QStatus status;

    uint8_t* endOfHdr;
    MsgArg* senderField = &hdrFields.field[ALLJOYN_HDR_FIELD_SENDER];
    if (!bus->IsStarted()) {
        return ER_BUS_BUS_NOT_STARTED;
    }
    bufPos = (uint8_t*)msgBuf + sizeof(msgHeader);
    endOfHdr = bufPos + msgHeader.headerLen;
    rcvEndpointName = endpointName;

    /*
     * Parse the received header fields - each header starts on an 8 byte boundary
     */
    while (bufPos < endOfHdr) {
        bufPos = AlignPtr(bufPos, 8);
        AllJoynFieldType fieldId = (*bufPos >= ArraySize(FieldTypeMapping)) ? ALLJOYN_HDR_FIELD_UNKNOWN : FieldTypeMapping[*bufPos];
        if (++bufPos > endOfHdr) {
            break;
        }
        /*
         * An invalid field type is an error
         */
        if (fieldId == ALLJOYN_HDR_FIELD_INVALID) {
            status = ER_BUS_BAD_HEADER_FIELD;
            goto ExitUnmarshal;
        }
        size_t sigLen = (size_t)(*bufPos++);
        const char* sigPtr = (char*)(bufPos);
        /*
         * Skip over the signature
         */
        bufPos += 1 + sigLen;
        if (bufPos > endOfHdr) {
            break;
        }
        if (fieldId == ALLJOYN_HDR_FIELD_UNKNOWN) {
            MsgArg unknownHdr;
            /*
             * Unknown fields are parsed but otherwise ignored
             */
            status = ParseValue(&unknownHdr, sigPtr);
        } else {
            /*
             * Currently all header fields have a single character type code
             */
            if ((sigLen != 1) || (sigPtr[0] != HeaderFields::FieldType[fieldId]) || (sigPtr[1] != 0)) {
                status = ER_BUS_BAD_HEADER_FIELD;
            } else {
                status = ParseValue(&hdrFields.field[fieldId], sigPtr);
            }
        }
        if (*sigPtr != 0) {
            status = ER_BUS_BAD_HEADER_FIELD;
        }
        if (status != ER_OK) {
            goto ExitUnmarshal;
        }
    }
    if (bufPos != endOfHdr) {
        status = ER_BUS_BAD_HEADER_LEN;
        QCC_LogError(status, ("Unmarshal bad header length %d != %d\n", bufPos - (uint8_t*)msgBuf, msgHeader.headerLen));
        goto ExitUnmarshal;
    }
    /*
     * Header is always padded to end on an 8 byte boundary
     */
    bufPos = AlignPtr(bufPos, 8);
    bodyPtr = bufPos;
    /*
     * Check the validity of the message header
     */
    status = HeaderChecks(pedantic);
    /*
     * Check if there are handles accompanying this message and if we expect them.
     */
    if (status == ER_OK) {
        const uint32_t expectFds = (hdrFields.field[ALLJOYN_HDR_FIELD_HANDLES].typeId == ALLJOYN_INVALID) ? 0 : hdrFields.field[ALLJOYN_HDR_FIELD_HANDLES].v_uint32;
        if (!handlePassing) {
            /*
             * Handles are not allowed if handle passing is not enabled.
             */
            if (expectFds || numHandles) {
                status = ER_BUS_HANDLES_NOT_ENABLED;
                QCC_LogError(status, ("Handle passing was not negotiated on this connection"));
            }
        } else if (expectFds != numHandles) {
            status = ER_BUS_HANDLES_MISMATCH;
            QCC_LogError(status, ("Wrong number of handles accompanied this message: expected %d got %d", expectFds, numHandles));
        }
    }
    if (status != ER_OK) {
        goto ExitUnmarshal;
    }
    /*
     * If we know the endpoint name we should check it
     */
    if (checkSender) {
        /*
         * If the message didn't specify a sender (unusual but unfortunately the spec allows it) or the
         * sender field is not the expected unique name we set the sender field.
         */
        if ((senderField->typeId == ALLJOYN_INVALID) || (rcvEndpointName != senderField->v_string.str)) {
            QCC_DbgHLPrintf(("Replacing missing or bad sender field %s by %s", senderField->ToString().c_str(), rcvEndpointName.c_str()));
            status = ReMarshal(rcvEndpointName.c_str());
        }
    }

    /*
     * Check serial number and TTL if message is valid and not sessionless.
     * Sessionless signals have a very inflated RTT since an advertise/discovery
     * cycle is built into their RTT. Therefore they should not contribute to the
     * clock offset estimation and TTL itself should not be verified here.
     *
     * Also, since sessionless signals are stored (for long periods of
     * time) and then forwarded, their serial numbers can appear to be
     * behind messages coming from the same sender over a traditional
     * session.
     */
    if (senderField->typeId != ALLJOYN_INVALID) {
        PeerState peerState = bus->GetInternal().GetPeerStateTable()->GetPeerState(senderField->v_string.str,
                                                                                   (msgHeader.flags & ALLJOYN_FLAG_SESSIONLESS) == 0);
        bool unreliable = hdrFields.field[ALLJOYN_HDR_FIELD_TIME_TO_LIVE].typeId != ALLJOYN_INVALID;
        bool secure = (msgHeader.flags & ALLJOYN_FLAG_ENCRYPTED) != 0;
        if ((msgHeader.flags & ALLJOYN_FLAG_SESSIONLESS) == 0) {
            /*
             * Check the serial number
             */
            if (!peerState->IsValidSerial(msgHeader.serialNum, secure, unreliable)) {
                /*
                 * Treat all out-of-order or repeat messages specially.
                 * This can happen even on reliable transports if message replies come in from a remote endpoint
                 * after they have been timed out locally. It can also happen for broadcast messages on a distributed
                 * bus when there are "circular" (redundant) connections between nodes.
                 */
                status = ER_BUS_INVALID_HEADER_SERIAL;
                goto ExitUnmarshal;
            }
        }
        /*
         * If the message has a timestamp turn it into an estimated local time
         */
        if (hdrFields.field[ALLJOYN_HDR_FIELD_TIMESTAMP].typeId != ALLJOYN_INVALID) {
            timestamp = peerState->EstimateTimestamp(hdrFields.field[ALLJOYN_HDR_FIELD_TIMESTAMP].v_uint32);
        } else {
            timestamp = qcc::GetTimestamp();
        }
        /*
         * If the message is unreliable check its timestamp has not expired.
         */
        if (unreliable) {
            ttl = hdrFields.field[ALLJOYN_HDR_FIELD_TIME_TO_LIVE].v_uint16;
            if (IsExpired()) {
                status = ER_BUS_TIME_TO_LIVE_EXPIRED;
                goto ExitUnmarshal;
            }
        }
    }

    /*
     * Toggle the autostart flag bit which is a 0 over the air but we prefer as a 1.
     */
    msgHeader.flags ^= ALLJOYN_FLAG_AUTO_START;


ExitUnmarshal:


    switch (status) {
    case ER_OK:
        QCC_DbgHLPrintf(("Received %s via endpoint %s", Description().c_str(), rcvEndpointName.c_str()));
        QCC_DbgPrintf(("\n%s", ToString().c_str()));
        break;

    case ER_BUS_CANNOT_EXPAND_MESSAGE:
        /*
         * A compressed message could not be expanded so return the message as received and leave it
         * up to the upper-layer code to decide what to do. In most cases the upper-layer will queue
         * the message while it calls to the sender to get the needed expansion information.
         */
        QCC_DbgHLPrintf(("Received compressed message of len %d (via endpoint %s)\n%s", pktSize, rcvEndpointName.c_str(), ToString().c_str()));
        break;

    case ER_BUS_TIME_TO_LIVE_EXPIRED:
        /*
         * The message was succesfully unmarshalled but was stale so let the upper-layer decide
         * whether the error is recoverable or not.
         */
        QCC_DbgHLPrintf(("Time to live expired for (via endpoint %s) message:\n%s", rcvEndpointName.c_str(), ToString().c_str()));
        break;

    case ER_BUS_INVALID_HEADER_SERIAL:
        /*
         * The message was succesfully unmarshalled but was out-of-order so let the upper-layer
         * decide whether the error is recoverable or not.
         */
        QCC_DbgHLPrintf(("Serial number was invalid for (via endpoint %s) message:\n%s", rcvEndpointName.c_str(), ToString().c_str()));
        break;

    case ER_ALERTED_THREAD:
        /*
         * The rx thread was alerted before any data was read - just return this status code.
         */
        QCC_LogError(status, ("Message::Unmarshal rx thread was alerted for endpoint %s", endpointName.c_str()));
        break;

    default:
        /*
         * There was an unrecoverable failure while unmarshaling the message, cleanup before we return.
         */
        msgBuf = NULL;
        delete [] _msgBuf;
        _msgBuf = NULL;
        ClearHeader();
        if ((status != ER_SOCK_OTHER_END_CLOSED) && (status != ER_STOPPING_THREAD)) {
            QCC_LogError(status, ("Failed to unmarshal message received on %s", endpointName.c_str()));
        }
    }
    return status;
}

}<|MERGE_RESOLUTION|>--- conflicted
+++ resolved
@@ -613,7 +613,6 @@
             status = ER_BUS_NOT_AUTHORIZED;
             goto ExitUnmarshalArgs;
         }
-<<<<<<< HEAD
         QCC_DbgHLPrintf(("_Message::UnmarshalArgs decrypt message %s from sender %s\n", ToString().c_str(), GetSender()));
 
         if (strcmp(GetInterface(), "org.freedesktop.DBus.Properties") == 0) {
@@ -629,8 +628,6 @@
                 goto ExitUnmarshalArgs;
             }
         }
-        QCC_DbgHLPrintf(("Decrypting message from %s", GetSender()));
-=======
 
         /*
          * Auth Version will have been set if we have an encrypted message and we've gotten here
@@ -645,7 +642,6 @@
         assert(0 <= authVersion);
 
         QCC_DbgHLPrintf(("Decrypting messge from %s", GetSender()));
->>>>>>> 948e804b
         /*
          * Decryption will  make the body length  smaller because the encryption
          * algorithm appends data to the end of the encrypted data.

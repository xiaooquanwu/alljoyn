/******************************************************************************
 * Copyright (c) 2014, AllSeen Alliance. All rights reserved.
 *
 *    Permission to use, copy, modify, and/or distribute this software for any
 *    purpose with or without fee is hereby granted, provided that the above
 *    copyright notice and this permission notice appear in all copies.
 *
 *    THE SOFTWARE IS PROVIDED "AS IS" AND THE AUTHOR DISCLAIMS ALL WARRANTIES
 *    WITH REGARD TO THIS SOFTWARE INCLUDING ALL IMPLIED WARRANTIES OF
 *    MERCHANTABILITY AND FITNESS. IN NO EVENT SHALL THE AUTHOR BE LIABLE FOR
 *    ANY SPECIAL, DIRECT, INDIRECT, OR CONSEQUENTIAL DAMAGES OR ANY DAMAGES
 *    WHATSOEVER RESULTING FROM LOSS OF USE, DATA OR PROFITS, WHETHER IN AN
 *    ACTION OF CONTRACT, NEGLIGENCE OR OTHER TORTIOUS ACTION, ARISING OUT OF
 *    OR IN CONNECTION WITH THE USE OR PERFORMANCE OF THIS SOFTWARE.
 ******************************************************************************/
#include "AutoPingerInternal.h"
#include <alljoyn/AutoPinger.h>

namespace ajn {

<<<<<<< HEAD
=======
// Destination data
struct Destination {
    Destination(const qcc::String& _destination, const AutoPinger::PingState _oldState) :
        destination(_destination), oldState(_oldState) { }
    qcc::String destination;

    /* mutable so we can modify this even while iterating;
     * see UpdatePingStateOfDestination()
     */
    mutable AutoPinger::PingState oldState;

    bool operator==(const Destination& dest) const {
        return (destination == dest.destination);
    }

    bool operator<(const Destination& dest) const {
        return (destination < dest.destination);
    }
};

// Group data
struct PingGroup {
    PingGroup(uint32_t pingInterval,      /* milliseconds */
              qcc::AlarmListener* alarmListener,
              void* context,
              PingListener& _pingListener) :
        alarm(pingInterval, alarmListener, context, pingInterval), pingListener(_pingListener) { }

    ~PingGroup() {
        qcc::String* ctx = static_cast<qcc::String*>(alarm->GetContext());
        alarm->SetContext(NULL);
        if (NULL != ctx) {
            delete ctx;
        }
    }

    qcc::Alarm alarm;
    PingListener& pingListener;
    std::map<Destination, unsigned int> destinations;
};

// Context used to pass additional info in callbacks
class PingAsyncContext  {
  public:
    PingAsyncContext(AutoPinger* _pinger,
                     const qcc::String& _group,
                     const qcc::String& _destination,
                     const AutoPinger::PingState _oldState,
                     PingListener& listener) :
        pinger(_pinger), group(_group), destination(_destination), oldState(_oldState), pingListener(listener)  { }

    AutoPinger* pinger;
    qcc::String group;
    qcc::String destination;
    AutoPinger::PingState oldState;
    PingListener& pingListener;
};

static std::set<PingAsyncContext*>* ctxs = NULL;
static qcc::Mutex* ctxMutex = NULL;

// Callback handler for async pin calls
class AutoPingAsyncCB : public BusAttachment::PingAsyncCB {
  public:
    void PingCB(QStatus status, void* context) {
        PingAsyncContext* ctx = (PingAsyncContext*)context;

        ctxMutex->Lock();
        std::set<PingAsyncContext*>::iterator it = ctxs->find(ctx);

        if (it != ctxs->end()) {
            if ((ctx->pinger->IsRunning()) && (false == ctx->pinger->pausing)) {
                if (ER_OK != status) {
                    if (ER_ALLJOYN_PING_REPLY_IN_PROGRESS != status) {
                        if (ctx->oldState != AutoPinger::LOST) {
                            // update state
                            if (true == (const_cast<AutoPinger*>(ctx->pinger))->UpdatePingStateOfDestination(ctx->group, ctx->destination, AutoPinger::LOST)) {

                                // call external listener
                                ctx->pingListener.DestinationLost(ctx->group, ctx->destination);
                            }
                        }
                    }
                } else {
                    if (ctx->oldState != AutoPinger::AVAILABLE) {
                        // update state
                        if (true == ((ctx->pinger))->UpdatePingStateOfDestination(ctx->group, ctx->destination, AutoPinger::AVAILABLE)) {

                            // call external listener
                            ctx->pingListener.DestinationFound(ctx->group, ctx->destination);
                        }
                    }
                }

            } else {
                QCC_DbgPrintf(("AutoPinger: ignoring callback - pinger not running"));
            }
            ctxs->erase(it);
        } else {
            QCC_DbgPrintf(("AutoPinger: ignoring callback - ping already gone"));
        }

        ctxMutex->Unlock();

        delete ctx;
    }
};

static AutoPingAsyncCB* pingCallback = NULL;

static int autoPingerCounter = 0;
bool AutoPingerInit::cleanedup = false;
AutoPingerInit::AutoPingerInit()
{
    if (autoPingerCounter++ == 0) {
        ctxs = new std::set<PingAsyncContext*>();
        ctxMutex = new qcc::Mutex();
        pingCallback = new AutoPingAsyncCB();
    }
}

AutoPingerInit::~AutoPingerInit()
{
    if (--autoPingerCounter == 0 && !cleanedup) {
        delete ctxs;
        ctxs = NULL;
        delete ctxMutex;
        ctxMutex = NULL;
        delete pingCallback;
        pingCallback = NULL;
        cleanedup = true;
    }
}

void AutoPingerInit::Cleanup()
{
    if (!cleanedup) {
        delete ctxs;
        ctxs = NULL;
        delete ctxMutex;
        ctxMutex = NULL;
        delete pingCallback;
        pingCallback = NULL;
        cleanedup = true;
    }
}
>>>>>>> 0d71b216
AutoPinger::AutoPinger(ajn::BusAttachment& _busAttachment) :
    internal(new AutoPingerInternal(_busAttachment))
{
}

AutoPinger::~AutoPinger()
{
<<<<<<< HEAD
    delete internal;
=======
    pausing = true;
    timer.RemoveAlarmsWithListener(*this);

    // Stop timer thread
    if (timer.IsRunning()) {
        timer.Stop();
    }

    // Wait for thread to finish up
    timer.Join();

    // Invalidate all ctx;
    ctxMutex->Lock();
    for (std::set<PingAsyncContext*>::iterator it = ctxs->begin(); it != ctxs->end();) {
        if ((*it)->pinger == this) {
            ctxs->erase(it++);
        } else {
            it++;
        }
    }
    ctxMutex->Unlock();

    // Cleanup all groups
    pingerMutex.Lock();
    for (std::map<qcc::String, PingGroup*>::iterator pair = pingGroups.begin(); pair != pingGroups.end(); ++pair) {
        delete pair->second;
    }
    pingerMutex.Unlock();

    QCC_DbgPrintf(("AutoPinger destructed"));
}

void AutoPinger::AlarmTriggered(const qcc::Alarm& alarm, QStatus reason)
{
    qcc::String* groupName(reinterpret_cast<qcc::String*>(alarm->GetContext()));

    if ((false == pausing) && (NULL != groupName)) {
        // Ping all destination of the group
        PingGroupDestinations(*groupName);
    }
}

void AutoPinger::PingGroupDestinations(const qcc::String& group)
{
    QCC_DbgPrintf(("AutoPinger: start pinging destination in group: '%s'", group.c_str()));
    ctxMutex->Lock();
    pingerMutex.Lock();
    std::map<qcc::String, PingGroup*>::const_iterator it = pingGroups.find(group);
    if (it != pingGroups.end()) {
        std::map<Destination, unsigned int>::iterator mapIt = (*it).second->destinations.begin();
        for (; mapIt != (*it).second->destinations.end(); ++mapIt) {
            PingAsyncContext* context = new PingAsyncContext(this, group, mapIt->first.destination, mapIt->first.oldState, (*it).second->pingListener);
            std::pair<std::set<PingAsyncContext*>::iterator, bool> pair = ctxs->insert(context);
            if (ER_OK != busAttachment.PingAsync(mapIt->first.destination.c_str(), PING_TIMEOUT, pingCallback, context)) {
                ctxs->erase(pair.first);
                delete context;
            }
        }
    }
    pingerMutex.Unlock();
    ctxMutex->Unlock();
>>>>>>> 0d71b216
}

void AutoPinger::Pause()
{
    internal->Pause();
}

void AutoPinger::Resume()
{
    internal->Resume();
}

void AutoPinger::AddPingGroup(const qcc::String& group, PingListener& listener, uint32_t pingInterval)
{
    internal->AddPingGroup(group, listener, pingInterval);
}

void AutoPinger::RemovePingGroup(const qcc::String& group)
{
    internal->RemovePingGroup(group);
}

QStatus AutoPinger::SetPingInterval(const qcc::String& group, uint32_t pingInterval)
{
    return internal->SetPingInterval(group, pingInterval);
}

QStatus AutoPinger::AddDestination(const qcc::String& group, const qcc::String& destination)
{
    return internal->AddDestination(group, destination);
}

QStatus AutoPinger::RemoveDestination(const qcc::String& group, const qcc::String& destination, bool removeAll)
{
    return internal->RemoveDestination(group, destination, removeAll);
}

}<|MERGE_RESOLUTION|>--- conflicted
+++ resolved
@@ -18,138 +18,19 @@
 
 namespace ajn {
 
-<<<<<<< HEAD
-=======
-// Destination data
-struct Destination {
-    Destination(const qcc::String& _destination, const AutoPinger::PingState _oldState) :
-        destination(_destination), oldState(_oldState) { }
-    qcc::String destination;
-
-    /* mutable so we can modify this even while iterating;
-     * see UpdatePingStateOfDestination()
-     */
-    mutable AutoPinger::PingState oldState;
-
-    bool operator==(const Destination& dest) const {
-        return (destination == dest.destination);
-    }
-
-    bool operator<(const Destination& dest) const {
-        return (destination < dest.destination);
-    }
-};
-
-// Group data
-struct PingGroup {
-    PingGroup(uint32_t pingInterval,      /* milliseconds */
-              qcc::AlarmListener* alarmListener,
-              void* context,
-              PingListener& _pingListener) :
-        alarm(pingInterval, alarmListener, context, pingInterval), pingListener(_pingListener) { }
-
-    ~PingGroup() {
-        qcc::String* ctx = static_cast<qcc::String*>(alarm->GetContext());
-        alarm->SetContext(NULL);
-        if (NULL != ctx) {
-            delete ctx;
-        }
-    }
-
-    qcc::Alarm alarm;
-    PingListener& pingListener;
-    std::map<Destination, unsigned int> destinations;
-};
-
-// Context used to pass additional info in callbacks
-class PingAsyncContext  {
-  public:
-    PingAsyncContext(AutoPinger* _pinger,
-                     const qcc::String& _group,
-                     const qcc::String& _destination,
-                     const AutoPinger::PingState _oldState,
-                     PingListener& listener) :
-        pinger(_pinger), group(_group), destination(_destination), oldState(_oldState), pingListener(listener)  { }
-
-    AutoPinger* pinger;
-    qcc::String group;
-    qcc::String destination;
-    AutoPinger::PingState oldState;
-    PingListener& pingListener;
-};
-
-static std::set<PingAsyncContext*>* ctxs = NULL;
-static qcc::Mutex* ctxMutex = NULL;
-
-// Callback handler for async pin calls
-class AutoPingAsyncCB : public BusAttachment::PingAsyncCB {
-  public:
-    void PingCB(QStatus status, void* context) {
-        PingAsyncContext* ctx = (PingAsyncContext*)context;
-
-        ctxMutex->Lock();
-        std::set<PingAsyncContext*>::iterator it = ctxs->find(ctx);
-
-        if (it != ctxs->end()) {
-            if ((ctx->pinger->IsRunning()) && (false == ctx->pinger->pausing)) {
-                if (ER_OK != status) {
-                    if (ER_ALLJOYN_PING_REPLY_IN_PROGRESS != status) {
-                        if (ctx->oldState != AutoPinger::LOST) {
-                            // update state
-                            if (true == (const_cast<AutoPinger*>(ctx->pinger))->UpdatePingStateOfDestination(ctx->group, ctx->destination, AutoPinger::LOST)) {
-
-                                // call external listener
-                                ctx->pingListener.DestinationLost(ctx->group, ctx->destination);
-                            }
-                        }
-                    }
-                } else {
-                    if (ctx->oldState != AutoPinger::AVAILABLE) {
-                        // update state
-                        if (true == ((ctx->pinger))->UpdatePingStateOfDestination(ctx->group, ctx->destination, AutoPinger::AVAILABLE)) {
-
-                            // call external listener
-                            ctx->pingListener.DestinationFound(ctx->group, ctx->destination);
-                        }
-                    }
-                }
-
-            } else {
-                QCC_DbgPrintf(("AutoPinger: ignoring callback - pinger not running"));
-            }
-            ctxs->erase(it);
-        } else {
-            QCC_DbgPrintf(("AutoPinger: ignoring callback - ping already gone"));
-        }
-
-        ctxMutex->Unlock();
-
-        delete ctx;
-    }
-};
-
-static AutoPingAsyncCB* pingCallback = NULL;
-
 static int autoPingerCounter = 0;
 bool AutoPingerInit::cleanedup = false;
 AutoPingerInit::AutoPingerInit()
 {
     if (autoPingerCounter++ == 0) {
-        ctxs = new std::set<PingAsyncContext*>();
-        ctxMutex = new qcc::Mutex();
-        pingCallback = new AutoPingAsyncCB();
+        AutoPingerInternal::Init();
     }
 }
 
 AutoPingerInit::~AutoPingerInit()
 {
     if (--autoPingerCounter == 0 && !cleanedup) {
-        delete ctxs;
-        ctxs = NULL;
-        delete ctxMutex;
-        ctxMutex = NULL;
-        delete pingCallback;
-        pingCallback = NULL;
+        AutoPingerInternal::Cleanup();
         cleanedup = true;
     }
 }
@@ -157,16 +38,11 @@
 void AutoPingerInit::Cleanup()
 {
     if (!cleanedup) {
-        delete ctxs;
-        ctxs = NULL;
-        delete ctxMutex;
-        ctxMutex = NULL;
-        delete pingCallback;
-        pingCallback = NULL;
+        AutoPingerInternal::Cleanup();
         cleanedup = true;
     }
 }
->>>>>>> 0d71b216
+
 AutoPinger::AutoPinger(ajn::BusAttachment& _busAttachment) :
     internal(new AutoPingerInternal(_busAttachment))
 {
@@ -174,71 +50,7 @@
 
 AutoPinger::~AutoPinger()
 {
-<<<<<<< HEAD
     delete internal;
-=======
-    pausing = true;
-    timer.RemoveAlarmsWithListener(*this);
-
-    // Stop timer thread
-    if (timer.IsRunning()) {
-        timer.Stop();
-    }
-
-    // Wait for thread to finish up
-    timer.Join();
-
-    // Invalidate all ctx;
-    ctxMutex->Lock();
-    for (std::set<PingAsyncContext*>::iterator it = ctxs->begin(); it != ctxs->end();) {
-        if ((*it)->pinger == this) {
-            ctxs->erase(it++);
-        } else {
-            it++;
-        }
-    }
-    ctxMutex->Unlock();
-
-    // Cleanup all groups
-    pingerMutex.Lock();
-    for (std::map<qcc::String, PingGroup*>::iterator pair = pingGroups.begin(); pair != pingGroups.end(); ++pair) {
-        delete pair->second;
-    }
-    pingerMutex.Unlock();
-
-    QCC_DbgPrintf(("AutoPinger destructed"));
-}
-
-void AutoPinger::AlarmTriggered(const qcc::Alarm& alarm, QStatus reason)
-{
-    qcc::String* groupName(reinterpret_cast<qcc::String*>(alarm->GetContext()));
-
-    if ((false == pausing) && (NULL != groupName)) {
-        // Ping all destination of the group
-        PingGroupDestinations(*groupName);
-    }
-}
-
-void AutoPinger::PingGroupDestinations(const qcc::String& group)
-{
-    QCC_DbgPrintf(("AutoPinger: start pinging destination in group: '%s'", group.c_str()));
-    ctxMutex->Lock();
-    pingerMutex.Lock();
-    std::map<qcc::String, PingGroup*>::const_iterator it = pingGroups.find(group);
-    if (it != pingGroups.end()) {
-        std::map<Destination, unsigned int>::iterator mapIt = (*it).second->destinations.begin();
-        for (; mapIt != (*it).second->destinations.end(); ++mapIt) {
-            PingAsyncContext* context = new PingAsyncContext(this, group, mapIt->first.destination, mapIt->first.oldState, (*it).second->pingListener);
-            std::pair<std::set<PingAsyncContext*>::iterator, bool> pair = ctxs->insert(context);
-            if (ER_OK != busAttachment.PingAsync(mapIt->first.destination.c_str(), PING_TIMEOUT, pingCallback, context)) {
-                ctxs->erase(pair.first);
-                delete context;
-            }
-        }
-    }
-    pingerMutex.Unlock();
-    ctxMutex->Unlock();
->>>>>>> 0d71b216
 }
 
 void AutoPinger::Pause()

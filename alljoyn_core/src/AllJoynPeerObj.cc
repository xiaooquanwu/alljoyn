--- conflicted
+++ resolved
@@ -5,7 +5,7 @@
  */
 
 /******************************************************************************
- * Copyright (c) 2010-2014, AllSeen Alliance. All rights reserved.
+ * Copyright (c) 2010-2015, AllSeen Alliance. All rights reserved.
  *
  *    Permission to use, copy, modify, and/or distribute this software for any
  *    purpose with or without fee is hereby granted, provided that the above
@@ -1821,8 +1821,9 @@
             hasECDHE = true;
         } else if (mech == "ALLJOYN_ECDHE_ECDSA") {
             supportedAuthSuites[idx++] = AUTH_SUITE_ECDHE_ECDSA;
-<<<<<<< HEAD
             hasECDHE = true;
+        } else if (mech == "GSSAPI") {
+            supportedAuthSuites[idx++] = AUTH_SUITE_GSSAPI;
         }
     }
     if (hasECDHE) {
@@ -1851,10 +1852,6 @@
         if (status != ER_OK) {
             delete [] args;
             return status;
-=======
-        } else if (mech == "GSSAPI") {
-            supportedAuthSuites[idx++] = AUTH_SUITE_GSSAPI;
->>>>>>> b1b4dc56
         }
     }
     delete [] args;

--- conflicted
+++ resolved
@@ -1650,6 +1650,7 @@
  */
 void AllJoynPeerObj::SetupPeerAuthentication(const qcc::String& authMechanisms, AuthListener* listener, BusAttachment& bus)
 {
+    QCC_UNUSED(bus);
     /* clean up first */
     delete [] supportedAuthSuites;
     supportedAuthSuites = NULL;
@@ -1678,33 +1679,19 @@
         if (mech == "ANONYMOUS") {
             suiteList.push_back(SortableAuthSuite(1, AUTH_SUITE_ANONYMOUS));
         } else if (mech == "EXTERNAL") {
-<<<<<<< HEAD
             suiteList.push_back(SortableAuthSuite(2, AUTH_SUITE_EXTERNAL));
-        } else if (mech == "ALLJOYN_PIN_KEYX") {
-            suiteList.push_back(SortableAuthSuite(3, AUTH_SUITE_PIN_KEYX));
         } else if (mech == "ALLJOYN_ECDHE_NULL") {
-            suiteList.push_back(SortableAuthSuite(4, AUTH_SUITE_ECDHE_NULL));
-=======
-            count++;
->>>>>>> ecb8c8a9
+            suiteList.push_back(SortableAuthSuite(3, AUTH_SUITE_ECDHE_NULL));
         } else if (mech == "ALLJOYN_SRP_KEYX") {
-            suiteList.push_back(SortableAuthSuite(5, AUTH_SUITE_SRP_KEYX));
+            suiteList.push_back(SortableAuthSuite(4, AUTH_SUITE_SRP_KEYX));
         } else if (mech == "ALLJOYN_SRP_LOGON") {
-<<<<<<< HEAD
-            suiteList.push_back(SortableAuthSuite(6, AUTH_SUITE_SRP_LOGON));
-=======
-            count++;
-        } else if (mech == "ALLJOYN_ECDHE_NULL") {
-            count++;
->>>>>>> ecb8c8a9
+            suiteList.push_back(SortableAuthSuite(5, AUTH_SUITE_SRP_LOGON));
         } else if (mech == "ALLJOYN_ECDHE_PSK") {
-            suiteList.push_back(SortableAuthSuite(7, AUTH_SUITE_ECDHE_PSK));
-        } else if (mech == "ALLJOYN_RSA_KEYX") {
-            suiteList.push_back(SortableAuthSuite(8, AUTH_SUITE_RSA_KEYX));
+            suiteList.push_back(SortableAuthSuite(6, AUTH_SUITE_ECDHE_PSK));
         } else if (mech == "GSSAPI") {
-            suiteList.push_back(SortableAuthSuite(9, AUTH_SUITE_GSSAPI));
+            suiteList.push_back(SortableAuthSuite(7, AUTH_SUITE_GSSAPI));
         } else if (mech == "ALLJOYN_ECDHE_ECDSA") {
-            suiteList.push_back(SortableAuthSuite(10, AUTH_SUITE_ECDHE_ECDSA));
+            suiteList.push_back(SortableAuthSuite(8, AUTH_SUITE_ECDHE_ECDSA));
         }
     }
     if (suiteList.size() == 0) {
@@ -1759,7 +1746,6 @@
             /* still send the zero list so the peer knows */
             variant.Set("a(yv)", 1, &emptyMembership);
         }
-<<<<<<< HEAD
         status = remotePeerObj.MethodCall(*sendMembershipData, &variant, 1, replyMsg, DEFAULT_TIMEOUT);
         if (status != ER_OK) {
             delete [] args;
@@ -1769,25 +1755,6 @@
         status = permissionMgmtObj.ParseSendMemberships(replyMsg, gotAllFromPeer);
         if (gotAllFromPeer && (cnt == argCount)) {
             break;
-=======
-        remainder = remainder.substr(pos + 1);
-        if (mech == "ANONYMOUS") {
-            supportedAuthSuites[idx++] = AUTH_SUITE_ANONYMOUS;
-        } else if (mech == "EXTERNAL") {
-            supportedAuthSuites[idx++] = AUTH_SUITE_EXTERNAL;
-        } else if (mech == "ALLJOYN_SRP_KEYX") {
-            supportedAuthSuites[idx++] = AUTH_SUITE_SRP_KEYX;
-        } else if (mech == "ALLJOYN_SRP_LOGON") {
-            supportedAuthSuites[idx++] = AUTH_SUITE_SRP_LOGON;
-        } else if (mech == "ALLJOYN_ECDHE_NULL") {
-            supportedAuthSuites[idx++] = AUTH_SUITE_ECDHE_NULL;
-        } else if (mech == "ALLJOYN_ECDHE_PSK") {
-            supportedAuthSuites[idx++] = AUTH_SUITE_ECDHE_PSK;
-        } else if (mech == "ALLJOYN_ECDHE_ECDSA") {
-            supportedAuthSuites[idx++] = AUTH_SUITE_ECDHE_ECDSA;
-        } else if (mech == "GSSAPI") {
-            supportedAuthSuites[idx++] = AUTH_SUITE_GSSAPI;
->>>>>>> ecb8c8a9
         }
     }
     delete [] args;
@@ -1796,6 +1763,7 @@
 
 void AllJoynPeerObj::SendMemberships(const InterfaceDescription::Member* member, Message& msg)
 {
+    QCC_UNUSED(member);
     bool gotAllFromPeer = false;
     QStatus status = permissionMgmtObj.ParseSendMemberships(msg, gotAllFromPeer);
     if (ER_OK != status) {

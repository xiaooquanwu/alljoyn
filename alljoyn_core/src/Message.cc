/**
 * @file
 *
 * This file implements the _Message class
 */

/******************************************************************************
 * Copyright (c) 2009-2012,2014 AllSeen Alliance. All rights reserved.
 *
 *    Permission to use, copy, modify, and/or distribute this software for any
 *    purpose with or without fee is hereby granted, provided that the above
 *    copyright notice and this permission notice appear in all copies.
 *
 *    THE SOFTWARE IS PROVIDED "AS IS" AND THE AUTHOR DISCLAIMS ALL WARRANTIES
 *    WITH REGARD TO THIS SOFTWARE INCLUDING ALL IMPLIED WARRANTIES OF
 *    MERCHANTABILITY AND FITNESS. IN NO EVENT SHALL THE AUTHOR BE LIABLE FOR
 *    ANY SPECIAL, DIRECT, INDIRECT, OR CONSEQUENTIAL DAMAGES OR ANY DAMAGES
 *    WHATSOEVER RESULTING FROM LOSS OF USE, DATA OR PROFITS, WHETHER IN AN
 *    ACTION OF CONTRACT, NEGLIGENCE OR OTHER TORTIOUS ACTION, ARISING OUT OF
 *    OR IN CONNECTION WITH THE USE OR PERFORMANCE OF THIS SOFTWARE.
 ******************************************************************************/

#include <qcc/platform.h>

#include <assert.h>
#include <ctype.h>
#include <limits>

#include <qcc/String.h>
#include <qcc/Mutex.h>
#include <qcc/String.h>
#include <qcc/StringUtil.h>
#include <qcc/time.h>
#include <qcc/Util.h>
#include <qcc/Debug.h>

#include <alljoyn/Message.h>
#include <alljoyn/BusAttachment.h>

#include "BusInternal.h"
#include "BusUtil.h"

#define QCC_MODULE "ALLJOYN"


#define MAX_NAME_LEN 256


using namespace qcc;
using namespace std;

namespace ajn {

char _Message::outEndian = _Message::myEndian;

qcc::String _Message::ToString() const
{
    return ToString(msgArgs, numMsgArgs);
}

HeaderFields::HeaderFields(const HeaderFields& other)
{
    for (size_t i = 0; i < ArraySize(field); ++i) {
        field[i] = other.field[i];
    }
}

HeaderFields& HeaderFields::operator=(const HeaderFields& other)
{
    if (this != &other) {
        for (size_t i = 0; i < ArraySize(field); ++i) {
            field[i] = other.field[i];
        }
    }
    return *this;
}

const AllJoynTypeId HeaderFields::FieldType[] = {
    ALLJOYN_INVALID,     /* ALLJOYN_HDR_FIELD_INVALID - not allowed  */
    ALLJOYN_OBJECT_PATH, /* ALLJOYN_HDR_FIELD_PATH                   */
    ALLJOYN_STRING,      /* ALLJOYN_HDR_FIELD_INTERFACE              */
    ALLJOYN_STRING,      /* ALLJOYN_HDR_FIELD_MEMBER                 */
    ALLJOYN_STRING,      /* ALLJOYN_HDR_FIELD_ERROR_NAME             */
    ALLJOYN_UINT32,      /* ALLJOYN_HDR_FIELD_REPLY_SERIAL           */
    ALLJOYN_STRING,      /* ALLJOYN_HDR_FIELD_DESTINATION            */
    ALLJOYN_STRING,      /* ALLJOYN_HDR_FIELD_SENDER                 */
    ALLJOYN_SIGNATURE,   /* ALLJOYN_HDR_FIELD_SIGNATURE              */
    ALLJOYN_UINT32,      /* ALLJOYN_HDR_FIELD_HANDLES                */
    ALLJOYN_UINT32,      /* ALLJOYN_HDR_FIELD_TIMESTAMP              */
    ALLJOYN_UINT16,      /* ALLJOYN_HDR_FIELD_TIME_TO_LIVE           */
    ALLJOYN_UINT32,      /* ALLJOYN_HDR_FIELD_COMPRESSION_TOKEN      */
    ALLJOYN_UINT32,      /* ALLJOYN_HDR_FIELD_SESSION_ID             */
    ALLJOYN_INVALID      /* ALLJOYN_HDR_FIELD_UNKNOWN                */
};

const bool HeaderFields::Compressible[] = {
    false,            /* ALLJOYN_HDR_FIELD_INVALID           */
    true,             /* ALLJOYN_HDR_FIELD_PATH              */
    true,             /* ALLJOYN_HDR_FIELD_INTERFACE         */
    true,             /* ALLJOYN_HDR_FIELD_MEMBER,           */
    false,            /* ALLJOYN_HDR_FIELD_ERROR_NAME        */
    false,            /* ALLJOYN_HDR_FIELD_REPLY_SERIAL      */
    true,             /* ALLJOYN_HDR_FIELD_DESTINATION       */
    true,             /* ALLJOYN_HDR_FIELD_SENDER            */
    true,             /* ALLJOYN_HDR_FIELD_SIGNATURE         */
    false,            /* ALLJOYN_HDR_FIELD_HANDLES           */
    false,            /* ALLJOYN_HDR_FIELD_TIMESTAMP         */
    true,             /* ALLJOYN_HDR_FIELD_TIME_TO_LIVE      */
    false,            /* ALLJOYN_HDR_FIELD_COMPRESSION_TOKEN */
    true,             /* ALLJOYN_HDR_FIELD_SESSION_ID        */
    false             /* ALLJOYN_HDR_FIELD_UNKNOWN           */
};

#ifndef NDEBUG
static const char* MsgId[] = {
    "INVALID",
    "METHOD_CALL",
    "METHOD_RET",
    "ERROR",
    "SIGNAL"
};

static const char* HdrId[] = {
    "INVALID",
    "PATH",
    "INTERFACE",
    "MEMBER",
    "ERROR_NAME",
    "REPLY_SERIAL",
    "DESTINATION",
    "SENDER",
    "SIGNATURE",
    "HANDLES",
    "TIMESTAMP",
    "TIME_TO_LIVE",
    "COMPRESSION_TOKEN",
    "SESSION_ID"
};
#endif

qcc::String HeaderFields::ToString(size_t indent) const
{
    qcc::String str;
#ifndef NDEBUG
    qcc::String in = qcc::String(indent, ' ');
    for (size_t i = ALLJOYN_HDR_FIELD_PATH; i < ALLJOYN_HDR_FIELD_UNKNOWN; i++) {
        if (field[i].typeId != ALLJOYN_INVALID) {
            str += in + "<header field=\"" + qcc::String(HdrId[i]) + "\">\n";
            str += field[i].ToString(indent + 2) + "\n";
            str += in + "</header>\n";
        }
    }
#endif
    return str;
}

/*
 * A brief description of the message
 */
qcc::String _Message::Description() const
{
    qcc::String outStr;
#ifndef NDEBUG
    outStr += qcc::String(msgHeader.msgType <= MESSAGE_SIGNAL ? MsgId[msgHeader.msgType] : MsgId[0]);
    switch (msgHeader.msgType) {
    case MESSAGE_METHOD_CALL:
        outStr = outStr + "[" + U32ToString(msgHeader.serialNum) + "] ";
        if (hdrFields.field[ALLJOYN_HDR_FIELD_INTERFACE].typeId == ALLJOYN_STRING) {
            outStr = outStr + hdrFields.field[ALLJOYN_HDR_FIELD_INTERFACE].v_string.str + ".";
        }
        if (hdrFields.field[ALLJOYN_HDR_FIELD_MEMBER].typeId == ALLJOYN_STRING) {
            outStr = outStr + hdrFields.field[ALLJOYN_HDR_FIELD_MEMBER].v_string.str;
        }
        if (hdrFields.field[ALLJOYN_HDR_FIELD_SIGNATURE].typeId == ALLJOYN_SIGNATURE) {
            outStr = outStr + "(" + hdrFields.field[ALLJOYN_HDR_FIELD_SIGNATURE].v_string.str + ")";
        } else {
            outStr += "()";
        }
        break;

    case MESSAGE_METHOD_RET:
        outStr = outStr + "[" + U32ToString(hdrFields.field[ALLJOYN_HDR_FIELD_REPLY_SERIAL].v_uint32) + "]";
        if (hdrFields.field[ALLJOYN_HDR_FIELD_SIGNATURE].typeId == ALLJOYN_SIGNATURE) {
            outStr = outStr + "(" + hdrFields.field[ALLJOYN_HDR_FIELD_SIGNATURE].v_string.str + ")";
        }
        break;

    case MESSAGE_ERROR:
        outStr = outStr + "[" + U32ToString(hdrFields.field[ALLJOYN_HDR_FIELD_REPLY_SERIAL].v_uint32) + "] ";
        if (hdrFields.field[ALLJOYN_HDR_FIELD_ERROR_NAME].typeId == ALLJOYN_STRING) {
            outStr = outStr + hdrFields.field[ALLJOYN_HDR_FIELD_ERROR_NAME].v_string.str;
        }
        break;

    case MESSAGE_SIGNAL:
        outStr = outStr + "[" + U32ToString(msgHeader.serialNum) + "] ";
        if (hdrFields.field[ALLJOYN_HDR_FIELD_INTERFACE].typeId == ALLJOYN_STRING) {
            outStr = outStr + hdrFields.field[ALLJOYN_HDR_FIELD_INTERFACE].v_string.str + ".";
        }
        if (hdrFields.field[ALLJOYN_HDR_FIELD_MEMBER].typeId == ALLJOYN_STRING) {
            outStr = outStr + hdrFields.field[ALLJOYN_HDR_FIELD_MEMBER].v_string.str;
        }
        if (hdrFields.field[ALLJOYN_HDR_FIELD_SIGNATURE].typeId == ALLJOYN_SIGNATURE) {
            outStr = outStr + "(" + hdrFields.field[ALLJOYN_HDR_FIELD_SIGNATURE].v_string.str + ")";
        }
        break;

    default:
        break;
    }
#endif
    return outStr;
}

#ifndef NDEBUG
static qcc::String FlagBits(uint8_t flags)
{
    qcc::String f;
    while (flags) {
        f.insert((size_t)0, (flags & 1) ? "1" : "0");
        flags >>= 1;
    }
    return f;
}
#endif

qcc::String _Message::ToString(const MsgArg* args, size_t numArgs) const
{
    qcc::String outStr;
#ifndef NDEBUG
    size_t indent = 2;
    qcc::String in = qcc::String(indent, ' ');

    if (msgHeader.endian == 0) {
        outStr = "<message/>";
    } else {
        outStr = "<message";
        outStr += " endianness=\"" + qcc::String(msgHeader.endian == ALLJOYN_LITTLE_ENDIAN ? "LITTLE" : "BIG") + "\"";
        outStr += " type=\"" + qcc::String(msgHeader.msgType <= MESSAGE_SIGNAL ? MsgId[msgHeader.msgType] : MsgId[0]) + "\"";
        outStr += " version=\"" + U32ToString(msgHeader.majorVersion) + "\"";
        outStr += " body_len=\"" + U32ToString(msgHeader.bodyLen) + "\"";
        outStr += " serial=\"" + U32ToString(msgHeader.serialNum) + "\"";
        if (msgHeader.flags) {
            outStr += " flags=\"" + FlagBits(msgHeader.flags) + "\"";
        }
        outStr += ">\n";
        outStr += in + "<header_fields>\n" + hdrFields.ToString(indent + 2) + in + "</header_fields>\n";
        if (numArgs > 0) {
            outStr += in + "<body>\n";
            for (size_t i = 0; i < numArgs; i++) {
                outStr += args[i].ToString(2 + indent) + "\n";
            }
            outStr += in + "</body>\n";
        }
        outStr += "</message>";
    }
#endif
    return outStr;
}

const char* _Message::GetErrorName(qcc::String* errorMessage) const
{
    if (msgHeader.msgType ==  MESSAGE_ERROR) {
        if (hdrFields.field[ALLJOYN_HDR_FIELD_ERROR_NAME].typeId == ALLJOYN_STRING) {
            if (errorMessage != NULL) {
                errorMessage->clear();
                for (size_t i = 0; i < numMsgArgs; i++) {
                    if (msgArgs[i].typeId == ALLJOYN_STRING) {
                        errorMessage->append(msgArgs[i].v_string.str);
                    }
                }
            }
            return hdrFields.field[ALLJOYN_HDR_FIELD_ERROR_NAME].v_string.str;
        }
        return "Unspecified error";
    }
    return NULL;
}

qcc::String _Message::GetErrorDescription() const
{
    qcc::String msg;
    const char* err = GetErrorName(&msg);
    if (msg.empty()) {
        return err;
    } else {
        qcc::String description = err;
        return description + ", \"" + msg + "\"";
    }
}

QStatus _Message::GetArgs(const char* signature, ...)
{
    size_t sigLen = (signature ? strlen(signature) : 0);
    if (sigLen == 0) {
        return ER_BAD_ARG_1;
    }
    va_list argp;
    va_start(argp, signature);
    QStatus status = MsgArg::VParseArgs(signature, sigLen, msgArgs, numMsgArgs, &argp);
    va_end(argp);
    return status;
}

<<<<<<< HEAD
_Message::_Message(BusAttachment& bus) :
    bus(&bus),
    endianSwap(false),
    _msgBuf(NULL),
    msgBuf(NULL),
    msgArgs(NULL),
    numMsgArgs(0),
    refMsgArgs(NULL),
    numRefMsgArgs(0),
    ttl(0),
    handles(NULL),
    numHandles(0),
    encrypt(false),
    readState(MESSAGE_NEW),
    countRead(0),
    writeState(MESSAGE_NEW),
    countWrite(0)
=======
_Message::_Message(BusAttachment& bus)
>>>>>>> b1b4dc56
{
    Init(bus);
}

_Message::_Message(BusAttachment& bus, const HeaderFields& hdrFields)
{
    Init(bus);
    this->hdrFields = hdrFields;
}

void _Message::Init(BusAttachment& bus)
{
    this->bus = &bus;
    endianSwap = false;
    _msgBuf = NULL;
    msgBuf = NULL;
    msgArgs = NULL;
    numMsgArgs = 0;
    ttl = 0;
    handles = NULL;
    numHandles = 0;
    encrypt = false;
    readState = MESSAGE_NEW;
    countRead = 0;
    writeState = MESSAGE_NEW;
    countWrite = 0;
    msgHeader.msgType = MESSAGE_INVALID;
    msgHeader.endian = myEndian;
}

_Message::~_Message(void)
{
    delete [] _msgBuf;
    delete [] msgArgs;
    while (numHandles) {
        qcc::Close(handles[--numHandles]);
    }
    delete [] handles;
    delete [] refMsgArgs;
}

_Message::_Message(const _Message& other) :
    bus(other.bus),
    endianSwap(other.endianSwap),
    msgHeader(other.msgHeader),
    numMsgArgs(other.numMsgArgs),
    numRefMsgArgs(other.numRefMsgArgs),
    bufSize(other.bufSize),
    ttl(other.ttl),
    timestamp(other.timestamp),
    replySignature(other.replySignature),
    authMechanism(other.authMechanism),
    rcvEndpointName(other.rcvEndpointName),
    numHandles(other.numHandles),
    encrypt(other.encrypt),
    readState(other.readState),
    countRead(other.countRead),
    writeState(other.writeState),
    countWrite(other.countWrite),
    hdrFields(other.hdrFields)
{
    if (bufSize > 0) {
        assert(other.msgBuf != NULL);
        _msgBuf = new uint8_t[bufSize + 7];
        msgBuf = (uint64_t*)((uintptr_t)(_msgBuf + 7) & ~7);
        bufEOD = ((uint8_t*)msgBuf) + (other.bufEOD - ((uint8_t*)other.msgBuf));
        bufPos = ((uint8_t*)msgBuf) + (other.bufPos - ((uint8_t*)other.msgBuf));
        bodyPtr = ((uint8_t*)msgBuf) + (other.bodyPtr - ((uint8_t*)other.msgBuf));
        /*
         * Copy in buffer and zero fill the pad at the end of the data
         */
        ::memcpy(msgBuf, other.msgBuf, bufSize);
        ::memset(bufEOD, 0, (uint8_t*)msgBuf + bufSize - bufEOD);
    } else {
        assert(other.msgBuf == NULL);
        _msgBuf = NULL;
        msgBuf = NULL;
        bufEOD = NULL;
        bufPos = NULL;
        bodyPtr = NULL;
    }
    if (numMsgArgs > 0) {
        msgArgs =  new MsgArg[numMsgArgs];
        for (size_t i = 0; i < numMsgArgs; ++i) {
            msgArgs[i] = other.msgArgs[i];
        }
    } else {
        msgArgs = NULL;
    }
    if (numRefMsgArgs > 0) {
        refMsgArgs =  new MsgArg[numRefMsgArgs];
        for (size_t i = 0; i < numRefMsgArgs; ++i) {
            refMsgArgs[i] = other.refMsgArgs[i];
        }
    } else {
        refMsgArgs = NULL;
    }
    if (numHandles > 0) {
        handles = new qcc::SocketFd[numHandles];
        for (size_t i = 0; i < numHandles; ++i) {
            SocketDup(other.handles[i], handles[i]);
        }
    } else {
        handles = NULL;
    }
}

QStatus _Message::ReMarshal(const char* senderName)
{
    if (senderName) {
        hdrFields.field[ALLJOYN_HDR_FIELD_SENDER].Set("s", senderName);
    }

    /*
     * Remarshal invalidates any unmarshalled message args.
     */
    delete [] msgArgs;
    msgArgs = NULL;
    numMsgArgs = 0;
    delete [] refMsgArgs;
    refMsgArgs = NULL;
    numRefMsgArgs = 0;

    /*
     * We delete the current buffer after we have copied the body data
     */
    uint8_t* _savBuf = _msgBuf;

    /*
     * Compute the new header sizes
     */
    ComputeHeaderLen();
    /*
     * Padding the end of the buffer ensures we can unmarshal a few bytes beyond the end of the
     * message reducing the places where we need to check for bufEOD when unmarshaling the body.
     */
    bufSize = sizeof(msgHeader) + ((((msgHeader.headerLen + 7) & ~7) + msgHeader.bodyLen + 7) & ~7) + 8;
    _msgBuf = new uint8_t[bufSize + 7];
    msgBuf = (uint64_t*)((uintptr_t)(_msgBuf + 7) & ~7); /* Align to 8 byte boundary */
    bufPos = (uint8_t*)msgBuf;
    memcpy(bufPos, &msgHeader, sizeof(msgHeader));
    bufPos += sizeof(msgHeader);
    /*
     * If we need to do an endian-swap do so directly in the buffer
     */
    if (endianSwap) {
        MessageHeader* hdr = (MessageHeader*)msgBuf;
        hdr->bodyLen = EndianSwap32(hdr->bodyLen);
        hdr->serialNum = EndianSwap32(hdr->serialNum);
        hdr->headerLen = EndianSwap32(hdr->headerLen);
    }
    /*
     * Marshal the header fields
     */
    MarshalHeaderFields();
    assert(((size_t)bufPos & 7) == 0);
    /*
     * Copy in the body if there was one
     */
    if (msgHeader.bodyLen != 0) {
        memcpy(bufPos, bodyPtr, msgHeader.bodyLen);
    }
    bodyPtr = bufPos;
    bufPos += msgHeader.bodyLen;
    bufEOD = bufPos;
    /*
     * Zero fill the pad at the end of the buffer
     */
    assert((size_t)(bufEOD - (uint8_t*)msgBuf) < bufSize);
    memset(bufEOD, 0, (uint8_t*)msgBuf + bufSize - bufEOD);
    delete [] _savBuf;
    return ER_OK;
}

bool _Message::IsExpired(uint32_t* tillExpireMS) const
{
    uint32_t expires;

    /* If the mssage has a TTL check if it has expired */
    if (ttl) {
        /* Sessionless signals TTL field is in seconds rather than ms */
        uint32_t ttlVal = (msgHeader.flags & ALLJOYN_FLAG_SESSIONLESS) ? ttl * 1000 : ttl;

        /* timestamp can be larger than 'now' due to clock drift adjustment */
        uint32_t now = GetTimestamp();
        uint32_t elapsed = (now > timestamp) ? now - timestamp : 0;
        if (ttlVal > elapsed) {
            expires = ttlVal - elapsed;
            QCC_DbgHLPrintf(("Message expires in %d milliseconds", expires));
        } else {
            QCC_DbgHLPrintf(("Message expired %u milliseconds ago", elapsed - ttlVal));
            expires = 0;
        }
    } else {
        expires = (numeric_limits<uint32_t>::max)();
    }
    if (tillExpireMS) {
        *tillExpireMS = expires;
    }
    return expires == 0;
}

/*
 * Clear the header fields - this also frees any data allocated to them.
 */
void _Message::ClearHeader()
{
    if (msgHeader.msgType != MESSAGE_INVALID) {
        for (uint32_t fieldId = ALLJOYN_HDR_FIELD_INVALID; fieldId < ArraySize(hdrFields.field); fieldId++) {
            hdrFields.field[fieldId].Clear();
        }
        delete [] msgArgs;
        msgArgs = NULL;
        numMsgArgs = 0;
        delete [] refMsgArgs;
        refMsgArgs = NULL;
        numRefMsgArgs = 0;
        ttl = 0;
        msgHeader.msgType = MESSAGE_INVALID;
        while (numHandles) {
            qcc::Close(handles[--numHandles]);
        }
        delete [] handles;
        handles = NULL;
        encrypt = false;
        authMechanism.clear();
    }
}

}<|MERGE_RESOLUTION|>--- conflicted
+++ resolved
@@ -5,7 +5,7 @@
  */
 
 /******************************************************************************
- * Copyright (c) 2009-2012,2014 AllSeen Alliance. All rights reserved.
+ * Copyright (c) 2009-2012,2014-2015, AllSeen Alliance. All rights reserved.
  *
  *    Permission to use, copy, modify, and/or distribute this software for any
  *    purpose with or without fee is hereby granted, provided that the above
@@ -302,27 +302,7 @@
     return status;
 }
 
-<<<<<<< HEAD
-_Message::_Message(BusAttachment& bus) :
-    bus(&bus),
-    endianSwap(false),
-    _msgBuf(NULL),
-    msgBuf(NULL),
-    msgArgs(NULL),
-    numMsgArgs(0),
-    refMsgArgs(NULL),
-    numRefMsgArgs(0),
-    ttl(0),
-    handles(NULL),
-    numHandles(0),
-    encrypt(false),
-    readState(MESSAGE_NEW),
-    countRead(0),
-    writeState(MESSAGE_NEW),
-    countWrite(0)
-=======
 _Message::_Message(BusAttachment& bus)
->>>>>>> b1b4dc56
 {
     Init(bus);
 }
@@ -341,6 +321,8 @@
     msgBuf = NULL;
     msgArgs = NULL;
     numMsgArgs = 0;
+    refMsgArgs = NULL;
+    numRefMsgArgs = 0;
     ttl = 0;
     handles = NULL;
     numHandles = 0;

--- conflicted
+++ resolved
@@ -1222,7 +1222,6 @@
         return ER_OK;
     }
     status = VerifyCredentialsCB(peerName, certs, numCerts);
-<<<<<<< HEAD
     if (ER_OK != status) {
         if (!IsTrustAnchor(certs[0].GetSubjectPublicKey())) {
             *authorized = false;
@@ -1232,11 +1231,8 @@
     if (*authorized) {
         peerDSAPubKey = (ECCPublicKey*) new uint8_t[sizeof(ECCPublicKey)];
         memcpy(peerDSAPubKey, certs[0].GetSubjectPublicKey(), sizeof(ECCPublicKey));
-=======
-    *authorized = (ER_OK == status);
-    if (!*authorized) {
+    } else {
         QCC_DbgPrintf(("Not authorized by VerifyCredential callback"));
->>>>>>> ecb8c8a9
     }
     delete [] certs;
     return ER_OK;

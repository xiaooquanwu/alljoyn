--- conflicted
+++ resolved
@@ -21,17 +21,10 @@
 
 #include "alljoyn/version.h"
 
-<<<<<<< HEAD
 static const unsigned int year = 0;
 static const unsigned int month = 0;
 static const unsigned int feature = 1; /* feature is always 0 for core. */
 static const unsigned int bugfix = ' ';
-=======
-static const unsigned int year = 14;
-static const unsigned int month = 12;
-static const unsigned int feature = 0; /* feature is always 0 for core. */
-static const unsigned int bugfix = 'a';
->>>>>>> 57e14972
 
 static const char version[] = "##VERSION_STRING##";
 static const char build[] = "AllJoyn Library ##BUILD_STRING##";

--- conflicted
+++ resolved
@@ -4,7 +4,7 @@
  */
 
 /******************************************************************************
- * Copyright (c) 2010-2013, AllSeen Alliance. All rights reserved.
+ * Copyright (c) 2010-2014, AllSeen Alliance. All rights reserved.
  *
  *    Permission to use, copy, modify, and/or distribute this software for any
  *    purpose with or without fee is hereby granted, provided that the above
@@ -21,16 +21,10 @@
 
 #include "alljoyn/version.h"
 
-<<<<<<< HEAD
-static const unsigned int architecture = 0;
-static const unsigned int apiLevel = 0;
-static const unsigned int release = 1;
-=======
-static const unsigned int year = 14;
-static const unsigned int month = 6;
+static const unsigned int year = 0;
+static const unsigned int month = 0;
 static const unsigned int feature = 0; /* feature is always 0 for core. */
-static const unsigned int bugfix = 'a';
->>>>>>> 1aca994a
+static const unsigned int bugfix = ' ';
 
 static const char version[] = "##VERSION_STRING##";
 static const char build[] = "AllJoyn Library ##BUILD_STRING##";

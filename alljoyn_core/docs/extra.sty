\NeedsTeXFormat{LaTeX2e}
\ProvidesPackage{extra}

% Packages used by this style file
\RequirePackage{fancyhdr}

% Setup fancy headings
\pagestyle{fancy}
%override the plain style so that it has head rule and foot rule (horizontal line)
\fancypagestyle{plain}{ 
\renewcommand{\headrulewidth}{0.4pt}
\renewcommand{\footrulewidth}{0.4pt}}

\footskip = 40pt
%header from right to left
\rhead{\bfseries\leftmark}%
\lhead{\bfseries AllJoyn\texttrademark{} C++ API Reference Manual}%

%footer from right to left
\rfoot{
\begin{tabular}{l p{5in}}
<<<<<<< HEAD
Version 00.00.01 & \footnotesize{Copyright \textcopyright{} 2009-2014 AllSeen Alliance.} \\
=======
Version 14.12.00a & \footnotesize{Copyright \textcopyright{} 2009-2015 AllSeen Alliance.} \\
>>>>>>> 57e14972
  \multicolumn{2}{c}{\thepage} \\
  \multicolumn{2}{c}{\scriptsize\textbf{ MAY CONTAIN U.S. AND INTERNATIONAL EXPORT CONTROLLED INFORMATION}} \\
\end{tabular}
}
\cfoot{}
\lfoot{}





<|MERGE_RESOLUTION|>--- conflicted
+++ resolved
@@ -19,11 +19,7 @@
 %footer from right to left
 \rfoot{
 \begin{tabular}{l p{5in}}
-<<<<<<< HEAD
-Version 00.00.01 & \footnotesize{Copyright \textcopyright{} 2009-2014 AllSeen Alliance.} \\
-=======
-Version 14.12.00a & \footnotesize{Copyright \textcopyright{} 2009-2015 AllSeen Alliance.} \\
->>>>>>> 57e14972
+Version 00.00.01 & \footnotesize{Copyright \textcopyright{} 2009-2015 AllSeen Alliance.} \\
   \multicolumn{2}{c}{\thepage} \\
   \multicolumn{2}{c}{\scriptsize\textbf{ MAY CONTAIN U.S. AND INTERNATIONAL EXPORT CONTROLLED INFORMATION}} \\
 \end{tabular}

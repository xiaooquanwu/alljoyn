# Copyright (c) 2010 - 2014, AllSeen Alliance. All rights reserved.
#
#    Permission to use, copy, modify, and/or distribute this software for any
#    purpose with or without fee is hereby granted, provided that the above
#    copyright notice and this permission notice appear in all copies.
#
#    THE SOFTWARE IS PROVIDED "AS IS" AND THE AUTHOR DISCLAIMS ALL WARRANTIES
#    WITH REGARD TO THIS SOFTWARE INCLUDING ALL IMPLIED WARRANTIES OF
#    MERCHANTABILITY AND FITNESS. IN NO EVENT SHALL THE AUTHOR BE LIABLE FOR
#    ANY SPECIAL, DIRECT, INDIRECT, OR CONSEQUENTIAL DAMAGES OR ANY DAMAGES
#    WHATSOEVER RESULTING FROM LOSS OF USE, DATA OR PROFITS, WHETHER IN AN
#    ACTION OF CONTRACT, NEGLIGENCE OR OTHER TORTIOUS ACTION, ARISING OUT OF
#    OR IN CONNECTION WITH THE USE OR PERFORMANCE OF THIS SOFTWARE.
# 

Import('env')

samples_env = env.Clone()

if samples_env['BR'] == 'on':
    # Build apps with bundled daemon support
    samples_env.Prepend(LIBS = [samples_env['brobj'], samples_env['ajrlib']])

<<<<<<< HEAD
    # About feature sample programs
    samples_env.SConscript('about/SConscript', exports = {'env': samples_env})
 
    # Basic Sample programs
    samples_env.SConscript('basic/SConscript', exports = {'env': samples_env})
=======
# Basic Sample programs
samples_env.SConscript('basic/SConscript', exports = {'env': samples_env})
>>>>>>> 0c93405c

# Simple Sample programs
samples_env.SConscript('simple/SConscript', exports = {'env': samples_env})

# Security Sample programs
samples_env.SConscript('secure/SConscript', exports = {'env': samples_env})

# Chat Sample program
samples_env.SConscript('chat/SConscript', exports = {'env': samples_env})

# File transfer Sample program
samples_env.SConscript('FileTransfer/SConscript', exports = {'env': samples_env})

# Sample Daemon program
samples_env.SConscript('SampleDaemon/SConscript', exports = {'env': samples_env})

# Event and Action Sample program
samples_env.SConscript('eventaction/SConscript', exports = {'env': samples_env})

# Install readme
if env['OS_CONF'] == 'windows':
    env.InstallAs('$CPP_DISTDIR/samples/README.txt', 'README.windows.txt')
elif env['OS_CONF'] == 'android':
    env.InstallAs('$CPP_DISTDIR/samples/README.txt', 'README.android.txt')
elif env['OS_CONF'] == 'linux':
    env.InstallAs('$CPP_DISTDIR/samples/README.txt', 'README.linux.txt')<|MERGE_RESOLUTION|>--- conflicted
+++ resolved
@@ -21,16 +21,11 @@
     # Build apps with bundled daemon support
     samples_env.Prepend(LIBS = [samples_env['brobj'], samples_env['ajrlib']])
 
-<<<<<<< HEAD
-    # About feature sample programs
-    samples_env.SConscript('about/SConscript', exports = {'env': samples_env})
- 
-    # Basic Sample programs
-    samples_env.SConscript('basic/SConscript', exports = {'env': samples_env})
-=======
+# About feature sample programs
+samples_env.SConscript('about/SConscript', exports = {'env': samples_env})
+
 # Basic Sample programs
 samples_env.SConscript('basic/SConscript', exports = {'env': samples_env})
->>>>>>> 0c93405c
 
 # Simple Sample programs
 samples_env.SConscript('simple/SConscript', exports = {'env': samples_env})

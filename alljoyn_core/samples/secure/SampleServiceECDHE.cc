/**
 * @file
 * @brief Sample implementation of an AllJoyn secure service using ECDHE.
 *
 */

/******************************************************************************
 * Copyright AllSeen Alliance. All rights reserved.
 *
 *    Permission to use, copy, modify, and/or distribute this software for any
 *    purpose with or without fee is hereby granted, provided that the above
 *    copyright notice and this permission notice appear in all copies.
 *
 *    THE SOFTWARE IS PROVIDED "AS IS" AND THE AUTHOR DISCLAIMS ALL WARRANTIES
 *    WITH REGARD TO THIS SOFTWARE INCLUDING ALL IMPLIED WARRANTIES OF
 *    MERCHANTABILITY AND FITNESS. IN NO EVENT SHALL THE AUTHOR BE LIABLE FOR
 *    ANY SPECIAL, DIRECT, INDIRECT, OR CONSEQUENTIAL DAMAGES OR ANY DAMAGES
 *    WHATSOEVER RESULTING FROM LOSS OF USE, DATA OR PROFITS, WHETHER IN AN
 *    ACTION OF CONTRACT, NEGLIGENCE OR OTHER TORTIOUS ACTION, ARISING OUT OF
 *    OR IN CONNECTION WITH THE USE OR PERFORMANCE OF THIS SOFTWARE.
 ******************************************************************************/
#include <qcc/platform.h>

#include <assert.h>
#include <signal.h>
#include <stdio.h>

#include <qcc/String.h>
#include <qcc/Log.h>
#include <qcc/Crypto.h>
#include <qcc/CertificateECC.h>

#include <alljoyn/BusAttachment.h>
#include <alljoyn/DBusStd.h>
#include <alljoyn/AllJoynStd.h>
#include <alljoyn/BusObject.h>
#include <alljoyn/MsgArg.h>
#include <alljoyn/version.h>

#include <alljoyn/Status.h>

using namespace std;
using namespace qcc;
using namespace ajn;

/*constants*/
static const char* INTERFACE_NAME = "org.alljoyn.bus.samples.secure.SecureInterface";
static const char* SERVICE_NAME = "org.alljoyn.bus.samples.secure";
static const char* SERVICE_PATH = "/SecureService";
static const char* KEYX_ECDHE_NULL = "ALLJOYN_ECDHE_NULL";
static const char* KEYX_ECDHE_PSK = "ALLJOYN_ECDHE_PSK";
static const char* KEYX_ECDHE_ECDSA = "ALLJOYN_ECDHE_ECDSA";
static const char* ECDHE_KEYX = "ALLJOYN_ECDHE_ECDSA";
static const SessionPort SERVICE_PORT = 42;

static volatile sig_atomic_t s_interrupt = false;

/**
 * Control-C signal handler
 */
static void CDECL_CALL SigIntHandler(int sig)
{
    s_interrupt = true;
}

/*
 *  Implementation of a BusObject
 *  This class contains the implementation of the secure interface.
 *  The Ping method is the code that will be called when the a remote process
 *  makes a remote method call to Ping.
 *
 *
 */
class BasicSampleObject : public BusObject {
  public:
    BasicSampleObject(BusAttachment& bus, const char* path) :
        BusObject(path)
    {
        /** Add the test interface to this object */
        const InterfaceDescription* exampleIntf = bus.GetInterface(INTERFACE_NAME);
        assert(exampleIntf);
        AddInterface(*exampleIntf);

        /** Register the method handlers with the object */
        const MethodEntry methodEntries[] = {
            { exampleIntf->GetMember("Ping"), static_cast<MessageReceiver::MethodHandler>(&BasicSampleObject::Ping) }
        };
        QStatus status = AddMethodHandlers(methodEntries, sizeof(methodEntries) / sizeof(methodEntries[0]));
        if (ER_OK != status) {
            printf("Failed to register method handlers for BasicSampleObject");
        }
    }

    void ObjectRegistered()
    {
        BusObject::ObjectRegistered();
    }


    void Ping(const InterfaceDescription::Member* member, Message& msg)
    {
        qcc::String outStr = msg->GetArg(0)->v_string.str;
        printf("Ping : %s\n", outStr.c_str());
        printf("Reply : %s\n", outStr.c_str());
        MsgArg outArg("s", outStr.c_str());
        QStatus status = MethodReply(msg, &outArg, 1);
        if (ER_OK != status) {
            printf("Ping: Error sending reply\n");
        }
    }
};

/*
 * The MyBusListener class implements the public methods for two classes
 * BusListener and SessionPortListener
 * back method
 * The SessionPortListener is responsible for providing the AcceptSessionJoiner
 * call back method
 */
class MyBusListener : public BusListener, public SessionPortListener {

    bool AcceptSessionJoiner(SessionPort sessionPort, const char* joiner, const SessionOpts& opts)
    {
        if (sessionPort != SERVICE_PORT) {
            printf("Rejecting join attempt on unexpected session port %d\n", sessionPort);
            return false;
        }
        printf("Accepting join session request from %s (opts.proximity=%x, opts.traffic=%x, opts.transports=%x)\n",
               joiner, opts.proximity, opts.traffic, opts.transports);
        return true;
    }
};

/** Static top level message bus object */
static BusAttachment* g_msgBus = NULL;
static MyBusListener s_busListener;


/*
 * This is the local implementation of the an AuthListener.  ECDHEKeyXListener is
 * designed to only handle ECDHE Key Exchange Authentication requests.
 *
 * If any other authMechanism is used other than ECDHE Key Exchange authentication
 * will fail.
 */

static const char privateKeyPEM[] = {
    "-----BEGIN PRIVATE KEY-----\n"
    "r4xFNBM7UQVS40QJUVyuJmQCC3ey4Eduj1evmDncZCc="
    "-----END PRIVATE KEY-----"
};

static const char publicKeyPEM[] = {
    "-----BEGIN PUBLIC KEY-----\n"
    "PULf9zxQIxiuoiu0Aih5C46b7iekwVQyC0fljWaWJYlmzgl5Knd51ilhcoT9h45g"
    "hxgYrj8X2zPcex5b3MZN2w=="
    "-----END PUBLIC KEY-----"
};

class ECDHEKeyXListener : public AuthListener {
  public:

    ECDHEKeyXListener()
    {
    }

    bool RequestCredentials(const char* authMechanism, const char* authPeer, uint16_t authCount, const char* userId, uint16_t credMask, Credentials& creds)
    {
        if (strcmp(authMechanism, KEYX_ECDHE_NULL) == 0) {
            creds.SetExpiration(100);  /* set the master secret expiry time to 100 seconds */
            return true;
        } else if (strcmp(authMechanism, KEYX_ECDHE_PSK) == 0) {
            /*
             * Solicit the Pre shared secret
             */
<<<<<<< HEAD
=======
            if ((credMask& AuthListener::CRED_USER_NAME) == AuthListener::CRED_USER_NAME) {
                printf("RequestCredentials received psk ID %s\n", creds.GetUserName().c_str());
            }
>>>>>>> d869ff74
            /*
             * Based on the pre shared secret id, the application can retrieve
             * the pre shared secret from storage or from the end user.
             * In this example, the pre shared secret is a hard coded string
             */
            String psk("123456");
            creds.SetPassword(psk);
            creds.SetExpiration(100);  /* set the master secret expiry time to 100 seconds */
            return true;
        } else if (strcmp(authMechanism, KEYX_ECDHE_ECDSA) == 0) {
<<<<<<< HEAD

=======
            static const char ecdsaPrivateKeyPEM[] = {
                "-----BEGIN EC PRIVATE KEY-----\n"
                "MDECAQEEIICSqj3zTadctmGnwyC/SXLioO39pB1MlCbNEX04hjeioAoGCCqGSM49\n"
                "AwEH\n"
                "-----END EC PRIVATE KEY-----"
            };

            static const char ecdsaCertChainX509PEM[] = {
                "-----BEGIN CERTIFICATE-----\n"
                "MIIBWjCCAQGgAwIBAgIHMTAxMDEwMTAKBggqhkjOPQQDAjArMSkwJwYDVQQDDCAw\n"
                "ZTE5YWZhNzlhMjliMjMwNDcyMGJkNGY2ZDVlMWIxOTAeFw0xNTAyMjYyMTU1MjVa\n"
                "Fw0xNjAyMjYyMTU1MjVaMCsxKTAnBgNVBAMMIDZhYWM5MjQwNDNjYjc5NmQ2ZGIy\n"
                "NmRlYmRkMGM5OWJkMFkwEwYHKoZIzj0CAQYIKoZIzj0DAQcDQgAEP/HbYga30Afm\n"
                "0fB6g7KaB5Vr5CDyEkgmlif/PTsgwM2KKCMiAfcfto0+L1N0kvyAUgff6sLtTHU3\n"
                "IdHzyBmKP6MQMA4wDAYDVR0TBAUwAwEB/zAKBggqhkjOPQQDAgNHADBEAiAZmNVA\n"
                "m/H5EtJl/O9x0P4zt/UdrqiPg+gA+wm0yRY6KgIgetWANAE2otcrsj3ARZTY/aTI\n"
                "0GOQizWlQm8mpKaQ3uE=\n"
                "-----END CERTIFICATE-----"
            };
>>>>>>> d869ff74
            /*
             * The application may provide the DSA private key and public key in the certificate.
             */
<<<<<<< HEAD
            bool providePrivateKey = true;      /* use to toggle the test */
            if (providePrivateKey) {
                if ((credMask & AuthListener::CRED_PRIVATE_KEY) == AuthListener::CRED_PRIVATE_KEY) {
                    String pk(privateKeyPEM, strlen(privateKeyPEM));
                    creds.SetPrivateKey(pk);
                }
                if ((credMask & AuthListener::CRED_CERT_CHAIN) == AuthListener::CRED_CERT_CHAIN) {
                    qcc::String der;
                    /* make a self sign cert */
                    qcc::GUID128 issuerGUID;
                    CreateIdentityCert(issuerGUID, "1001", privateKeyPEM, publicKeyPEM, true, der);
                    qcc::String pem;
                    MakePEM(der, pem);
                    creds.SetCertChain(pem);
                }
=======
            if ((credMask& AuthListener::CRED_PRIVATE_KEY) == AuthListener::CRED_PRIVATE_KEY) {
                String pk(ecdsaPrivateKeyPEM, strlen(ecdsaPrivateKeyPEM));
                creds.SetPrivateKey(pk);
            }
            if ((credMask& AuthListener::CRED_CERT_CHAIN) == AuthListener::CRED_CERT_CHAIN) {
                String cert(ecdsaCertChainX509PEM, strlen(ecdsaCertChainX509PEM));
                creds.SetCertChain(cert);
>>>>>>> d869ff74
            }
            creds.SetExpiration(100);  /* set the master secret expiry time to 100 seconds */
            return true;
        }
        return false;
    }

    bool VerifyCredentials(const char* authMechanism, const char* authPeer, const Credentials& creds)
    {
        /* only the ECDHE_ECDSA calls for peer credential verification */
        if (strcmp(authMechanism, KEYX_ECDHE_ECDSA) == 0) {
            if (creds.IsSet(AuthListener::CRED_CERT_CHAIN)) {
                /*
                 * AllJoyn sends back the certificate chain for the application to verify.
                 * The application has to option to verify the certificate
                 * chain.  If the cert chain is validated and trusted then return true; otherwise, return false.
                 */
                return true;
            }
            return true;
        }
        return false;
    }

    void AuthenticationComplete(const char* authMechanism, const char* authPeer, bool success) {
        printf("AuthenticationComplete auth mechanism %s success %d\n", authMechanism, success);
    }

  private:
    void MakePEM(qcc::String& der, qcc::String& pem)
    {
        qcc::String tag1 = "-----BEGIN CERTIFICATE-----\n";
        qcc::String tag2 = "-----END CERTIFICATE-----";
        Crypto_ASN1::EncodeBase64(der, pem);
        pem = tag1 + pem + tag2;
    }

    QStatus CreateCert(const qcc::String& serial, const qcc::GUID128& issuer, const ECCPrivateKey* issuerPrivateKey, const ECCPublicKey* issuerPubKey, const qcc::GUID128& subject, const ECCPublicKey* subjectPubKey, qcc::String& der)
    {
        QStatus status = ER_CRYPTO_ERROR;
        CertificateX509 x509(CertificateX509::IDENTITY_CERTIFICATE);

        x509.SetSerial(serial);
        x509.SetIssuer(issuer);
        x509.SetSubject(subject);
        x509.SetSubjectPublicKey(subjectPubKey);
        status = x509.Sign(issuerPrivateKey);
        if (ER_OK != status) {
            return status;
        }
        printf("Certificate: %s\n", x509.ToString().c_str());
        return x509.EncodeCertificateDER(der);
    }

    QStatus CreateIdentityCert(qcc::GUID128& issuer, const qcc::String& serial, const char* issuerPrivateKeyPEM, const char* issuerPublicKeyPEM, bool selfSign, qcc::String& der)
    {
        qcc::GUID128 userGuid;
        Crypto_ECC userECC;

        ECCPrivateKey issuerPrivateKey;
        CertECCUtil_DecodePrivateKey(issuerPrivateKeyPEM, (uint32_t*) &issuerPrivateKey, sizeof(ECCPrivateKey));
        ECCPublicKey issuerPublicKey;
        CertECCUtil_DecodePublicKey(issuerPublicKeyPEM, (uint32_t*) &issuerPublicKey, sizeof(ECCPublicKey));

        const ECCPublicKey* subjectPublicKey;
        if (selfSign) {
            subjectPublicKey = &issuerPublicKey;
        } else {
            userECC.GenerateDSAKeyPair();
            subjectPublicKey = userECC.GetDSAPublicKey();
        }
        return CreateCert(serial, issuer, &issuerPrivateKey, &issuerPublicKey, userGuid, subjectPublicKey, der);
    }

};

/** Create the interface, report the result to stdout, and return the result status. */
QStatus CreateInterface(void)
{
    /* Add org.alljoyn.bus.samples.secure.SecureInterface interface */
    InterfaceDescription* testIntf = NULL;
    QStatus status = g_msgBus->CreateInterface(INTERFACE_NAME, testIntf, AJ_IFC_SECURITY_REQUIRED);

    if (ER_OK == status) {
        status = testIntf->AddMethod("Ping", "s",  "s", "inStr,outStr", 0);

        if (ER_OK == status) {
            testIntf->Activate();
            printf("Successfully created the 'Ping' method for the '%s' interface.\n", INTERFACE_NAME);
        } else {
            printf("Failed to add 'Ping' method to the interface '%s'.\n", INTERFACE_NAME);
        }
    } else {
        printf("Failed to create interface '%s'.\n", INTERFACE_NAME);
    }

    return status;
}

/** Start the message bus, report the result to stdout, and return the status code. */
QStatus StartMessageBus(void)
{
    QStatus status = g_msgBus->Start();

    if (ER_OK == status) {
        printf("BusAttachment started.\n");
    } else {
        printf("Start of BusAttachment failed (%s).\n", QCC_StatusText(status));
    }

    return status;
}

/** Register the bus object and connect, report the result to stdout, and return the status code. */
QStatus RegisterBusObject(BasicSampleObject* obj)
{
    printf("Registering the bus object.\n");
    QStatus status = g_msgBus->RegisterBusObject(*obj);

    if (ER_OK == status) {
        printf("BusAttachment::RegisterBusObject succeeded.\n");
    } else {
        printf("BusAttachment::RegisterBusObject failed (%s).\n", QCC_StatusText(status));
    }

    return status;
}

/** Enable the security, report the result to stdout, and return the status code. */
QStatus EnableSecurity()
{
    QCC_SetDebugLevel("ALLJOYN_AUTH", 3);
    QCC_SetDebugLevel("CRYPTO", 3);
    QCC_SetDebugLevel("AUTH_KEY_EXCHANGER", 3);
    QStatus status = g_msgBus->EnablePeerSecurity(ECDHE_KEYX, new ECDHEKeyXListener(), "/.alljoyn_keystore/s_ecdhe.ks", false);

    if (ER_OK == status) {
        printf("BusAttachment::EnablePeerSecurity successful.\n");
    } else {
        printf("BusAttachment::EnablePeerSecurity failed (%s).\n", QCC_StatusText(status));
    }

    return status;
}

/** Connect the bus, report the result to stdout, and return the status code. */
QStatus Connect(void)
{
    QStatus status = g_msgBus->Connect();

    if (ER_OK == status) {
        printf("Connected to '%s'.\n", g_msgBus->GetConnectSpec().c_str());
    } else {
        printf("Failed to connect to '%s'.\n", g_msgBus->GetConnectSpec().c_str());
    }

    return status;
}

/** Request the service name, report the result to stdout, and return the status code. */
QStatus RequestName(void)
{
    const uint32_t flags = DBUS_NAME_FLAG_REPLACE_EXISTING | DBUS_NAME_FLAG_DO_NOT_QUEUE;
    QStatus status = g_msgBus->RequestName(SERVICE_NAME, flags);

    if (ER_OK == status) {
        printf("RequestName('%s') succeeded.\n", SERVICE_NAME);
    } else {
        printf("RequestName('%s') failed (status=%s).\n", SERVICE_NAME, QCC_StatusText(status));
    }

    return status;
}

/** Create the session, report the result to stdout, and return the status code. */
QStatus CreateSession(TransportMask mask)
{
    SessionOpts opts(SessionOpts::TRAFFIC_MESSAGES, false, SessionOpts::PROXIMITY_ANY, mask);
    SessionPort sp = SERVICE_PORT;
    QStatus status = g_msgBus->BindSessionPort(sp, opts, s_busListener);

    if (ER_OK == status) {
        printf("BindSessionPort succeeded.\n");
    } else {
        printf("BindSessionPort failed (%s).\n", QCC_StatusText(status));
    }

    return status;
}

/** Advertise the service name, report the result to stdout, and return the status code. */
QStatus AdvertiseName(TransportMask mask)
{
    QStatus status = g_msgBus->AdvertiseName(SERVICE_NAME, mask);

    if (ER_OK == status) {
        printf("Advertisement of the service name '%s' succeeded.\n", SERVICE_NAME);
    } else {
        printf("Failed to advertise name '%s' (%s).\n", SERVICE_NAME, QCC_StatusText(status));
    }

    return status;
}

/** Wait for SIGINT before continuing. */
void WaitForSigInt(void)
{
    while (s_interrupt == false) {
#ifdef _WIN32
        Sleep(100);
#else
        usleep(100 * 1000);
#endif
    }
}

/** Main entry point */
int main(int argc, char** argv, char** envArg)
{
    printf("AllJoyn Library version: %s.\n", ajn::GetVersion());
    printf("AllJoyn Library build info: %s.\n", ajn::GetBuildInfo());

    QStatus status = ER_OK;

    /* Install SIGINT handler */
    signal(SIGINT, SigIntHandler);

    /* Create message bus */
    g_msgBus = new BusAttachment("ECDHESecurityServiceA", true);

    if (!g_msgBus) {
        status = ER_OUT_OF_MEMORY;
    }

    if (ER_OK == status) {
        status = CreateInterface();
    }

    if (ER_OK == status) {
        g_msgBus->RegisterBusListener(s_busListener);
    }

    if (ER_OK == status) {
        status = StartMessageBus();
    }

    BasicSampleObject* testObj = NULL;
    if ((ER_OK == status) && (g_msgBus)) {
        testObj = new BasicSampleObject(*g_msgBus, SERVICE_PATH);
        status = RegisterBusObject(testObj);
        printf("RegisterBusObject at path %s returns status %d\n", SERVICE_PATH, status);
    }

    if (ER_OK == status) {
        status = EnableSecurity();
    }

    if (ER_OK == status) {
        status = Connect();
    }

    /*
     * Advertise this service on the bus.
     * There are three steps to advertising this service on the bus.
     * 1) Request a well-known name that will be used by the client to discover
     *    this service.
     * 2) Create a session.
     * 3) Advertise the well-known name.
     */
    if (ER_OK == status) {
        status = RequestName();
    }

    const TransportMask SERVICE_TRANSPORT_TYPE = TRANSPORT_ANY;

    if (ER_OK == status) {
        status = CreateSession(SERVICE_TRANSPORT_TYPE);
    }

    if (ER_OK == status) {
        status = AdvertiseName(SERVICE_TRANSPORT_TYPE);
    }

    /* Perform the service asynchronously until the user signals for an exit. */
    if (ER_OK == status) {
        WaitForSigInt();
    }

    /* Clean up msg bus */
    delete testObj;
    delete g_msgBus;
    g_msgBus = NULL;

    printf("Basic service exiting with status 0x%04x (%s).\n", status, QCC_StatusText(status));

    return (int) status;
}<|MERGE_RESOLUTION|>--- conflicted
+++ resolved
@@ -27,8 +27,6 @@
 
 #include <qcc/String.h>
 #include <qcc/Log.h>
-#include <qcc/Crypto.h>
-#include <qcc/CertificateECC.h>
 
 #include <alljoyn/BusAttachment.h>
 #include <alljoyn/DBusStd.h>
@@ -143,29 +141,16 @@
  * If any other authMechanism is used other than ECDHE Key Exchange authentication
  * will fail.
  */
-
-static const char privateKeyPEM[] = {
-    "-----BEGIN PRIVATE KEY-----\n"
-    "r4xFNBM7UQVS40QJUVyuJmQCC3ey4Eduj1evmDncZCc="
-    "-----END PRIVATE KEY-----"
-};
-
-static const char publicKeyPEM[] = {
-    "-----BEGIN PUBLIC KEY-----\n"
-    "PULf9zxQIxiuoiu0Aih5C46b7iekwVQyC0fljWaWJYlmzgl5Knd51ilhcoT9h45g"
-    "hxgYrj8X2zPcex5b3MZN2w=="
-    "-----END PUBLIC KEY-----"
-};
-
 class ECDHEKeyXListener : public AuthListener {
   public:
-
     ECDHEKeyXListener()
     {
     }
 
     bool RequestCredentials(const char* authMechanism, const char* authPeer, uint16_t authCount, const char* userId, uint16_t credMask, Credentials& creds)
     {
+        printf("RequestCredentials for authenticating %s using mechanism %s authCount %d\n", authPeer, authMechanism, authCount);
+
         if (strcmp(authMechanism, KEYX_ECDHE_NULL) == 0) {
             creds.SetExpiration(100);  /* set the master secret expiry time to 100 seconds */
             return true;
@@ -173,12 +158,9 @@
             /*
              * Solicit the Pre shared secret
              */
-<<<<<<< HEAD
-=======
             if ((credMask& AuthListener::CRED_USER_NAME) == AuthListener::CRED_USER_NAME) {
                 printf("RequestCredentials received psk ID %s\n", creds.GetUserName().c_str());
             }
->>>>>>> d869ff74
             /*
              * Based on the pre shared secret id, the application can retrieve
              * the pre shared secret from storage or from the end user.
@@ -189,9 +171,6 @@
             creds.SetExpiration(100);  /* set the master secret expiry time to 100 seconds */
             return true;
         } else if (strcmp(authMechanism, KEYX_ECDHE_ECDSA) == 0) {
-<<<<<<< HEAD
-
-=======
             static const char ecdsaPrivateKeyPEM[] = {
                 "-----BEGIN EC PRIVATE KEY-----\n"
                 "MDECAQEEIICSqj3zTadctmGnwyC/SXLioO39pB1MlCbNEX04hjeioAoGCCqGSM49\n"
@@ -211,27 +190,9 @@
                 "0GOQizWlQm8mpKaQ3uE=\n"
                 "-----END CERTIFICATE-----"
             };
->>>>>>> d869ff74
             /*
              * The application may provide the DSA private key and public key in the certificate.
              */
-<<<<<<< HEAD
-            bool providePrivateKey = true;      /* use to toggle the test */
-            if (providePrivateKey) {
-                if ((credMask & AuthListener::CRED_PRIVATE_KEY) == AuthListener::CRED_PRIVATE_KEY) {
-                    String pk(privateKeyPEM, strlen(privateKeyPEM));
-                    creds.SetPrivateKey(pk);
-                }
-                if ((credMask & AuthListener::CRED_CERT_CHAIN) == AuthListener::CRED_CERT_CHAIN) {
-                    qcc::String der;
-                    /* make a self sign cert */
-                    qcc::GUID128 issuerGUID;
-                    CreateIdentityCert(issuerGUID, "1001", privateKeyPEM, publicKeyPEM, true, der);
-                    qcc::String pem;
-                    MakePEM(der, pem);
-                    creds.SetCertChain(pem);
-                }
-=======
             if ((credMask& AuthListener::CRED_PRIVATE_KEY) == AuthListener::CRED_PRIVATE_KEY) {
                 String pk(ecdsaPrivateKeyPEM, strlen(ecdsaPrivateKeyPEM));
                 creds.SetPrivateKey(pk);
@@ -239,8 +200,8 @@
             if ((credMask& AuthListener::CRED_CERT_CHAIN) == AuthListener::CRED_CERT_CHAIN) {
                 String cert(ecdsaCertChainX509PEM, strlen(ecdsaCertChainX509PEM));
                 creds.SetCertChain(cert);
->>>>>>> d869ff74
             }
+
             creds.SetExpiration(100);  /* set the master secret expiry time to 100 seconds */
             return true;
         }
@@ -254,10 +215,9 @@
             if (creds.IsSet(AuthListener::CRED_CERT_CHAIN)) {
                 /*
                  * AllJoyn sends back the certificate chain for the application to verify.
-                 * The application has to option to verify the certificate
-                 * chain.  If the cert chain is validated and trusted then return true; otherwise, return false.
+                 * The application has to option to verify the certificate chain.  If the cert chain is validated and trusted then return true; otherwise, return false.
                  */
-                return true;
+                printf("VerifyCredentials receives cert chain %s\n", creds.GetCertChain().c_str());
             }
             return true;
         }
@@ -265,56 +225,11 @@
     }
 
     void AuthenticationComplete(const char* authMechanism, const char* authPeer, bool success) {
-        printf("AuthenticationComplete auth mechanism %s success %d\n", authMechanism, success);
-    }
-
-  private:
-    void MakePEM(qcc::String& der, qcc::String& pem)
-    {
-        qcc::String tag1 = "-----BEGIN CERTIFICATE-----\n";
-        qcc::String tag2 = "-----END CERTIFICATE-----";
-        Crypto_ASN1::EncodeBase64(der, pem);
-        pem = tag1 + pem + tag2;
-    }
-
-    QStatus CreateCert(const qcc::String& serial, const qcc::GUID128& issuer, const ECCPrivateKey* issuerPrivateKey, const ECCPublicKey* issuerPubKey, const qcc::GUID128& subject, const ECCPublicKey* subjectPubKey, qcc::String& der)
-    {
-        QStatus status = ER_CRYPTO_ERROR;
-        CertificateX509 x509(CertificateX509::IDENTITY_CERTIFICATE);
-
-        x509.SetSerial(serial);
-        x509.SetIssuer(issuer);
-        x509.SetSubject(subject);
-        x509.SetSubjectPublicKey(subjectPubKey);
-        status = x509.Sign(issuerPrivateKey);
-        if (ER_OK != status) {
-            return status;
-        }
-        printf("Certificate: %s\n", x509.ToString().c_str());
-        return x509.EncodeCertificateDER(der);
-    }
-
-    QStatus CreateIdentityCert(qcc::GUID128& issuer, const qcc::String& serial, const char* issuerPrivateKeyPEM, const char* issuerPublicKeyPEM, bool selfSign, qcc::String& der)
-    {
-        qcc::GUID128 userGuid;
-        Crypto_ECC userECC;
-
-        ECCPrivateKey issuerPrivateKey;
-        CertECCUtil_DecodePrivateKey(issuerPrivateKeyPEM, (uint32_t*) &issuerPrivateKey, sizeof(ECCPrivateKey));
-        ECCPublicKey issuerPublicKey;
-        CertECCUtil_DecodePublicKey(issuerPublicKeyPEM, (uint32_t*) &issuerPublicKey, sizeof(ECCPublicKey));
-
-        const ECCPublicKey* subjectPublicKey;
-        if (selfSign) {
-            subjectPublicKey = &issuerPublicKey;
-        } else {
-            userECC.GenerateDSAKeyPair();
-            subjectPublicKey = userECC.GetDSAPublicKey();
-        }
-        return CreateCert(serial, issuer, &issuerPrivateKey, &issuerPublicKey, userGuid, subjectPublicKey, der);
+        printf("SampleServiceECDHE::AuthenticationComplete Authentication %s %s\n", authMechanism, success ? "successful" : "failed");
     }
 
 };
+
 
 /** Create the interface, report the result to stdout, and return the result status. */
 QStatus CreateInterface(void)
@@ -381,7 +296,6 @@
     } else {
         printf("BusAttachment::EnablePeerSecurity failed (%s).\n", QCC_StatusText(status));
     }
-
     return status;
 }
 

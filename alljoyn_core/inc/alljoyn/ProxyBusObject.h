--- conflicted
+++ resolved
@@ -1028,52 +1028,6 @@
      *       - An error status otherwise
      */
     static QStatus ParseInterface(const IntrospectionXml& ifc);
-<<<<<<< HEAD
-
-    /**
-     * @internal
-     * Add PropertiesChanged match rule for an interface
-     *
-     * @param intf the interface name
-     * @param blocking true if this method may block on the AddMatch call
-     */
-    void AddPropertiesChangedRule(const char* intf, bool blocking);
-
-    /**
-     * @internal
-     * Remove PropertiesChanged match rule for an interface
-     *
-     * @param intf the interface name
-     */
-    void RemovePropertiesChangedRule(const char* intf);
-
-    /**
-     * @internal
-     * Remove all PropertiesChanged match rules for this proxy
-     */
-    void RemoveAllPropertiesChangedRules();
-
-    struct Components;
-    Components* components;  /**< The subcomponents of this object */
-
-    /** Object path of this object */
-    qcc::String path;
-
-    qcc::String serviceName;    /**< Remote destination alias */
-    mutable qcc::String uniqueName; /**< Remote destination unique name */
-    SessionId sessionId;        /**< Session to use for communicating with remote object */
-    bool hasProperties;         /**< True if proxy object implements properties */
-    mutable RemoteEndpoint b2bEp; /**< B2B endpoint to use or NULL to indicates normal sessionId based routing */
-    mutable qcc::Mutex* lock;   /**< Lock that protects access to components member */
-    bool isExiting;             /**< true iff ProxyBusObject is in the process of begin destroyed */
-    bool isSecure;              /**< Indicates if this object is secure or not */
-    bool cacheProperties;       /**< true if cacheable properties are cached */
-    bool registeredPropChangedHandler; /**< true if our PropertiesChangedHandler is registered */
-    qcc::Thread* handlerThread;
-    PropertiesChangedListener* activeListener;
-    qcc::Condition* listenerDone;
-=======
->>>>>>> 948e804b
 };
 
 /**

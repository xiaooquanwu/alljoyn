#ifndef _ALLJOYN_REMOTEBUSOBJECT_H
#define _ALLJOYN_REMOTEBUSOBJECT_H
/**
 * @file
 * This file defines the class ProxyBusObject.
 * The ProxyBusObject represents a single object registered  registered on the bus.
 * ProxyBusObjects are used to make method calls on these remotely located DBus objects.
 */

/******************************************************************************
 * Copyright AllSeen Alliance. All rights reserved.
 *
 *    Permission to use, copy, modify, and/or distribute this software for any
 *    purpose with or without fee is hereby granted, provided that the above
 *    copyright notice and this permission notice appear in all copies.
 *
 *    THE SOFTWARE IS PROVIDED "AS IS" AND THE AUTHOR DISCLAIMS ALL WARRANTIES
 *    WITH REGARD TO THIS SOFTWARE INCLUDING ALL IMPLIED WARRANTIES OF
 *    MERCHANTABILITY AND FITNESS. IN NO EVENT SHALL THE AUTHOR BE LIABLE FOR
 *    ANY SPECIAL, DIRECT, INDIRECT, OR CONSEQUENTIAL DAMAGES OR ANY DAMAGES
 *    WHATSOEVER RESULTING FROM LOSS OF USE, DATA OR PROFITS, WHETHER IN AN
 *    ACTION OF CONTRACT, NEGLIGENCE OR OTHER TORTIOUS ACTION, ARISING OUT OF
 *    OR IN CONNECTION WITH THE USE OR PERFORMANCE OF THIS SOFTWARE.
 ******************************************************************************/

#include <qcc/platform.h>
#include <set>
#include <qcc/String.h>
#include <alljoyn/InterfaceDescription.h>
#include <alljoyn/MessageReceiver.h>
#include <alljoyn/MsgArg.h>
#include <alljoyn/Message.h>
#include <alljoyn/Session.h>

#include <alljoyn/Status.h>

namespace qcc {
/** @internal Forward references */
class Mutex;
class Condition;
class Thread;
}

namespace ajn {

/** @internal Forward references */
class BusAttachment;

/**
 * Each %ProxyBusObject instance represents a single DBus/AllJoyn object registered
 * somewhere on the bus. ProxyBusObjects are used to make method calls on these
 * remotely located DBus objects.
 */
class ProxyBusObject : public MessageReceiver {
    friend class XmlHelper;
    friend class AllJoynObj;
    friend class MatchRuleTracker;

  public:

    /**
     * The default timeout for method calls (25 seconds)
     */
    static const uint32_t DefaultCallTimeout = 25000;

    /**
     * Base class used as a container for callback typedefs
     *
     * @internal Do not use this pattern for creating new public Async versions of the APIs.  See
     * the PropertiesChangedListener class below for an example of how to add new async APIs.
     */
    class Listener {
      public:
        /**
         * Callback registered with IntrospectRemoteObjectAsync()
         *
         * @param status    ER_OK if successful or an error status indicating the reason for the failure.
         * @param obj       Remote bus object that was introspected
         * @param context   Context passed in IntrospectRemoteObjectAsync()
         */
        typedef void (ProxyBusObject::Listener::* IntrospectCB)(QStatus status, ProxyBusObject* obj, void* context);

        /**
         * Callback registered with GetPropertyAsync()
         *
         * @param status    - ER_OK if the property get request was successfull or:
         *                  - #ER_BUS_OBJECT_NO_SUCH_INTERFACE if the specified interfaces does not exist on the remote object.
         *                  - #ER_BUS_NO_SUCH_PROPERTY if the property does not exist
         *                  - Other error status codes indicating the reason the get request failed.
         * @param obj       Remote bus object that was introspected
         * @param value     If status is ER_OK a MsgArg containing the returned property value
         * @param context   Caller provided context passed in to GetPropertyAsync()
         */
        typedef void (ProxyBusObject::Listener::* GetPropertyCB)(QStatus status, ProxyBusObject* obj, const MsgArg& value, void* context);

        /**
         * Callback registered with GetAllPropertiesAsync()
         *
         * @param status      - ER_OK if the get all properties request was successfull or:
         *                  - #ER_BUS_OBJECT_NO_SUCH_INTERFACE if the specified interfaces does not exist on the remote object.
         *                  - Other error status codes indicating the reason the get request failed.
         * @param obj         Remote bus object that was introspected
         * @param[out] values If status is ER_OK an array of dictionary entries, signature "a{sv}" listing the properties.
         * @param context     Caller provided context passed in to GetPropertyAsync()
         */
        typedef void (ProxyBusObject::Listener::* GetAllPropertiesCB)(QStatus status, ProxyBusObject* obj, const MsgArg& values, void* context);

        /**
         * Callback registered with SetPropertyAsync()
         *
         * @param status    - ER_OK if the property was successfully set or:
         *                  - #ER_BUS_OBJECT_NO_SUCH_INTERFACE if the specified interfaces does not exist on the remote object.
         *                  - #ER_BUS_NO_SUCH_PROPERTY if the property does not exist
         *                  - Other error status codes indicating the reason the set request failed.
         * @param obj       Remote bus object that was introspected
         * @param context   Caller provided context passed in to SetPropertyAsync()
         */
        typedef void (ProxyBusObject::Listener::* SetPropertyCB)(QStatus status, ProxyBusObject* obj, void* context);
    };

    /**
     * Pure virtual base class for the Properties Changed listener.
     */
    class PropertiesChangedListener {
      public:
        virtual ~PropertiesChangedListener() { }

        /**
         * Callback to receive property changed events.
         *
         * @param obj           Remote bus object that owns the property that changed.
         * @param ifaceName     Name of the interface that defines the property.
         * @param changed       Property values that changed as an array of dictionary entries, signature "a{sv}".
         * @param invalidated   Properties whose values have been invalidated, signature "as".
         * @param context       Caller provided context passed in to RegisterPropertiesChangedListener
         */
        virtual void PropertiesChanged(ProxyBusObject& obj,
                                       const char* ifaceName,
                                       const MsgArg& changed,
                                       const MsgArg& invalidated,
                                       void* context) = 0;
    };

    /**
     * Create a default (unusable) %ProxyBusObject.
     *
     * This constructor exist only to support assignment.
     */
    ProxyBusObject();

    /**
     * Create an empty proxy object that refers to an object at given remote service name. Note
     * that the created proxy object does not contain information about the interfaces that the
     * actual remote object implements with the exception that org.freedesktop.DBus.Peer
     * interface is special-cased (per the DBus spec) and can always be called on any object. Nor
     * does it contain information about the child objects that the actual remote object might
     * contain. The security mode can be specified if known or can be derived from the XML
     * description.
     *
     * To fill in this object with the interfaces and child object names that the actual remote
     * object describes in its introspection data, call IntrospectRemoteObject() or
     * IntrospectRemoteObjectAsync().
     *
     * If the remote service name is set to a unique name, then both
     * GetServiceName() and GetUniqueName() will return the unique name.
     *
     * @param bus        The bus.
     * @param service    The remote service name (well-known or unique).
     * @param path       The absolute (non-relative) object path for the remote object.
     * @param sessionId  The session id the be used for communicating with remote object.
     * @param secure     The security mode for the remote object.
     */
    ProxyBusObject(BusAttachment& bus, const char* service, const char* path, SessionId sessionId, bool secure = false);

    /**
     * Create an empty proxy object that refers to an object at given remote service name. Note
     * that the created proxy object does not contain information about the interfaces that the
     * actual remote object implements with the exception that org.freedesktop.DBus.Peer
     * interface is special-cased (per the DBus spec) and can always be called on any object. Nor
     * does it contain information about the child objects that the actual remote object might
     * contain. The security mode can be specified if known or can be derived from the XML
     * description.
     *
     * To fill in this object with the interfaces and child object names that the actual remote
     * object describes in its introspection data, call IntrospectRemoteObject() or
     * IntrospectRemoteObjectAsync().
     *
     * This version is primarily used during introspection where the
     * unique name is known.  If, when creating the ProxyBusObject,
     * both an alias is known and the unique name is known, then use
     * this constructor.  Note, that the only the service name is used
     * when generating messages.
     *
     * @param bus        The bus.
     * @param service    The remote service name (well-known or unique).
     * @param uniqueName The remote service's unique name.
     * @param path       The absolute (non-relative) object path for the remote object.
     * @param sessionId  The session id the be used for communicating with remote object.
     * @param secure     The security mode for the remote object.
     */
    ProxyBusObject(BusAttachment& bus, const char* service, const char* uniqueName, const char* path, SessionId sessionId, bool secure = false);

    /**
     *  %ProxyBusObject destructor.
     */
    virtual ~ProxyBusObject();

    /**
     * Return the absolute object path for the remote object.
     *
     * @return Object path
     */
    const qcc::String& GetPath(void) const { return path; }

    /**
     * Return the remote service name for this object.
     *
     * @return Service name (typically a well-known service name but may be a unique name)
     */
    const qcc::String& GetServiceName(void) const { return serviceName; }

    /**
     * Return the remote unique name for this object.
     *
     * @return Service name (typically a well-known service name but may be a unique name)
     */
    const qcc::String& GetUniqueName(void) const { return uniqueName; }

    /**
     * Return the session Id for this object.
     *
     * @return Session Id
     */
    SessionId GetSessionId(void) const { return sessionId; }

    /**
     * Query the remote object on the bus to determine the interfaces and
     * children that exist. Use this information to populate this proxy's
     * interfaces and children.
     *
     * @param timeout   Timeout specified in milliseconds to wait for a reply
     *
     * @return
     *      - #ER_OK if successful
     *      - An error status otherwise
     */
    QStatus IntrospectRemoteObject(uint32_t timeout = DefaultCallTimeout);

    /**
     * Query the remote object on the bus to determine the interfaces and
     * children that exist. Use this information to populate this object's
     * interfaces and children.
     *
     * This call executes asynchronously. When the introspection response
     * is received from the actual remote object, this ProxyBusObject will
     * be updated and the callback will be called.
     *
     * This call exists primarily to allow introspection of remote objects
     * to be done inside AllJoyn method/signal/reply handlers and ObjectRegistered
     * callbacks.
     *
     * @param listener  Pointer to the object that will receive the callback.
     * @param callback  Method on listener that will be called.
     * @param context   User defined context which will be passed as-is to callback.
     * @param timeout   Timeout specified in milliseconds to wait for a reply
     * @return
     *      - #ER_OK if successful.
     *      - An error status otherwise
     */
    QStatus IntrospectRemoteObjectAsync(ProxyBusObject::Listener* listener, ProxyBusObject::Listener::IntrospectCB callback, void* context, uint32_t timeout = DefaultCallTimeout);

    /**
     * Get a property from an interface on the remote object.
     *
     * @param iface       Name of interface to retrieve property from.
     * @param property    The name of the property to get.
     * @param[out] value  Property value.
     * @param timeout     Timeout specified in milliseconds to wait for a reply
     *
     * @return
     *      - #ER_OK if the property was obtained.
     *      - #ER_BUS_OBJECT_NO_SUCH_INTERFACE if the no such interface on this remote object.
     *      - #ER_BUS_NO_SUCH_PROPERTY if the property does not exist
     */
    QStatus GetProperty(const char* iface, const char* property, MsgArg& value, uint32_t timeout = DefaultCallTimeout) const;

    /**
     * Make an asynchronous request to get a property from an interface on the remote object.
     * The property value is passed to the callback function.
     *
     * @param iface     Name of interface to retrieve property from.
     * @param property  The name of the property to get.
     * @param listener  Pointer to the object that will receive the callback.
     * @param callback  Method on listener that will be called.
     * @param context   User defined context which will be passed as-is to callback.
     * @param timeout   Timeout specified in milliseconds to wait for a reply
     * @return
     *      - #ER_OK if the request to get the property was successfully issued .
     *      - #ER_BUS_OBJECT_NO_SUCH_INTERFACE if the no such interface on this remote object.
     *      - An error status otherwise
     */
    QStatus GetPropertyAsync(const char* iface,
                             const char* property,
                             ProxyBusObject::Listener* listener,
                             ProxyBusObject::Listener::GetPropertyCB callback,
                             void* context,
                             uint32_t timeout = DefaultCallTimeout);

    /**
     * Get all properties from an interface on the remote object.
     *
     * @param iface       Name of interface to retrieve all properties from.
     * @param[out] values Property values returned as an array of dictionary entries, signature "a{sv}".
     * @param timeout     Timeout specified in milliseconds to wait for a reply
     *
     * @return
     *      - #ER_OK if the property was obtained.
     *      - #ER_BUS_OBJECT_NO_SUCH_INTERFACE if the no such interface on this remote object.
     *      - #ER_BUS_NO_SUCH_PROPERTY if the property does not exist
     */
    QStatus GetAllProperties(const char* iface, MsgArg& values, uint32_t timeout = DefaultCallTimeout) const;

    /**
     * Make an asynchronous request to get all properties from an interface on the remote object.
     *
     * @param iface     Name of interface to retrieve property from.
     * @param listener  Pointer to the object that will receive the callback.
     * @param callback  Method on listener that will be called.
     * @param context   User defined context which will be passed as-is to callback.
     * @param timeout   Timeout specified in milliseconds to wait for a reply
     * @return
     *      - #ER_OK if the request to get all properties was successfully issued .
     *      - #ER_BUS_OBJECT_NO_SUCH_INTERFACE if the no such interface on this remote object.
     *      - An error status otherwise
     */
    QStatus GetAllPropertiesAsync(const char* iface,
                                  ProxyBusObject::Listener* listener,
                                  ProxyBusObject::Listener::GetPropertyCB callback,
                                  void* context,
                                  uint32_t timeout = DefaultCallTimeout);

    /**
     * Set a property on an interface on the remote object.
     *
     * @param iface     Remote object's interface on which the property is defined.
     * @param property  The name of the property to set
     * @param value     The value to set
     * @param timeout   Timeout specified in milliseconds to wait for a reply
     *
     * @return
     *      - #ER_OK if the property was set
     *      - #ER_BUS_OBJECT_NO_SUCH_INTERFACE if the specified interfaces does not exist on the remote object.
     *      - #ER_BUS_NO_SUCH_PROPERTY if the property does not exist
     */
    QStatus SetProperty(const char* iface, const char* property, MsgArg& value, uint32_t timeout = DefaultCallTimeout) const;

    /**
     * Make an asynchronous request to set a property on an interface on the remote object.
     * A callback function reports the success or failure of ther operation.
     *
     * @param iface     Remote object's interface on which the property is defined.
     * @param property  The name of the property to set.
     * @param value     The value to set
     * @param listener  Pointer to the object that will receive the callback.
     * @param callback  Method on listener that will be called.
     * @param context   User defined context which will be passed as-is to callback.
     * @param timeout   Timeout specified in milliseconds to wait for a reply
     * @return
     *      - #ER_OK if the request to set the property was successfully issued .
     *      - #ER_BUS_OBJECT_NO_SUCH_INTERFACE if the specified interfaces does not exist on the remote object.
     *      - An error status otherwise
     */
    QStatus SetPropertyAsync(const char* iface,
                             const char* property,
                             MsgArg& value,
                             ProxyBusObject::Listener* listener,
                             ProxyBusObject::Listener::SetPropertyCB callback,
                             void* context,
                             uint32_t timeout = DefaultCallTimeout);

    /**
     * Helper function to sychronously set a uint32 property on the remote object.
     *
     * @param iface     Remote object's interface on which the property is defined.
     * @param property  The name of the property to set
     * @param u         The uint32 value to set
     * @param timeout   Timeout specified in milliseconds to wait for a reply
     *
     * @return
     *      - #ER_OK if the property was set
     *      - #ER_BUS_OBJECT_NO_SUCH_INTERFACE if the specified interfaces does not exist on the remote object.
     *      - #ER_BUS_NO_SUCH_PROPERTY if the property does not exist
     */
    QStatus SetProperty(const char* iface, const char* property, uint32_t u, uint32_t timeout = DefaultCallTimeout) const {
        MsgArg arg("u", u); return SetProperty(iface, property, arg, timeout);
    }

    /**
     * Helper function to sychronously set an int32 property on the remote object.
     *
     * @param iface     Remote object's interface on which the property is defined.
     * @param property  The name of the property to set
     * @param i         The int32 value to set
     * @param timeout   Timeout specified in milliseconds to wait for a reply
     *
     * @return
     *      - #ER_OK if the property was set
     *      - #ER_BUS_OBJECT_NO_SUCH_INTERFACE if the specified interfaces does not exist on the remote object.
     *      - #ER_BUS_NO_SUCH_PROPERTY if the property does not exist
     */
    QStatus SetProperty(const char* iface, const char* property, int32_t i, uint32_t timeout = DefaultCallTimeout) const {
        MsgArg arg("i", i); return SetProperty(iface, property, arg, timeout);
    }

    /**
     * Helper function to sychronously set string property on the remote object from a C string.
     *
     * @param iface     Remote object's interface on which the property is defined.
     * @param property  The name of the property to set
     * @param s         The string value to set
     * @param timeout   Timeout specified in milliseconds to wait for a reply
     *
     * @return
     *      - #ER_OK if the property was set
     *      - #ER_BUS_OBJECT_NO_SUCH_INTERFACE if the specified interfaces does not exist on the remote object.
     *      - #ER_BUS_NO_SUCH_PROPERTY if the property does not exist
     */
    QStatus SetProperty(const char* iface, const char* property, const char* s, uint32_t timeout = DefaultCallTimeout) const {
        MsgArg arg("s", s); return SetProperty(iface, property, arg, timeout);
    }

    /**
     * Helper function to sychronously set string property on the remote object from a qcc::String.
     *
     * @param iface     Remote object's interface on which the property is defined.
     * @param property  The name of the property to set
     * @param s         The string value to set
     * @param timeout   Timeout specified in milliseconds to wait for a reply
     *
     * @return
     *      - #ER_OK if the property was set
     *      - #ER_BUS_OBJECT_NO_SUCH_INTERFACE if the specified interfaces does not exist on the remote object.
     *      - #ER_BUS_NO_SUCH_PROPERTY if the property does not exist
     */
    QStatus SetProperty(const char* iface, const char* property, const qcc::String& s, uint32_t timeout = DefaultCallTimeout) const {
        MsgArg arg("s", s.c_str()); return SetProperty(iface, property, arg, timeout);
    }

    /**
     * Function to register a handler for property change events.
     * Note that registering the same handler callback for the same
     * interface will overwrite the previous registration.  The same
     * handler callback may be registered for several different
     * interfaces simultaneously.
     *
     * Note that this makes method calls under the hood.  If this is
     * called from a message handler or other AllJoyn callback, you
     * must call BusAttachment::EnableConcurrentCallbacks().
     *
     * @param iface             Remote object's interface on which the property is defined.
     * @param properties        The name of the properties to monitor (NULL for all).
     * @param propertiesSize    Number of properties to monitor.
     * @param listener          Reference to the object that will receive the callback.
     * @param context           User defined context which will be passed as-is to callback.
     *
     * @return
     *      - #ER_OK if the handler was registered successfully
     *      - #ER_BUS_OBJECT_NO_SUCH_INTERFACE if the specified interfaces does not exist on the remote object.
     *      - #ER_BUS_NO_SUCH_PROPERTY if the property does not exist
     */
    QStatus RegisterPropertiesChangedListener(const char* iface,
                                              const char** properties,
                                              size_t propertiesSize,
                                              ProxyBusObject::PropertiesChangedListener& listener,
                                              void* context);

    /**
     * Function to unregister a handler for property change events.
     *
     * @param iface     Remote object's interface on which the property is defined.
     * @param listener  Reference to the object that used to receive the callback.
     *
     * @return
     *      - #ER_OK if the handler was registered successfully
     *      - #ER_BUS_OBJECT_NO_SUCH_INTERFACE if the specified interfaces does not exist on the remote object.
     */
    QStatus UnregisterPropertiesChangedListener(const char* iface, ProxyBusObject::PropertiesChangedListener& listener);

    /**
     * Returns the interfaces implemented by this object. Note that all proxy bus objects
     * automatically inherit the "org.freedesktop.DBus.Peer" which provides the built-in "ping"
     * method, so this method always returns at least that one interface.
     *
     * @param ifaces     A pointer to an InterfaceDescription array to receive the interfaces. Can be NULL in
     *                   which case no interfaces are returned and the return value gives the number
     *                   of interface available.
     * @param numIfaces  The size of the InterfaceDescription array. If this value is smaller than the total
     *                   number of interfaces only numIfaces will be returned.
     *
     * @return  The number of interfaces returned or the total number of interfaces if ifaces is NULL.
     */
    size_t GetInterfaces(const InterfaceDescription** ifaces = NULL, size_t numIfaces = 0) const;

    /**
     * Returns a pointer to an interface description. Returns NULL if the object does not implement
     * the requested interface.
     *
     * @param iface  The name of interface to get.
     *
     * @return
     *      - A pointer to the requested interface description.
     *      - NULL if requested interface is not implemented or not found
     */
    const InterfaceDescription* GetInterface(const char* iface) const;

    /**
     * Tests if this object implements the requested interface.
     *
     * @param iface  The interface to check
     *
     * @return  true if the object implements the requested interface
     */
    bool ImplementsInterface(const char* iface) const { return GetInterface(iface) != NULL; }

    /**
     * Add an interface to this ProxyBusObject.
     *
     * Occasionally, AllJoyn library user may wish to call a method on
     * a %ProxyBusObject that was not reported during introspection of the remote object.
     * When this happens, the InterfaceDescription will have to be registered with the
     * Bus manually and the interface will have to be added to the %ProxyBusObject using this method.
     * @remark
     * The interface added via this call must have been previously registered with the
     * Bus. (i.e. it must have come from a call to Bus::GetInterface()).
     *
     * @param iface    The interface to add to this object. Must come from Bus::GetInterface().
     * @return
     *      - #ER_OK if successful.
     *      - An error status otherwise
     */
    QStatus AddInterface(const InterfaceDescription& iface);

    /**
     * Add an existing interface to this object using the interface's name.
     *
     * @param name   Name of existing interface to add to this object.
     * @return
     *      - #ER_OK if successful.
     *      - An error status otherwise.
     */
    QStatus AddInterface(const char* name);

    /**
     * Returns an array of ProxyBusObjects for the children of this %ProxyBusObject.
     *
     * @param children     A pointer to an %ProxyBusObject array to receive the children. Can be NULL in
     *                     which case no children are returned and the return value gives the number
     *                     of children available.
     * @param numChildren  The size of the %ProxyBusObject array. If this value is smaller than the total
     *                     number of children only numChildren will be returned.
     *
     * @return  The number of children returned or the total number of children if children is NULL.
     */
    size_t GetChildren(ProxyBusObject** children = NULL, size_t numChildren = 0);

    /**
     * Returns an array of _ProxyBusObjects for the children of this %ProxyBusObject.
     * Unlike the unmanaged version of GetChildren, it is expected the caller will call
     * delete on each _ProxyBusObject in the array returned.
     *
     * @param children     A pointer to a %_ProxyBusObject array to receive the children. Can be NULL in
     *                     which case no children are returned and the return value gives the number
     *                     of children available.
     * @param numChildren  The size of the %_ProxyBusObject array. If this value is smaller than the total
     *                     number of children only numChildren will be returned.
     *
     * @return  The number of children returned or the total number of children if children is NULL.
     */
    size_t GetManagedChildren(void* children = NULL, size_t numChildren = 0);

    /**
     * Get a path descendant ProxyBusObject (child) by its absolute or relative path name.
     *
     * For example, if this ProxyBusObject's path is @c "/foo/bar", then you
     * can retrieve the ProxyBusObject for @c "/foo/bar/bat/baz" by calling
     * @c GetChild("/foo/bar/bat/baz") or @c GetChild("/bat/baz").  The pointer
     * that is returned is owned by the parent instance of ProxyBusObject and
     * will be deleted when the parent is destroyed.
     *
     * @param path the absolute or relative path for the child.
     *
     * @return
     *      - The (potentially deep) descendant ProxyBusObject
     *      - NULL if not found.
     */
    ProxyBusObject* GetChild(const char* path);

    /**
     * Get a path descendant _ProxyBusObject (child) by its absolute or relative path name.
     *
     * For example, if this _ProxyBusObject's path is @c "/foo/bar", then you can retrieve the
     * _ProxyBusObject for @c "/foo/bar/bat/baz" by calling @c GetChild("/foo/bar/bat/baz") or
     * @c GetChild("bat/baz"). Unlike the unmanaged version of GetChild, it is expected the
     * caller will call delete on the _ProxyBusObject returned.
     *
     * @param inPath the absolute or relative path for the child.
     *
     * @return
     *      - The (potentially deep) descendant _ProxyBusObject
     *      - NULL if not found.
     */
    void* GetManagedChild(const char* inPath);

    /**
     * Add a child object (direct or deep object path descendant) to this object.
     * If you add a deep path descendant, this method will create intermediate
     * ProxyBusObject children as needed.
     *
     * @remark
     *  - It is an error to try to add a child that already exists.
     *  - It is an error to try to add a child that has an object path that is not a descendant of this object's path.
     *
     * @param child  Child ProxyBusObject
     * @return
     *      - #ER_OK if successful.
     *      - #ER_BUS_BAD_CHILD_PATH if the path is a bad path
     *      - #ER_BUS_OBJ_ALREADY_EXISTS if the object already exists on the ProxyBusObject
     */
    QStatus AddChild(const ProxyBusObject& child);

    /**
     * Remove a child object and any descendants it may have.
     *
     * @param path   Absolute or relative (to this ProxyBusObject) object path.
     * @return
     *      - #ER_OK if successful.
     *      - #ER_BUS_BAD_CHILD_PATH if the path given was not a valid path
     *      - #ER_BUS_OBJ_NOT_FOUND if the Child object was not found
     *      - #ER_FAIL any other unexpected error.
     */
    QStatus RemoveChild(const char* path);

    /**
     * Make a synchronous method call from this object
     *
     * @param method       Method being invoked.
     * @param args         The arguments for the method call (can be NULL)
     * @param numArgs      The number of arguments
     * @param replyMsg     The reply message received for the method call
     * @param timeout      Timeout specified in milliseconds to wait for a reply
     * @param flags        Logical OR of the message flags for this method call. The following flags apply to method calls:
     *                     - If #ALLJOYN_FLAG_ENCRYPTED is set the message is authenticated and the payload if any is encrypted.
     *                     - If #ALLJOYN_FLAG_COMPRESSED is set the header is compressed for destinations that can handle header compression.
     *                     - If #ALLJOYN_FLAG_AUTO_START is set the bus will attempt to start a service if it is not running.
     *
     *
     * @return
     *      - #ER_OK if the method call succeeded and the reply message type is #MESSAGE_METHOD_RET
     *      - #ER_BUS_REPLY_IS_ERROR_MESSAGE if the reply message type is #MESSAGE_ERROR
     */
    QStatus MethodCall(const InterfaceDescription::Member& method,
                       const MsgArg* args,
                       size_t numArgs,
                       Message& replyMsg,
                       uint32_t timeout = DefaultCallTimeout,
                       uint8_t flags = 0) const;

    /**
     * Make a synchronous method call from this object
     *
     * @param ifaceName    Name of interface.
     * @param methodName   Name of method.
     * @param args         The arguments for the method call (can be NULL)
     * @param numArgs      The number of arguments
     * @param replyMsg     The reply message received for the method call
     * @param timeout      Timeout specified in milliseconds to wait for a reply
     * @param flags        Logical OR of the message flags for this method call. The following flags apply to method calls:
     *                     - If #ALLJOYN_FLAG_ENCRYPTED is set the message is authenticated and the payload if any is encrypted.
     *                     - If #ALLJOYN_FLAG_COMPRESSED is set the header is compressed for destinations that can handle header compression.
     *                     - If #ALLJOYN_FLAG_AUTO_START is set the bus will attempt to start a service if it is not running.
     *
     * @return
     *      - #ER_OK if the method call succeeded and the reply message type is #MESSAGE_METHOD_RET
     *      - #ER_BUS_REPLY_IS_ERROR_MESSAGE if the reply message type is #MESSAGE_ERROR
     */
    virtual QStatus MethodCall(const char* ifaceName,
                               const char* methodName,
                               const MsgArg* args,
                               size_t numArgs,
                               Message& replyMsg,
                               uint32_t timeout = DefaultCallTimeout,
                               uint8_t flags = 0) const;

    /**
     * Make a fire-and-forget method call from this object. The caller will not be able to tell if
     * the method call was successful or not. This is equivalent to calling MethodCall() with
     * flags == ALLJOYN_FLAG_NO_REPLY_EXPECTED. Because this call doesn't block it can be made from
     * within a signal handler.
     *
     * @param ifaceName    Name of interface.
     * @param methodName   Name of method.
     * @param args         The arguments for the method call (can be NULL)
     * @param numArgs      The number of arguments
     * @param flags        Logical OR of the message flags for this method call. The following flags apply to method calls:
     *                     - If #ALLJOYN_FLAG_ENCRYPTED is set the message is authenticated and the payload if any is encrypted.
     *                     - If #ALLJOYN_FLAG_COMPRESSED is set the header is compressed for destinations that can handle header compression.
     *                     - If #ALLJOYN_FLAG_AUTO_START is set the bus will attempt to start a service if it is not running.
     *
     * @return
     *      - #ER_OK if the method call succeeded
     */
    QStatus MethodCall(const char* ifaceName,
                       const char* methodName,
                       const MsgArg* args,
                       size_t numArgs,
                       uint8_t flags = 0) const
    {
        return MethodCallAsync(ifaceName, methodName, NULL, NULL, args, numArgs, NULL, 0, flags |= ALLJOYN_FLAG_NO_REPLY_EXPECTED);
    }

    /**
     * Make a fire-and-forget method call from this object. The caller will not be able to tell if
     * the method call was successful or not. This is equivalent to calling MethodCall() with
     * flags == ALLJOYN_FLAG_NO_REPLY_EXPECTED. Because this call doesn't block it can be made from
     * within a signal handler.
     *
     * @param method       Method being invoked.
     * @param args         The arguments for the method call (can be NULL)
     * @param numArgs      The number of arguments
     * @param flags        Logical OR of the message flags for this method call. The following flags apply to method calls:
     *                     - If #ALLJOYN_FLAG_ENCRYPTED is set the message is authenticated and the payload if any is encrypted.
     *                     - If #ALLJOYN_FLAG_COMPRESSED is set the header is compressed for destinations that can handle header compression.
     *                     - If #ALLJOYN_FLAG_AUTO_START is set the bus will attempt to start a service if it is not running.
     *
     * @return
     *      - #ER_OK if the method call succeeded and the reply message type is #MESSAGE_METHOD_RET
     */
    QStatus MethodCall(const InterfaceDescription::Member& method,
                       const MsgArg* args,
                       size_t numArgs,
                       uint8_t flags = 0) const
    {
        return MethodCallAsync(method, NULL, NULL, args, numArgs, NULL, 0, flags |= ALLJOYN_FLAG_NO_REPLY_EXPECTED);
    }

    /**
     * Make an asynchronous method call from this object
     *
     * @param method       Method being invoked.
     * @param receiver     The object to be called when the asych method call completes.
     * @param replyFunc    The function that is called to deliver the reply
     * @param args         The arguments for the method call (can be NULL)
     * @param numArgs      The number of arguments
     * @param receiver     The object to be called when the asych method call completes.
     * @param context      User-defined context that will be returned to the reply handler
     * @param timeout      Timeout specified in milliseconds to wait for a reply
     * @param flags        Logical OR of the message flags for this method call. The following flags apply to method calls:
     *                     - If #ALLJOYN_FLAG_ENCRYPTED is set the message is authenticated and the payload if any is encrypted.
     *                     - If #ALLJOYN_FLAG_COMPRESSED is set the header is compressed for destinations that can handle header compression.
     *                     - If #ALLJOYN_FLAG_AUTO_START is set the bus will attempt to start a service if it is not running.
     * @return
     *      - ER_OK if successful
     *      - An error status otherwise
     */
    QStatus MethodCallAsync(const InterfaceDescription::Member& method,
                            MessageReceiver* receiver,
                            MessageReceiver::ReplyHandler replyFunc,
                            const MsgArg* args = NULL,
                            size_t numArgs = 0,
                            void* context = NULL,
                            uint32_t timeout = DefaultCallTimeout,
                            uint8_t flags = 0) const;

    /**
     * Make an asynchronous method call from this object
     *
     * @param ifaceName    Name of interface for method.
     * @param methodName   Name of method.
     * @param receiver     The object to be called when the asynchronous method call completes.
     * @param replyFunc    The function that is called to deliver the reply
     * @param args         The arguments for the method call (can be NULL)
     * @param numArgs      The number of arguments
     * @param context      User-defined context that will be returned to the reply handler
     * @param timeout      Timeout specified in milliseconds to wait for a reply
     * @param flags        Logical OR of the message flags for this method call. The following flags apply to method calls:
     *                     - If #ALLJOYN_FLAG_ENCRYPTED is set the message is authenticated and the payload if any is encrypted.
     *                     - If #ALLJOYN_FLAG_COMPRESSED is set the header is compressed for destinations that can handle header compression.
     *                     - If #ALLJOYN_FLAG_AUTO_START is set the bus will attempt to start a service if it is not running.
     * @return
     *      - ER_OK if successful
     *      - An error status otherwise
     */
    QStatus MethodCallAsync(const char* ifaceName,
                            const char* methodName,
                            MessageReceiver* receiver,
                            MessageReceiver::ReplyHandler replyFunc,
                            const MsgArg* args = NULL,
                            size_t numArgs = 0,
                            void* context = NULL,
                            uint32_t timeout = DefaultCallTimeout,
                            uint8_t flags = 0) const;

    /**
     * Initialize this proxy object from an XML string. Calling this method does several things:
     *
     *  -# Create and register any new InterfaceDescription(s) that are mentioned in the XML.
     *     (Interfaces that are already registered with the bus are left "as-is".)
     *  -# Add all the interfaces mentioned in the introspection data to this ProxyBusObject.
     *  -# Recursively create any child ProxyBusObject(s) and create/add their associated @n
     *     interfaces as mentioned in the XML. Then add the descendant object(s) to the appropriate
     *     descendant of this ProxyBusObject (in the children collection). If the named child object
     *     already exists as a child of the appropriate ProxyBusObject, then it is updated
     *     to include any new interfaces or children mentioned in the XML.
     *
     * Note that when this method fails during parsing, the return code will be set accordingly.
     * However, any interfaces which were successfully parsed prior to the failure
     * may be registered with the bus. Similarly, any objects that were successfully created
     * before the failure will exist in this object's set of children.
     *
     * @param xml         An XML string in DBus introspection format.
     * @param identifier  An optional identifying string to include in error logging messages.
     *
     * @return
     *      - #ER_OK if parsing is completely successful.
     *      - An error status otherwise.
     */
    QStatus ParseXml(const char* xml, const char* identifier = NULL);

    /**
     * Explicitly secure the connection to the remote peer for this proxy object. Peer-to-peer
     * connections can only be secured if EnablePeerSecurity() was previously called on the bus
     * attachment for this proxy object. If the peer-to-peer connection is already secure this
     * function does nothing. Note that peer-to-peer connections are automatically secured when a
     * method call requiring encryption is sent.
     *
     * This call causes messages to be send on the bus, therefore it cannot be called within AllJoyn
     * callbacks (method/signal/reply handlers or ObjectRegistered callbacks, etc.)
     *
     * @param forceAuth  If true, forces an re-authentication even if the peer connection is already
     *                   authenticated.
     *
     * @return
     *          - #ER_OK if the connection was secured or an error status indicating that the
     *            connection could not be secured.
     *          - #ER_BUS_NO_AUTHENTICATION_MECHANISM if BusAttachment::EnablePeerSecurity() has not been called.
     *          - #ER_AUTH_FAIL if the attempt(s) to authenticate the peer failed.
     *          - Other error status codes indicating a failure.
     */
    QStatus SecureConnection(bool forceAuth = false);

    /**
     * Asynchronously secure the connection to the remote peer for this proxy object. Peer-to-peer
     * connections can only be secured if EnablePeerSecurity() was previously called on the bus
     * attachment for this proxy object. If the peer-to-peer connection is already secure this
     * function does nothing. Note that peer-to-peer connections are automatically secured when a
     * method call requiring encryption is sent.
     *
     * Notification of success or failure is via the AuthListener passed to EnablePeerSecurity().
     *
     * @param forceAuth  If true, forces an re-authentication even if the peer connection is already
     *                   authenticated.
     *
     * @return
     *          - #ER_OK if securing could begin.
     *          - #ER_BUS_NO_AUTHENTICATION_MECHANISM if BusAttachment::EnablePeerSecurity() has not been called.
     *          - Other error status codes indicating a failure.
     */
    QStatus SecureConnectionAsync(bool forceAuth = false);

    /**
     * Assignment operator.
     *
     * @param other  The object being assigned from
     * @return a copy of the ProxyBusObject
     */
    ProxyBusObject& operator=(const ProxyBusObject& other);

    /**
     * Copy constructor
     *
     * @param other  The object being copied from.
     */
    ProxyBusObject(const ProxyBusObject& other);

    /**
     * Indicates if this is a valid (usable) proxy bus object.
     *
     * @return true if a valid proxy bus object, false otherwise.
     */
    bool IsValid() const { return bus != NULL; }

    /**
     * Indicates if the remote object for this proxy bus object is secure.
     *
     * @return  true if the object is secure
     */
    bool IsSecure() const { return isSecure; }

<<<<<<< HEAD
  protected:
    /** Bus associated with object */
    BusAttachment* bus;
=======
    /**
     * Enable property caching for this proxy bus object.
     */
    void EnablePropertyCaching();
>>>>>>> d869ff74

  private:

    /**
     * @internal
     * Method return handler used to process synchronous method calls.
     *
     * @param msg     Method return message
     * @param context Opaque context passed from method_call to method_return
     */
    void SyncReplyHandler(Message& msg, void* context);

    /**
     * @internal
     * Introspection method_reply handler. (Internal use only)
     *
     * @param message Method return Message
     * @param context Opaque context passed from method_call to method_return
     */
    void IntrospectMethodCB(Message& message, void* context);

    /**
     * @internal
     * GetProperty method_reply handler. (Internal use only)
     *
     * @param message Method return Message
     * @param context Opaque context passed from method_call to method_return
     */
    void GetPropMethodCB(Message& message, void* context);

    /**
     * @internal
     * GetAllProperties method_reply handler. (Internal use only)
     *
     * @param message Method return Message
     * @param context Opaque context passed from method_call to method_return
     */
    void GetAllPropsMethodCB(Message& message, void* context);

    /**
     * @internal
     * SetProperty method_reply handler. (Internal use only)
     *
     * @param message Method return Message
     * @param context Opaque context passed from method_call to method_return
     */
    void SetPropMethodCB(Message& message, void* context);

    /**
     * @internal
     * Handle property changed signals. (Internal use only)
     */
    void PropertiesChangedHandler(const InterfaceDescription::Member* member, const char* srcPath, Message& message);

    /**
     * @internal
     * Set the B2B endpoint to use for all communication with remote object.
     * This method is for internal use only.
     *
     * @param b2bEp the RemoteEndpoint for Bus to Bus communication
     */
    void SetB2BEndpoint(RemoteEndpoint& b2bEp);

    /**
     * @internal
     * Helper used to destruct and clean-up  ProxyBusObject::components member.
     */
    void DestructComponents();

    /**
     * @internal
     * Internal introspection xml parse tree type.
     */
    struct IntrospectionXml;

    /**
     * @internal
     * Parse a single introspection @<node@> element.
     *
     * @param node  XML element (must be a @<node@>).
     *
     * @return
     *       - #ER_OK if completely successful.
     *       - An error status otherwise
     */
    static QStatus ParseNode(const IntrospectionXml& node);

    /**
     * @internal
     * Parse a single introspection @<interface@> element.
     *
     * @param ifc  XML element (must be an @<interface@>).
     *
     * @return
     *       - #ER_OK if completely successful.
     *       - An error status otherwise
     */
    static QStatus ParseInterface(const IntrospectionXml& ifc);

<<<<<<< HEAD
=======
    /**
     * @internal
     * Add PropertiesChanged match rule for an interface
     *
     * @param intf the interface name
     * @param blocking true if this method may block on the AddMatch call
     */
    void AddPropertiesChangedRule(const char* intf, bool blocking);

    /**
     * @internal
     * Remove PropertiesChanged match rule for an interface
     *
     * @param intf the interface name
     */
    void RemovePropertiesChangedRule(const char* intf);

    /**
     * @internal
     * Remove all PropertiesChanged match rules for this proxy
     */
    void RemoveAllPropertiesChangedRules();

    /** Bus associated with object */
    BusAttachment* bus;

>>>>>>> d869ff74
    struct Components;
    Components* components;  /**< The subcomponents of this object */

    /** Object path of this object */
    qcc::String path;

    qcc::String serviceName;    /**< Remote destination alias */
    mutable qcc::String uniqueName; /**< Remote destination unique name */
    SessionId sessionId;        /**< Session to use for communicating with remote object */
    bool hasProperties;         /**< True if proxy object implements properties */
    mutable RemoteEndpoint b2bEp; /**< B2B endpoint to use or NULL to indicates normal sessionId based routing */
    mutable qcc::Mutex* lock;   /**< Lock that protects access to components member */
    bool isExiting;             /**< true iff ProxyBusObject is in the process of begin destroyed */
    bool isSecure;              /**< Indicates if this object is secure or not */
    bool cacheProperties;       /**< true if cacheable properties are cached */
    bool registeredPropChangedHandler; /**< true if our PropertiesChangedHandler is registered */
    qcc::Thread* handlerThread;
    PropertiesChangedListener* activeListener;
    qcc::Condition* listenerDone;
};

/**
 * _ProxyBusObject is a reference counted (managed) version of ProxyBusObject
 */
typedef qcc::ManagedObj<ProxyBusObject> _ProxyBusObject;

}

#endif<|MERGE_RESOLUTION|>--- conflicted
+++ resolved
@@ -896,16 +896,14 @@
      */
     bool IsSecure() const { return isSecure; }
 
-<<<<<<< HEAD
+    /**
+     * Enable property caching for this proxy bus object.
+     */
+    void EnablePropertyCaching();
+
   protected:
     /** Bus associated with object */
     BusAttachment* bus;
-=======
-    /**
-     * Enable property caching for this proxy bus object.
-     */
-    void EnablePropertyCaching();
->>>>>>> d869ff74
 
   private:
 
@@ -1005,8 +1003,6 @@
      */
     static QStatus ParseInterface(const IntrospectionXml& ifc);
 
-<<<<<<< HEAD
-=======
     /**
      * @internal
      * Add PropertiesChanged match rule for an interface
@@ -1030,10 +1026,6 @@
      */
     void RemoveAllPropertiesChangedRules();
 
-    /** Bus associated with object */
-    BusAttachment* bus;
-
->>>>>>> d869ff74
     struct Components;
     Components* components;  /**< The subcomponents of this object */
 

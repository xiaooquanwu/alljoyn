#ifndef _ALLJOYN_PERMISSION_POLICY_H
#define _ALLJOYN_PERMISSION_POLICY_H
/**
 * @file
 * This file defines the Permission Policy classes that provide the interface to
 * parse the authorization data
 */

/******************************************************************************
 * Copyright AllSeen Alliance. All rights reserved.
 *
 *    Permission to use, copy, modify, and/or distribute this software for any
 *    purpose with or without fee is hereby granted, provided that the above
 *    copyright notice and this permission notice appear in all copies.
 *
 *    THE SOFTWARE IS PROVIDED "AS IS" AND THE AUTHOR DISCLAIMS ALL WARRANTIES
 *    WITH REGARD TO THIS SOFTWARE INCLUDING ALL IMPLIED WARRANTIES OF
 *    MERCHANTABILITY AND FITNESS. IN NO EVENT SHALL THE AUTHOR BE LIABLE FOR
 *    ANY SPECIAL, DIRECT, INDIRECT, OR CONSEQUENTIAL DAMAGES OR ANY DAMAGES
 *    WHATSOEVER RESULTING FROM LOSS OF USE, DATA OR PROFITS, WHETHER IN AN
 *    ACTION OF CONTRACT, NEGLIGENCE OR OTHER TORTIOUS ACTION, ARISING OUT OF
 *    OR IN CONNECTION WITH THE USE OR PERFORMANCE OF THIS SOFTWARE.
 ******************************************************************************/

#ifndef __cplusplus
#error Only include PermissionPolicy.h in C++ code.
#endif

#include <qcc/platform.h>
#include <qcc/String.h>
#include <qcc/KeyInfoECC.h>
#include <qcc/GUID.h>
#include <qcc/CertificateECC.h>
#include <alljoyn/Status.h>
#include <alljoyn/MsgArg.h>
#include <alljoyn/Message.h>

#include <vector>
#include <string>

namespace ajn {

/**
 * Class to allow the application to specify a permission policy
 */

class PermissionPolicy {
  public:
    /**
     * The current specification version.
     */
    static const uint16_t SPEC_VERSION = 1;

    /**
     * Class to allow the application to specify a permission rule
     */
    class Rule {
      public:

        /**
         * Class to allow the application to specify a permission rule at the interface member level
         */
        class Member {
          public:
            /**
             * Enumeration for the different type of members
             */
            typedef enum {
                NOT_SPECIFIED = 0,  ///< not specified
                METHOD_CALL = 1,    ///< method call
                SIGNAL = 2,         ///< signal
                PROPERTY = 3        ///< property
            } MemberType;

            /**
             * The permission action masks
             */
            static const uint8_t ACTION_PROVIDE = 0x01;   /** < allow to provide */
            static const uint8_t ACTION_OBSERVE = 0x02;   /** < allow to observe */
            static const uint8_t ACTION_MODIFY = 0x04;   /** < allow to modify */

            /**
             * Constructor
             *
             */
            Member() : memberName(), memberType(NOT_SPECIFIED), actionMask(0)
            {
            }

            /**
             * virtual destructor
             */
            virtual ~Member()
            {
            }

            /**
             * Set the MemberName, MemberType and action mask
             *
             * @param[in] memberName the name of the interface member
             * @param[in] memberType the type of member
             * @param[in] actionMask the permission action mask
             */
            void Set(const qcc::String& memberName, MemberType memberType, uint8_t actionMask);

            /**
             * Set the MemberName
             * @param[in] memberName the name of the interface member
             */
            void SetMemberName(const qcc::String& memberName);

            /**
             * Get the MemberName
             * @return the MemberName
             */
            const qcc::String GetMemberName() const;

            /**
             * Set the MemberType
             * @param[in] memberType the type of the member
             */
            void SetMemberType(MemberType memberType);

            /**
             * Get the MemberType
             * @return the MemberType
             */
            const MemberType GetMemberType() const;

            /**
             * Set the ActionMask
             * param[in] actionMask Action mask value
             */
            void SetActionMask(uint8_t actionMask);

            /**
             * Get the ActionMask
             * @return the ActionMask
             */
            const uint8_t GetActionMask() const;

            /**
             * A String representation of the Member
             *
             * @param indent Number of space chars to indent the start of each line
             *
             * @return A String representation of the Member
             */
            qcc::String ToString(size_t indent = 0) const;

            /**
             * Comparison operators equality
             * @param[in] other right hand side Member
             * @return true if Members are equal
             */
            bool operator==(const Member& other) const;

            /**
             * Comparison operators non-equality
             * @param[in] other right hand side Member
             * @return true if Members are not equal
             */
            bool operator!=(const Member& other) const;

          private:
            qcc::String memberName;
            MemberType memberType;
            uint8_t actionMask;
        };

        /**
         * Constructor
         *
         */
        Rule() : objPath("*"), interfaceName(), members(NULL), membersSize(0)
        {
        }

        /**
         * virtual destructor
         */
        virtual ~Rule()
        {
            delete [] members;
        }

        /**
         * Set the object path
         * @param[in] objPath the object path
         */
        void SetObjPath(const qcc::String& objPath);

        /**
         * Get the Object Path
         * @return the Object Path
         */
        const qcc::String GetObjPath() const;

        /**
         * Set the Interface Name
         * @param[in] interfaceName the interface name.
         */
        void SetInterfaceName(const qcc::String& interfaceName);

        /**
         * Get the InterfaceName
         * @return the interface name
         */
        const qcc::String GetInterfaceName() const;

        /**
         * Set the array of members for the given interface.
         * @param[in] count   the size of the array
         * @param[in] members  The array of member fields.
         */
        void SetMembers(size_t count, Member* members);

        /**
         * Get the array of inferface members.
         * @return the array of interface members.
         */
        const Member* GetMembers() const;

        /**
         * Get the number of Members in the Rule
         * @return the number of Members in the rule.
         */
        const size_t GetMembersSize() const;

        /**
         * String representation of the Rule
         *
         * @param indent Number of space chars to indent the start of each line
         *
         * @return string representation of the rule
         */
        qcc::String ToString(size_t indent = 0) const;

        /**
         * Comparison operators equality
         * @param[in] other right hand side Rule
         * @return true if Rules are equal
         */
        bool operator==(const Rule& other) const;

        /**
         * Comparison operators non-equality
         * @param[in] other right hand side Rule
         * @return true if Rules are not equal
         */
        bool operator!=(const Rule& other) const;

        /**
         * Assignment operator for Rule
         */
        Rule& operator=(const Rule& other);

        /**
         * Copy constructor for Rule
         */
        Rule(const Rule& other);


      private:

        qcc::String objPath;
        qcc::String interfaceName;
        Member* members;
        size_t membersSize;
    };


    /**
     * Class to allow the application to specify a permission peer
     */
    class Peer {
      public:

        /**
         * Enumeration for the different types of peer
         */
        typedef enum {
            PEER_ALL = 0,          ///< all peers including anonymous peers
            PEER_ANY_TRUSTED = 1,  ///< any peer trusted by the application
            PEER_FROM_CERTIFICATE_AUTHORITY = 2,  ///< peers with identity certificates issued by the specified certificate authority
            PEER_WITH_PUBLIC_KEY = 3,  ///< peer identified by specific public key
            PEER_WITH_MEMBERSHIP = 4  ///< all members of a security group
        } PeerType;

        /**
         * Constructor
         *
         */
        Peer() : type(PEER_ANY_TRUSTED), securityGroupId(0), keyInfo(NULL)
        {
        }

        /**
         * virtual destructor
         */
        virtual ~Peer()
        {
            delete keyInfo;
        }

        /**
         * Set the peer type
         */
        void SetType(PeerType peerType);

        /**
         * Get the peer type
         */
        const PeerType GetType() const;

        /**
         * Set the security group id
         * @param guid the security group id
         */
        void SetSecurityGroupId(const qcc::GUID128& guid);

        /**
         * Get the security group id
         * @return the security group id
         */
        const qcc::GUID128& GetSecurityGroupId() const;

        /**
         * Set the keyInfo field.
         * When peer type is PEER_ALL the keyInfo is not relevant.
         * When peer type is PEER_ANY_TRUSTED the keyInfo is not relevant.
         * When peer type is PEER_FROM_CERTIFICATE_AUTHORITY the
         *     keyInfo.PublicKey is the public key of the certificate authority.
         * When peer type is PEER_WITH_PUBLIC_KEY the keyInfo.PublicKey is
         *     the public key of the peer.
         * When peer type is PEER_WITH_MEMBERSHIP the keyInfo.PublicKey is the
         *     public key of the security group authority.
         * @param[in] keyInfo the keyInfo. Set to NULL to removed keyInfo.
         */
        void SetKeyInfo(const qcc::KeyInfoNISTP256* keyInfo);

        /**
         * Get the keyInfo field.
         * @return keyInfo the keyInfo.
         */
        const qcc::KeyInfoNISTP256* GetKeyInfo() const;

        /**
         * A String representation of the Peer
         *
         * @param indent Number of space chars to indent the start of each line
         *
         * @return A String representation of the Peer
         */
        qcc::String ToString(size_t indent = 0) const;

        /**
         * Comparison operators equality
         * @param[in] other right hand side Peer
         * @return true is Peers are equal
         */
        bool operator==(const Peer& other) const;

        /**
         * Comparison operators non-equality
         * @param[in] other right hand side Peer
         * @return true if Peers are not equal
         */
        bool operator!=(const Peer& other) const;

        /**
         * Assignment operator for Peer
         * @param[in] other right hand side of the `=` operator
         */
        Peer& operator=(const Peer& other);

        /**
         * Copy constructor for Peer
         * @param[in] other the Peer to copy
         */
        Peer(const Peer& other);

      private:
        PeerType type;
        qcc::GUID128 securityGroupId;
        qcc::KeyInfoNISTP256* keyInfo;
    };

    /**
     * Class to allow the application to specify an access control list
     */

    class Acl {

      public:

        /**
         * Constructor
         *
         */
        Acl() : peersSize(0), peers(NULL), rulesSize(0), rules(NULL)
        {
        }

        /**
         * virtual destructor
         */
        virtual ~Acl()
        {
            delete [] peers;
            delete [] rules;
        }

        /**
         * Set the array of peers
         * @param[in] count the number of peers
         * @param[in] peers the array of peers.
         */
        void SetPeers(size_t count, const Peer* peers);

        /**
         * Get the number of Peers in the Acl
         * @return the number of Peers in the Acl
         */
        const size_t GetPeersSize() const;

        /**
         * Get a pointer to the Peers array stored in the Acl
         */
        const Peer* GetPeers() const;

        /**
         * Set the array of rules.
         * @param[in] count the number of rules
         * @param[in] rules the array of rules.
         */
        void SetRules(size_t count, const Rule* rules);

        /**
         * Get the number of Rules in the Acl
         * @return the number of Rules in the Acl
         */
        const size_t GetRulesSize() const;

        /**
         * Get a pointer to the Rules array stored in the Acl
         */
        const Rule* GetRules() const;

        /**
         * Get a string representation of the Acl
         *
         * @param indent Number of space chars to indent the start of each line
         *
         * @return a string representation of the Acl
         */
        qcc::String ToString(size_t indent = 0) const;

        /**
         * Comparison operators equality
         * @param[in] other right hand side Acl
         * @return true if Acls are equal
         */
        bool operator==(const Acl& other) const;

        /**
         * Comparison operators non-equality
         * @param[in] other right hand side Acl
         * @return true if Acls are not equal
         */
        bool operator!=(const Acl& other) const;

        /**
         * Assignment operator for Term
         */
        Acl& operator=(const Acl& other);

        /**
         * Copy constructor for Term
         */
        Acl(const Acl& other);

      private:
        size_t peersSize;
        Peer* peers;
        size_t rulesSize;
        Rule* rules;
    };

    /**
     * Class to specify the marshal/unmarshal utility for the policy data
     */
    class Marshaller {
      public:
        Marshaller()
        {
        }

        virtual ~Marshaller()
        {
        }

        /**
         * Marshal the permission policy to a byte array.
         * @param[in] policy the policy to marshal into a byte array
         * @param[out] buf the buffer containing the marshalled data. The buffer is new[]'d by this object and will be delete[]'d by the caller of this method.
         * @param[out] size the variable holding the size of the allocated byte array
         * @return
         *      - #ER_OK if export was successful.
         *      - error code if fail
         */
        virtual QStatus Marshal(PermissionPolicy& policy, uint8_t** buf, size_t* size)
        {
            QCC_UNUSED(policy);
            QCC_UNUSED(buf);
            QCC_UNUSED(size);
            return ER_NOT_IMPLEMENTED;
        }

        /**
         * Unmarshal the permission policy from a byte array.
         * @param[out] policy the policy the byte array will be unmarshalled into
         * @param buf the byte array holding the serialized data. The serialized data must be generated by the Export call.
         * @param size the size of the byte array
         * @return
         *      - #ER_OK if import was successful.
         *      - error code if fail
         */
        virtual QStatus Unmarshal(PermissionPolicy& policy, const uint8_t* buf, size_t size)
        {
            QCC_UNUSED(policy);
            QCC_UNUSED(buf);
            QCC_UNUSED(size);
            return ER_NOT_IMPLEMENTED;
        }

        /**
         * Generate a hash digest for the policy data.  Each marshaller can use its own digest algorithm.
         * @param[in] policy the policy used to generate the hash digest
         * @param[out] digest the buffer to hold the output digest.  It must be new[] by the caller and must have enough space to hold the digest
         * @param len the length of the digest buffer.
         * @return
         *      - #ER_OK if digest was generated successfully.
         *      - error code if fail
         */
        virtual QStatus Digest(PermissionPolicy& policy, uint8_t* digest, size_t len)
        {
            QCC_UNUSED(policy);
            QCC_UNUSED(digest);
            QCC_UNUSED(len);
            return ER_NOT_IMPLEMENTED;
        }

        /**
         * Generate a hash digest for the manifest data.  Each marshaller can use its own digest algorithm.
         * @param[in] rules the array of rules in the manifest
         * @param[in] count the number of rules in the manifest
         * @param[out] digest the buffer to hold the output digest.  It must be new[] by the caller and must have enough space to hold the digest
         * @param len the length of the digest buffer.
         * @return
         *      - #ER_OK if digest was successful.
         *      - error code if fail
         */
        virtual QStatus Digest(const PermissionPolicy::Rule* rules, size_t count, uint8_t* digest, size_t len)
        {
            QCC_UNUSED(rules);
            QCC_UNUSED(count);
            QCC_UNUSED(digest);
            QCC_UNUSED(len);
            return ER_NOT_IMPLEMENTED;
        }
    };

    /**
     * Constructor
     *
     */
    PermissionPolicy() : specificationVersion(SPEC_VERSION), version(0), aclsSize(0), acls(NULL)
    {
    }

    /**
     * virtual destructor
     */
    virtual ~PermissionPolicy()
    {
        delete [] acls;
    }


    void SetSpecificationVersion(uint16_t specificationVersion)
    {
        this->specificationVersion = specificationVersion;
    }
    const uint16_t GetSpecificationVersion() const
    {
        return specificationVersion;
    }

    void SetVersion(uint32_t version)
    {
        this->version = version;
    }
    const uint32_t GetVersion() const
    {
        return version;
    }

    /**
     * Set the array of permission acls
     * @param[in] count the number of permission acls
     * @param[in] acls the array of permission acls.
     */
    void SetAcls(size_t count, const Acl* acls);

    const size_t GetAclsSize() const
    {
        return aclsSize;
    }

    const Acl* GetAcls() const
    {
        return acls;
    }

    /**
     * A String representation of the PermissionPolicy
     *
     * @param indent Number of space chars to indent the start of each line
     *
     * @return A String representation of the PermissionPolicy
     */
    qcc::String ToString(size_t indent = 0) const;

    /**
     * Comparison operator equality
     * @param[in] other right hand side PermissionPolicy
     * @return true if PermissionPolicies are equal
     */
    bool operator==(const PermissionPolicy& other) const;

    /**
     * Comparison operator non-equality
     * @param[in] other right hand side PermissionPolicy
     * @return true if PermissionPolicies are not equal
     */
    bool operator!=(const PermissionPolicy& other) const;

    /**
     * Serialize the permission policy to a byte array.
     * @param marshaller the marshaller
     * @param[out] buf the newly allocated byte array holding the serialized data. The caller must delete[] this buffer after use.
     * @param[out] size the variable holding the size of the allocated byte array
     * @return
     *      - #ER_OK if export was successful.
     *      - error code if fail
     */
    QStatus Export(Marshaller& marshaller, uint8_t** buf, size_t* size);

    /**
     * Deserialize the permission policy from a byte array.
     * @param marshaller the marshaller
     * @param buf the byte array holding the serialized data. The serialized data must be generated by the Export call.
     * @param size the size of the byte array
     * @return
     *      - #ER_OK if import was successful.
     *      - error code if fail
     */
    QStatus Import(Marshaller& marshaller, const uint8_t* buf, size_t size);

    /**
     * Export the Policy to a MsgArg object.
     * @param[out] msgArg the resulting message arg
     * @return
     *      - #ER_OK if creation was successful.
     *      - error code if fail
     */
    QStatus Export(MsgArg& msgArg) const;

    /**
     * Build a MsgArg object to represent the array of rules.
     * @param rules the array of rules
     * @param count the number of rules
     * @param[out] msgArg the resulting message arg
     * @return
     *      - #ER_OK if creation was successful.
     *      - error code if fail
     */
    static QStatus GenerateRules(const Rule* rules, size_t count, MsgArg& msgArg);

    /**
     * Parse the MsgArg object to retrieve the rules.
     * @param msgArg the message arg
     * @param[out] rules the buffer to hold the array of rules
     * @param[out] count the output number of rules
     * @return
     *      - #ER_OK if creation was successful.
     *      - error code if fail
     */
    static QStatus ParseRules(const MsgArg& msgArg, Rule** rules, size_t* count);

    /**
     * Build the policy object from the message arg object
     * @param specificationVersion  the specification version
     * @param msgArg      the message arg
     * @return
     *      - #ER_OK if creation was successful.
     *      - error code if fail
     */
    QStatus Import(uint16_t specificationVersion, const MsgArg& msgArg);

    /**
     * Generate a hash digest for the policy data
     * @param marshaller the marshaller utility
     * @param[out] digest the buffer to hold the output digest.  It must be new[] by the caller and must have enough space to hold the digest
     * @param len the length of the digest buffer.
     * @return
     *      - #ER_OK if digest was successful.
     *      - error code if fail
     */
    QStatus Digest(Marshaller& marshaller, uint8_t* digest, size_t len);

    /**
     * Assignment operator for PermissionPolicy
     */
    PermissionPolicy& operator=(const PermissionPolicy& other);

    /**
     * Copy constructor for PermissionPolicy
     */
    PermissionPolicy(const PermissionPolicy& other);

  private:
    uint16_t specificationVersion;
    uint32_t version;
    size_t aclsSize;
    Acl* acls;
};

/**
 * Class used to serialize/deserialize the permission policy.
 */
class DefaultPolicyMarshaller : public PermissionPolicy::Marshaller {

  public:

    /**
     * Default constructor
     */
    DefaultPolicyMarshaller(Message& msg) : Marshaller(), msg(msg)
    {
    }

    /**
     * Destructor
     */
    ~DefaultPolicyMarshaller()
    {
    }

    /**
     * Marshal the permission policy to a byte array.
     *
     * @param[in] policy the policy to marshal into a byte array
     * @param[out] buf the newly allocated byte array holding the serialized data. The caller must delete[] this buffer after use.
     * @param[out] size the variable holding the size of the allocated byte array
     * @return
     *      - #ER_OK if export was successful.
     *      - error code if fail
     */
    QStatus Marshal(PermissionPolicy& policy, uint8_t** buf, size_t* size);

    /**
     * Unmarshal the permission policy from a byte array.
     *
     * @param[out] policy the policy the byte array will be unmarshalled into
     * @param buf the byte array holding the serialized data. The serialized data must be generated by the Export call.
     * @param size the size of the byte array
     * @return
     *      - #ER_OK if import was successful.
     *      - error code if fail
     */
    QStatus Unmarshal(PermissionPolicy& policy, const uint8_t* buf, size_t size);

    /**
     * Generate a hash digest for the policy data
     *
     * @param[in] policy the policy used to generate the hash digest
     * @param[out] digest the buffer to hold the output digest.  It must be new[] by the caller and must have enough space to hold the digest
     * @param len the length of the digest buffer.
     * @return
     *      - #ER_OK if digest was successful.
     *      - error code if fail
     */
    QStatus Digest(PermissionPolicy& policy, uint8_t* digest, size_t len);

    /**
     * Generate a hash digest for the manifest data.  Each marshaller can use its own digest algorithm.
     * @param[in] rules the array of rules in the manifest
     * @param[in] count the number of rules in the manifest
     * @param[out] digest the buffer to hold the output digest.  It must be new[] by the caller and must have enough space to hold the digest
     * @param len the length of the digest buffer.
     * @return
     *      - #ER_OK if digest was successful.
     *      - error code if fail
     */
    QStatus Digest(const PermissionPolicy::Rule* rules, size_t count, uint8_t* digest, size_t len);

  private:
    /**
     * Assignment operator is private
     */
    DefaultPolicyMarshaller& operator=(const DefaultPolicyMarshaller& other);

    /**
     * Copy constructor is private
     */
    DefaultPolicyMarshaller(const DefaultPolicyMarshaller& other);

    QStatus MarshalPrep(PermissionPolicy& policy);
    QStatus MarshalPrep(const PermissionPolicy::Rule* rules, size_t count);
    Message& msg;
};

/**
 * Class used to encapsulate and manipulate a manifest.
 */

class _Manifest;

typedef qcc::ManagedObj<_Manifest> Manifest;

class _Manifest {

    friend class AllJoynPeerObj;
    friend class PermissionMgmtObj;
    friend class SecurityApplicationObj;
    friend class SecurityApplicationProxy;
    friend class XmlManifestConverter;

  public:
    /** MsgArg signature for an array of signed manifests. */
    static AJ_PCSTR s_MsgArgArraySignature;
    /** MsgArg signature for a single signed manifest. */
    static AJ_PCSTR s_MsgArgSignature;
    /** MsgArg signature for a single signed manifest without the cryptographic signature field. */
    static AJ_PCSTR s_MsgArgDigestSignature;
    /** MsgArg signature for a 15.09-format MsgArg. */
    static AJ_PCSTR s_TemplateMsgArgSignature;

    /** Default version number for new manifests. */
    static const uint32_t DefaultVersion;

    /**
     * Constructor.
     */
    _Manifest();

    /**
     * Copy constructor.
     * @param[in] other Manifest being copied
     */
    _Manifest(const _Manifest& other);

    /**
     * Destructor.
     */
    ~_Manifest();

    /**
     * Assignment operator.
     * @param[in] other Manifest being assigned from
     */
    _Manifest& operator=(const _Manifest& other);

    /**
     * Equality operator.
     * @param[in] other Manifest to compare against
     *
     * @return true if contents are equal, false otherwise
     */
    bool operator==(const _Manifest& other) const;

    /**
     * Inequality operator.
     * @param[in] other Manifest to compare against
     *
     * @return true if the contents are different, false if they are equal
     */
    bool operator!=(const _Manifest& other) const;

    /**
     * Set the rules to be set on this manifest. After calling SetRules, the cryptographic
     * signature on this Manifest will no lnoger be valid; it will need to be signed again with the
     * Sign method before applying to an application.
     *
     * @param[in] rules Array of PermissionPolicy::Rule objects
     * @param[in] ruleCount Number of elements in rules array
     *
     * @return
     * - #ER_OK if successful
     * - other error indicating failure
     */
    QStatus SetRules(const PermissionPolicy::Rule* rules, size_t rulesCount);

    /**
     * Cryptographically sign this manifest for the use of a particular subject certificate using
     * the provided signing key. issuerPrivateKey must be the private key that signed subjectCertificate for
     * apps to consider it valid. Caller must ensure the correct issuer public key is provided; this method
     * does not verify the correct key is provided.
     *
     * Caller is responsible for verifying subjectCertificate is the signed certificate which will be used
     * by the peer using this manifest; no validation of this is done.
     *
     * @param[in] subjectCertificate Signed certificate of the app which will use this manifest
     * @param[in] issuerPrivateKey Private key of subjectCertificate's issuer to sign the manifest
     *
     * @return
     * - #ER_OK if successful
     * - other error indicating failure
     */
    QStatus Sign(const qcc::CertificateX509& subjectCertificate, const qcc::ECCPrivateKey* issuerPrivateKey);

    /**
     * Cryptographically sign this manifest for the use of a particular subject certificate using
     * the provided signing key. issuerPrivateKey must be the private key that signed the certificate
     * corresponding to the given thumbprint for apps to consider it valid. Caller must ensure the correct
     * issuer public key is provided; this method does not verify the correct key is provided.
     *
     * @param[in] subjectThumbprint SHA-256 thumbprint of the signed certificate of the app which will use this manifest
     * @param[in] issuerPrivateKey Private key of subjectCertificate's issuer to sign the manifest
     *
     * @return
     * - #ER_OK if successful
     * - other error indicating failure
     */
    QStatus Sign(const std::vector<uint8_t>& subjectThumbprint, const qcc::ECCPrivateKey* issuerPrivateKey);

    /**
     * Cryptographically verify this manifest for the use of a particular subject certificate using
     * the provided issuer public key. issuerPublicKey must be the public key corresponding to the private key
     * which signed subjectCertificate.
     *
     * @param[in] subjectCertificate Signed certificate of the app using this manifest
     * @param[in] issuerPublicKey Public key of the issuer to verify the signature of this manifest
     *
     * @return
     * - #ER_OK if the manifest is cryptographically verified for use by subjectCertificate
     * - #ER_UNKNOWN_CERTIFICATE if the manifest is not for the use of subjectCertificate
     * - #ER_DIGEST_MISMATCH if the cryptographic signature is invalid
     * - #ER_NOT_IMPLEMENTED if the manifest uses an unsupported thumbprint or signature algorithm
     * - other error indicating failure
     */
    QStatus VerifyByCertificate(const qcc::CertificateX509& subjectCertificate, const qcc::ECCPublicKey* issuerPublicKey) const;

    /**
     * Get version number of this manifest.
     *
     * @return version number
     */
    uint32_t GetVersion() const;

    /**
     * Get rules of this manifest.
     *
     * @return Vector of PermissionPolicy::Rule objects
     */
    const std::vector<PermissionPolicy::Rule>& GetRules() const;

    /**
     * Get the OID of the algorithm used to compute the certificate thumbprint.
     *
     * @return std::string containing the OID
     */
    std::string GetThumbprintAlgorithmOid() const;

    /**
     * Get the certificate thumbprint.
     *
     * @return Vector of bytes containing the thumbprint
     */
    std::vector<uint8_t> GetThumbprint() const;

    /**
     * Get the OID used to compute the signature.
     *
     * @return std::string containing the OID
     */
    std::string GetSignatureAlgorithmOid() const;

    /**
     * Get the signature.
     *
     * @return Vector of bytes containing the signature
     */
    std::vector<uint8_t> GetSignature() const;

    /**
<<<<<<< HEAD
     * Get a serialized form of this signed manifest.
     *
     * @param[out] serializedForm Vector containing the bytes of the serialized manifest.
     *
     * @return
     * - #ER_OK if serialization was successful
     * - other error code indicating failure
     */
    QStatus Serialize(std::vector<uint8_t>& seralizedForm) const;

    /**
     * Deserialize a manifest from a vector of bytes.
     *
     * @param[in] serializedForm Vector of bytes containing the serialized manifest
     *
     * @return
     * - #ER_OK if the manifest was successfully deserialized
     * - other error indicating failure
     */
    QStatus Deserialize(const std::vector<uint8_t>& serializedForm);
=======
     * Get a string representation of this manifest.
     *
     * @return String containing the representation.
     */
    std::string ToString() const;
>>>>>>> a5bcf254

  private:

    typedef enum {
        MANIFEST_FULL = 0,
        MANIFEST_FOR_DIGEST = 1,
        MANIFEST_PURPOSE_MAX
    } ManifestPurpose;

    /**
     * @internal
     *
     * Set the contents of this Manifest from a signed manifest MsgArg.
     *
     * @param[in] manifestArg A MsgArg with the MsgArgSignature signature containing a signed manifest
     *
     * @return
     * - #ER_OK if successful
     * - #ER_INVALID_DATA if the version number is unsupported
     * - other error indicating failure
     */
    QStatus SetFromMsgArg(const MsgArg& manifestArg);

    /**
     * @internal
     *
     * Get a MsgArg containing the contents of this manifest.
     *
     * @param[in] manifestPurpose Specifies the purpose for the output form of this manifest
     * @param[out] outputArg MsgArg to receive the output
     *
     * @return
     * - #ER_OK if successful
     * - other error indicating failure
     */
    QStatus GetMsgArg(ManifestPurpose manifestPurpose, MsgArg& outputArg) const;

    /**
     * @internal
     *
     * Serialize a manifest to a vector of bytes
     *
     * @param[in] manifestPurpose Specifies the purpose for the serialized form of this manifest
     * @param[out] serializedForm Vector of bytes to receive serialized form
     *
     * @return
     * - #ER_OK if the manifest was successfully serialized
     * - other error indicating failure
     */
    QStatus Serialize(ManifestPurpose manifestPurpose, std::vector<uint8_t>& serializedForm) const;

    /**
     * @internal
     *
     * Serialize a vector of manifests into a vector of bytes.
     *
     * @param[in] manifests Vector of manifests to serialize.
     * @param[out] serializedForm Vector to receive bytes of serialized array.
     *
     * @return
     * - #ER_OK if manifests are successfully serialized
     * - other error indicating failure
     */
    static QStatus SerializeArray(const std::vector<Manifest>& manifests, std::vector<uint8_t>& serializedForm);

    /**
     * @internal
     * Deserialize a vector of manifests from a vector of bytes.
     *
     * @param[in] serializedForm Vector of bytes containing serialized array of manifests
     * @param[out] manifests Vector to receive deserialized manifests
     *
     * @return
     * - #ER_OK if manifests are successfully deserialized
     * - other error indicating failure
     */
    static QStatus DeserializeArray(const std::vector<uint8_t>& serializedForm, std::vector<Manifest>& manifests);

    /**
     * @internal
     *
     * Deserialize a vector of manifests from a byte array.
     *
     * @param[in] serializedForm Array of bytes containing serialized array of manifests
     * @param[in] serializedSize Number of bytes in serializedForm
     * @param[out] manifests Vector to receive deserialized manifests
     *
     * @return
     * - #ER_OK if manifests are successfully deserialized
     * - other error indicating failure
     */
    static QStatus DeserializeArray(const uint8_t* serializedForm, size_t serializedSize, std::vector<Manifest>& manifests);

    /**
     * @internal
     *
     * Cryptographically verify this manifest for the use of a particular subject certificate thumbprint using
     * the provided issuer public key. issuerPublicKey must be the public key corresponding to the private key
     * which signed subjectCertificate.
     *
     * @param[in] subjectThumbprint SHA-256 thumbprint of the signed certificate of the app using this manifest
     * @param[in] issuerPublicKey Public key of the issuer to verify the signature of this manifest
     *
     * @return
     * - #ER_OK if the manifest is cryptographically verified for use by subjectThumbprint
     * - #ER_UNKNOWN_CERTIFICATE if the manifest is not for the use of subjectThumbprint
     * - #ER_DIGEST_MISMATCH if the cryptographic signature is invalid
     * - #ER_NOT_IMPLEMENTED if the manifest uses an unsupported thumbprint or signature algorithm
     * - other error indicating failure
     */
    QStatus VerifyByThumbprint(const std::vector<uint8_t>& subjectThumbprint, const qcc::ECCPublicKey* issuerPublicKey) const;

    /**
     * @internal
     *
     * Get a MsgArg that contains an array of signed manifests suitable for method calls that transport
     * arrays of signed manifests.
     *
     * @param[in] manifests Vector of manifests to put into the array MsgArg.
     * @param[out] outputArg MsgArg to receive the output.
     *
     * @return
     * - #ER_OK if outputArg is successfully populated with the array of signed manifests.
     * - other error indicating failure
     */
    static QStatus GetArrayMsgArg(const std::vector<Manifest>& manifests, MsgArg& outputArg);

    /**
     * @internal
     *
     * Get a MsgArg that contains an array of signed manifests suitable for method calls that transport
     * arrays of signed manifests.
     *
     * @param[in] manifests Array of manifests to put into the array MsgArg.
     * @param[in] manifestCount Number of elements in manifests array
     * @param[out] outputArg MsgArg to receive the output.
     *
     * @return
     * - #ER_OK if outputArg is successfully populated with the array of signed manifests.
     * - other error indicating failure
     */
    static QStatus GetArrayMsgArg(const Manifest* manifests, size_t manifestCount, MsgArg& outputArg);

    /**
     * @internal
     *
     * Determine whether or not a given manifest version number is supported by this version of AllJoyn.
     *
     * @param[in] version Version number to check.
     *
     * @return true if manifest version is supported, false otherwise
     */
    static bool IsVersionSupported(uint32_t version);

    /**
     * @internal
     *
     * Determine if a manifest has been signed by looking for the presence of the thumbprint and
     * signature fields. This does not verify the cryptographic signature, as that requires access
     * to the public key of the signer which may not be available. Instead, this allows rejecting
     * unsigned manifests which can never be valid.
     *
     * @return true if the manifest has been signed, false otherwise
     */
    bool HasSignature() const;

    QStatus GetDigest(std::vector<uint8_t>& digest) const;
    QStatus GetECCSignature(qcc::ECCSignature& signature) const;
    QStatus SetECCSignature(const qcc::ECCSignature& signature);

    uint32_t m_version;
    std::vector<PermissionPolicy::Rule> m_rules;
    std::string m_thumbprintAlgorithmOid;
    std::vector<uint8_t> m_thumbprint;
    std::string m_signatureAlgorithmOid;
    std::vector<uint8_t> m_signature;
};



}
#endif<|MERGE_RESOLUTION|>--- conflicted
+++ resolved
@@ -996,7 +996,6 @@
     std::vector<uint8_t> GetSignature() const;
 
     /**
-<<<<<<< HEAD
      * Get a serialized form of this signed manifest.
      *
      * @param[out] serializedForm Vector containing the bytes of the serialized manifest.
@@ -1017,13 +1016,13 @@
      * - other error indicating failure
      */
     QStatus Deserialize(const std::vector<uint8_t>& serializedForm);
-=======
+
+    /*
      * Get a string representation of this manifest.
      *
      * @return String containing the representation.
      */
     std::string ToString() const;
->>>>>>> a5bcf254
 
   private:
 

/******************************************************************************
 * Copyright (c) 2012-2014, AllSeen Alliance. All rights reserved.
 *
 *    Permission to use, copy, modify, and/or distribute this software for any
 *    purpose with or without fee is hereby granted, provided that the above
 *    copyright notice and this permission notice appear in all copies.
 *
 *    THE SOFTWARE IS PROVIDED "AS IS" AND THE AUTHOR DISCLAIMS ALL WARRANTIES
 *    WITH REGARD TO THIS SOFTWARE INCLUDING ALL IMPLIED WARRANTIES OF
 *    MERCHANTABILITY AND FITNESS. IN NO EVENT SHALL THE AUTHOR BE LIABLE FOR
 *    ANY SPECIAL, DIRECT, INDIRECT, OR CONSEQUENTIAL DAMAGES OR ANY DAMAGES
 *    WHATSOEVER RESULTING FROM LOSS OF USE, DATA OR PROFITS, WHETHER IN AN
 *    ACTION OF CONTRACT, NEGLIGENCE OR OTHER TORTIOUS ACTION, ARISING OUT OF
 *    OR IN CONNECTION WITH THE USE OR PERFORMANCE OF THIS SOFTWARE.
 ******************************************************************************/
#include <gtest/gtest.h>

#include <qcc/Thread.h>

#include <string.h>
#include <alljoyn_c/DBusStdDefines.h>
#include <alljoyn_c/BusAttachment.h>
#include <alljoyn_c/BusObject.h>
#include <alljoyn_c/MsgArg.h>

#include "ajTestCommon.h"

/*constants*/
static const char* INTERFACE_NAME = "org.alljoyn.test.BusObjectTest";
static const char* OBJECT_NAME = "org.alljoyn.test.BusObjectTest";
static const char* OBJECT_PATH = "/org/alljoyn/test/BusObjectTest";

/*********** BusObject callback functions **************/
static QCC_BOOL object_registered_flag = QCC_FALSE;
static QCC_BOOL object_unregistered_flag = QCC_FALSE;
static QCC_BOOL name_owner_changed_flag = QCC_FALSE;
static QCC_BOOL prop_changed_flag = QCC_FALSE;

static const char* prop1 = "AllJoyn BusObject Test"; //read only property
static int32_t prop2; //write only property
static uint32_t prop3; //RW property
static QStatus AJ_CALL get_property(const void* context, const char* ifcName, const char* propName, alljoyn_msgarg val)
{
    EXPECT_STREQ(INTERFACE_NAME, ifcName);
    QStatus status = ER_OK;
    if (0 == strcmp("prop1", propName)) {
        alljoyn_msgarg_set(val, "s", prop1);
    } else if (0 == strcmp("prop2", propName)) {
        alljoyn_msgarg_set(val, "i", prop2);
    } else if (0 == strcmp("prop3", propName)) {
        alljoyn_msgarg_set(val, "u", prop3);
    } else {
        status = ER_BUS_NO_SUCH_PROPERTY;
    }
    return status;
}

static QStatus AJ_CALL set_property(const void* context, const char* ifcName, const char* propName, alljoyn_msgarg val)
{
    EXPECT_STREQ(INTERFACE_NAME, ifcName);
    QStatus status = ER_OK;
    if (0 == strcmp("prop1", propName)) {
        alljoyn_msgarg_get(val, "s", &prop1);
    } else if (0 == strcmp("prop2", propName)) {
        alljoyn_msgarg_get(val, "i", &prop2);
    } else if (0 == strcmp("prop3", propName)) {
        alljoyn_msgarg_get(val, "u", &prop3);
    } else {
        status = ER_BUS_NO_SUCH_PROPERTY;
    }
    return status;
}

static void AJ_CALL busobject_registered(const void* context)
{
    object_registered_flag = QCC_TRUE;
}

static void AJ_CALL busobject_unregistered(const void* context)
{
    object_unregistered_flag = QCC_TRUE;
}

/* NameOwnerChanged callback */
static void AJ_CALL name_owner_changed(const void* context, const char* busName, const char* previousOwner, const char* newOwner)
{
    if (strcmp(busName, OBJECT_NAME) == 0) {
        name_owner_changed_flag = QCC_TRUE;
    }
}

/* Property changed callback */
<<<<<<< HEAD
static void obj_prop_changed(alljoyn_proxybusobject obj, const char* iface_name, alljoyn_msgarg changed, alljoyn_msgarg invalidated, void* context)
{
    alljoyn_msgarg argList;
    size_t argListSize;
=======
static void AJ_CALL bus_prop_changed(const void* context, const char* prop_name, alljoyn_msgarg prop_value) {
    uint32_t prop3_value;
>>>>>>> 123f7254
    QStatus status = ER_FAIL; //default state is failure

    ASSERT_TRUE(invalidated);
    // Invalidated properties
    status = alljoyn_msgarg_get(invalidated, "as", &argListSize, &argList);
    EXPECT_EQ(ER_OK, status) << "  Actual Status: " << QCC_StatusText(status);
    if (argListSize > 0) {
        EXPECT_EQ(1, argListSize);
        ASSERT_TRUE(argList);
        for (size_t index = 0; index < argListSize; index++) {
            char* propName;
            ASSERT_TRUE(alljoyn_msgarg_array_element(argList, index));
            status = alljoyn_msgarg_get(alljoyn_msgarg_array_element(argList, index), "s", &propName);
            EXPECT_EQ(ER_OK, status) << "  Actual Status: " << QCC_StatusText(status);
            ASSERT_TRUE(propName);
            EXPECT_STREQ("prop2", propName);
        }
    }

    ASSERT_TRUE(changed);
    // Changed properties
    status = alljoyn_msgarg_get(changed, "a{sv}", &argListSize, &argList);
    EXPECT_EQ(ER_OK, status) << "  Actual Status: " << QCC_StatusText(status);
    if (argListSize > 0) {
        EXPECT_EQ(1, argListSize);
        ASSERT_TRUE(argList);
        for (size_t index = 0; index < argListSize; index++) {
            char* propName;
            alljoyn_msgarg valueArg;
            uint32_t value;
            ASSERT_TRUE(alljoyn_msgarg_array_element(argList, index));
            status = alljoyn_msgarg_get(alljoyn_msgarg_array_element(argList, index), "{sv}", &propName, &valueArg);
            EXPECT_EQ(ER_OK, status) << "  Actual Status: " << QCC_StatusText(status);
            ASSERT_TRUE(propName);
            EXPECT_STREQ("prop3", propName);
            status = alljoyn_msgarg_get(valueArg, "u", &value);
            EXPECT_EQ(ER_OK, status) << "  Actual Status: " << QCC_StatusText(status);
            EXPECT_EQ(prop3, value);
        }
    }

    prop_changed_flag = QCC_TRUE;
}
/************* Method handlers *************/
static QCC_BOOL chirp_method_flag = QCC_FALSE;

/* Exposed methods */
static void AJ_CALL ping_method(alljoyn_busobject bus, const alljoyn_interfacedescription_member* member, alljoyn_message msg)
{
    alljoyn_msgarg outArg = alljoyn_msgarg_create();
    alljoyn_msgarg inArg = alljoyn_message_getarg(msg, 0);
    const char* str;
    alljoyn_msgarg_get(inArg, "s", &str);
    alljoyn_msgarg_set(outArg, "s", str);
    QStatus status = alljoyn_busobject_methodreply_args(bus, msg, outArg, 1);
    EXPECT_EQ(ER_OK, status) << "  Actual Status: " << QCC_StatusText(status);
    alljoyn_msgarg_destroy(outArg);
}

static void AJ_CALL chirp_method(alljoyn_busobject bus, const alljoyn_interfacedescription_member* member, alljoyn_message msg)
{
    alljoyn_msgarg outArg = alljoyn_msgarg_create();
    alljoyn_msgarg inArg = alljoyn_message_getarg(msg, 0);
    const char* str;
    alljoyn_msgarg_get(inArg, "s", &str);
    alljoyn_msgarg_set(outArg, "s", str);
    QStatus status = alljoyn_busobject_methodreply_args(bus, msg, NULL, 0);
    EXPECT_EQ(ER_OK, status) << "  Actual Status: " << QCC_StatusText(status);
    chirp_method_flag = QCC_TRUE;
    alljoyn_msgarg_destroy(outArg);
}

class BusObjectTest : public testing::Test {
  public:
    virtual void SetUp() {
        object_registered_flag = QCC_FALSE;
        object_unregistered_flag = QCC_TRUE;

        bus = alljoyn_busattachment_create("ProxyBusObjectTest", false);
        status = alljoyn_busattachment_start(bus);
        EXPECT_EQ(ER_OK, status) << "  Actual Status: " << QCC_StatusText(status);
        status = alljoyn_busattachment_connect(bus, ajn::getConnectArg().c_str());
        EXPECT_EQ(ER_OK, status) << "  Actual Status: " << QCC_StatusText(status);
    }

    virtual void TearDown() {
        EXPECT_NO_FATAL_FAILURE(alljoyn_busattachment_destroy(bus));
    }

    void SetUpBusObjectTestService()
    {
        /* create/start/connect alljoyn_busattachment */
        servicebus = alljoyn_busattachment_create("ProxyBusObjectTestservice", false);
        status = alljoyn_busattachment_start(servicebus);
        EXPECT_EQ(ER_OK, status) << "  Actual Status: " << QCC_StatusText(status);
        status = alljoyn_busattachment_connect(servicebus, ajn::getConnectArg().c_str());
        EXPECT_EQ(ER_OK, status) << "  Actual Status: " << QCC_StatusText(status);

        alljoyn_interfacedescription testIntf = NULL;
        status = alljoyn_busattachment_createinterface(servicebus, INTERFACE_NAME, &testIntf);
        EXPECT_EQ(ER_OK, status) << "  Actual Status: " << QCC_StatusText(status);
        ASSERT_TRUE(testIntf != NULL);
        status = alljoyn_interfacedescription_addproperty(testIntf, "prop1", "s", ALLJOYN_PROP_ACCESS_READ);
        EXPECT_EQ(ER_OK, status) << "  Actual Status: " << QCC_StatusText(status);
        status = alljoyn_interfacedescription_addproperty(testIntf, "prop2", "i", ALLJOYN_PROP_ACCESS_WRITE);
        EXPECT_EQ(ER_OK, status) << "  Actual Status: " << QCC_StatusText(status);
        status = alljoyn_interfacedescription_addproperty(testIntf, "prop3", "u", ALLJOYN_PROP_ACCESS_RW);
        EXPECT_EQ(ER_OK, status) << "  Actual Status: " << QCC_StatusText(status);
        alljoyn_interfacedescription_activate(testIntf);
        /* Initialize properties to a known value*/
        prop2 = -32;
        prop3 =  42;
        /* register bus listener */
        alljoyn_buslistener_callbacks buslistenerCbs = {
            NULL,
            NULL,
            NULL,
            NULL,
            &name_owner_changed,
            NULL,
            NULL,
            NULL
        };
        buslistener = alljoyn_buslistener_create(&buslistenerCbs, NULL);
        alljoyn_busattachment_registerbuslistener(servicebus, buslistener);

        /* Set up bus object */
        alljoyn_busobject_callbacks busObjCbs = {
            &get_property,
            &set_property,
            &busobject_registered,
            &busobject_unregistered
        };
        testObj = alljoyn_busobject_create(OBJECT_PATH, QCC_FALSE, &busObjCbs, NULL);

        status = alljoyn_busobject_addinterface(testObj, testIntf);
        EXPECT_EQ(ER_OK, status) << "  Actual Status: " << QCC_StatusText(status);

        status = alljoyn_busattachment_registerbusobject(servicebus, testObj);
        EXPECT_EQ(ER_OK, status) << "  Actual Status: " << QCC_StatusText(status);
        for (size_t i = 0; i < 200; ++i) {
            if (object_registered_flag) {
                break;
            }
            qcc::Sleep(5);
        }
        EXPECT_TRUE(object_registered_flag);

        name_owner_changed_flag = QCC_FALSE;

        /* request name */
        uint32_t flags = DBUS_NAME_FLAG_REPLACE_EXISTING | DBUS_NAME_FLAG_DO_NOT_QUEUE;
        status = alljoyn_busattachment_requestname(servicebus, OBJECT_NAME, flags);
        EXPECT_EQ(ER_OK, status) << "  Actual Status: " << QCC_StatusText(status);
        for (size_t i = 0; i < 200; ++i) {
            if (name_owner_changed_flag) {
                break;
            }
            qcc::Sleep(5);
        }
        EXPECT_TRUE(name_owner_changed_flag);
    }

    void TearDownBusObjectTestService()
    {
        /*
         * must destroy the busattachment before destroying the buslistener or
         * the code will segfault when the code tries to call the bus_stopping
         * callback.
         */
        alljoyn_busattachment_destroy(servicebus);
        alljoyn_buslistener_destroy(buslistener);
        alljoyn_busobject_destroy(testObj);
    }

    QStatus status;
    alljoyn_busattachment bus;
    alljoyn_busobject testObj;
    alljoyn_busattachment servicebus;
    alljoyn_buslistener buslistener;
};

TEST_F(BusObjectTest, object_registered_unregistered)
{
    /* Set up bus object */
    alljoyn_busobject_callbacks busObjCbs = {
        &get_property,
        &set_property,
        &busobject_registered,
        &busobject_unregistered
    };
    alljoyn_busobject testObj = alljoyn_busobject_create(OBJECT_PATH, QCC_FALSE, &busObjCbs, NULL);
    status = alljoyn_busattachment_registerbusobject(bus, testObj);
    EXPECT_EQ(ER_OK, status) << "  Actual Status: " << QCC_StatusText(status);
    for (size_t i = 0; i < 200; ++i) {
        if (object_registered_flag) {
            break;
        }
        qcc::Sleep(5);
    }
    EXPECT_TRUE(object_registered_flag);

    alljoyn_busattachment_unregisterbusobject(bus, testObj);
    for (size_t i = 0; i < 200; ++i) {
        if (object_unregistered_flag) {
            break;
        }
        qcc::Sleep(5);
    }
    EXPECT_TRUE(object_unregistered_flag);

    alljoyn_busobject_destroy(testObj);
    alljoyn_busattachment_stop(bus);
    alljoyn_busattachment_join(bus);
}

TEST_F(BusObjectTest, get_property_handler)
{
    SetUpBusObjectTestService();

    alljoyn_proxybusobject proxyObj = alljoyn_proxybusobject_create(bus, OBJECT_NAME, OBJECT_PATH, 0);
    EXPECT_TRUE(proxyObj);
    status = alljoyn_proxybusobject_introspectremoteobject(proxyObj);
    EXPECT_EQ(ER_OK, status) << "  Actual Status: " << QCC_StatusText(status);

    alljoyn_msgarg value = alljoyn_msgarg_create();
    status = alljoyn_proxybusobject_getproperty(proxyObj, INTERFACE_NAME, "prop1", value);
    EXPECT_EQ(ER_OK, status) << "  Actual Status: " << QCC_StatusText(status);
    const char*str;
    status = alljoyn_msgarg_get(value, "s", &str);
    EXPECT_EQ(ER_OK, status) << "  Actual Status: " << QCC_StatusText(status);
    EXPECT_STREQ(prop1, str);
    alljoyn_msgarg_destroy(value);

    /* should fail to read a write only property*/
    value = alljoyn_msgarg_create();
    status = alljoyn_proxybusobject_getproperty(proxyObj, INTERFACE_NAME, "prop2", value);
    EXPECT_EQ(ER_BUS_REPLY_IS_ERROR_MESSAGE, status) << "  Actual Status: " << QCC_StatusText(status);
    alljoyn_msgarg_destroy(value);

    value = alljoyn_msgarg_create();
    status = alljoyn_proxybusobject_getproperty(proxyObj, INTERFACE_NAME, "prop3", value);
    EXPECT_EQ(ER_OK, status) << "  Actual Status: " << QCC_StatusText(status);
    uint32_t return_value;
    status = alljoyn_msgarg_get(value, "u", &return_value);
    EXPECT_EQ(ER_OK, status) << "  Actual Status: " << QCC_StatusText(status);
    EXPECT_EQ((uint32_t)42, return_value);
    alljoyn_msgarg_destroy(value);
    alljoyn_proxybusobject_destroy(proxyObj);
    TearDownBusObjectTestService();
}

TEST_F(BusObjectTest, set_property_handler)
{
    SetUpBusObjectTestService();

    alljoyn_proxybusobject proxyObj = alljoyn_proxybusobject_create(bus, OBJECT_NAME, OBJECT_PATH, 0);
    EXPECT_TRUE(proxyObj);
    status = alljoyn_proxybusobject_introspectremoteobject(proxyObj);
    EXPECT_EQ(ER_OK, status) << "  Actual Status: " << QCC_StatusText(status);

    /* should fail to write a read only property*/
    alljoyn_msgarg value = alljoyn_msgarg_create_and_set("s", "This should not work.");
    status = alljoyn_proxybusobject_setproperty(proxyObj, INTERFACE_NAME, "prop1", value);
    EXPECT_EQ(ER_BUS_REPLY_IS_ERROR_MESSAGE, status) << "  Actual Status: " << QCC_StatusText(status);
    alljoyn_msgarg_destroy(value);

    value = alljoyn_msgarg_create_and_set("i", -888);
    status = alljoyn_proxybusobject_setproperty(proxyObj, INTERFACE_NAME, "prop2", value);
    EXPECT_EQ(ER_OK, status) << "  Actual Status: " << QCC_StatusText(status);
    EXPECT_EQ(-888, prop2);
    alljoyn_msgarg_destroy(value);

    value = alljoyn_msgarg_create_and_set("u", 98);
    status = alljoyn_proxybusobject_setproperty(proxyObj, INTERFACE_NAME, "prop3", value);
    EXPECT_EQ(ER_OK, status) << "  Actual Status: " << QCC_StatusText(status);
    EXPECT_EQ((uint32_t)98, prop3);
    alljoyn_msgarg_destroy(value);

    alljoyn_proxybusobject_destroy(proxyObj);
    TearDownBusObjectTestService();
}

TEST_F(BusObjectTest, getall_properties)
{
    SetUpBusObjectTestService();

    alljoyn_proxybusobject proxyObj = alljoyn_proxybusobject_create(bus, OBJECT_NAME, OBJECT_PATH, 0);
    EXPECT_TRUE(proxyObj);
    status = alljoyn_proxybusobject_introspectremoteobject(proxyObj);
    EXPECT_EQ(ER_OK, status) << "  Actual Status: " << QCC_StatusText(status);

    alljoyn_msgarg value = alljoyn_msgarg_create();
    status = alljoyn_proxybusobject_getallproperties(proxyObj, INTERFACE_NAME, value);
    EXPECT_EQ(ER_OK, status) << "  Actual Status: " << QCC_StatusText(status);
    alljoyn_msgarg variant_arg;
    const char* str;
    status = alljoyn_msgarg_getdictelement(value, "{sv}", "prop1", &variant_arg);
    EXPECT_EQ(ER_OK, status) << "  Actual Status: " << QCC_StatusText(status);
    status = alljoyn_msgarg_get(variant_arg, "s", &str);
    EXPECT_EQ(ER_OK, status) << "  Actual Status: " << QCC_StatusText(status);
    EXPECT_STREQ(prop1, str);
    EXPECT_EQ(ER_OK, status) << "  Actual Status: " << QCC_StatusText(status);

    uint32_t num;
    status = alljoyn_msgarg_getdictelement(value, "{sv}", "prop3", &variant_arg);
    EXPECT_EQ(ER_OK, status) << "  Actual Status: " << QCC_StatusText(status);
    status = alljoyn_msgarg_get(variant_arg, "u", &num);
    EXPECT_EQ(ER_OK, status) << "  Actual Status: " << QCC_StatusText(status);
    EXPECT_EQ((uint32_t)42, num);
    alljoyn_msgarg_destroy(value);
    alljoyn_proxybusobject_destroy(proxyObj);
    TearDownBusObjectTestService();
}

TEST_F(BusObjectTest, property_changed_signal)
{
    /* create/start/connect alljoyn_busattachment */
    servicebus = alljoyn_busattachment_create("ProxyBusObjectTestservice", false);
    status = alljoyn_busattachment_start(servicebus);
    EXPECT_EQ(ER_OK, status) << "  Actual Status: " << QCC_StatusText(status);
    status = alljoyn_busattachment_connect(servicebus, ajn::getConnectArg().c_str());
    EXPECT_EQ(ER_OK, status) << "  Actual Status: " << QCC_StatusText(status);

    alljoyn_interfacedescription testIntf = NULL;
    status = alljoyn_busattachment_createinterface(servicebus, INTERFACE_NAME, &testIntf);
    EXPECT_EQ(ER_OK, status) << "  Actual Status: " << QCC_StatusText(status);
    ASSERT_TRUE(testIntf != NULL);
    status = alljoyn_interfacedescription_addproperty(testIntf, "prop2", "i", ALLJOYN_PROP_ACCESS_RW);
    EXPECT_EQ(ER_OK, status) << "  Actual Status: " << QCC_StatusText(status);
    status = alljoyn_interfacedescription_addpropertyannotation(testIntf, "prop2", "org.freedesktop.DBus.Property.EmitsChangedSignal", "invalidates");
    EXPECT_EQ(ER_OK, status) << "  Actual Status: " << QCC_StatusText(status);
    status = alljoyn_interfacedescription_addproperty(testIntf, "prop3", "u", ALLJOYN_PROP_ACCESS_RW);
    EXPECT_EQ(ER_OK, status) << "  Actual Status: " << QCC_StatusText(status);
    status = alljoyn_interfacedescription_addpropertyannotation(testIntf, "prop3", "org.freedesktop.DBus.Property.EmitsChangedSignal", "true");
    EXPECT_EQ(ER_OK, status) << "  Actual Status: " << QCC_StatusText(status);
    alljoyn_interfacedescription_activate(testIntf);
    /* Initialize properties to a known value*/
    prop2 = -32;
    prop3 =  42;
    /* register bus listener */
    alljoyn_buslistener_callbacks buslistenerCbs = {
        NULL,
        NULL,
        NULL,
        NULL,
        &name_owner_changed,
        NULL,
        NULL,
        NULL
    };
    buslistener = alljoyn_buslistener_create(&buslistenerCbs, NULL);
    alljoyn_busattachment_registerbuslistener(servicebus, buslistener);

    /* Set up bus object */
    alljoyn_busobject_callbacks busObjCbs = {
        &get_property,
        &set_property,
        &busobject_registered,
        &busobject_unregistered
    };
    testObj = alljoyn_busobject_create(OBJECT_PATH, QCC_FALSE, &busObjCbs, NULL);

    status = alljoyn_busobject_addinterface(testObj, testIntf);
    EXPECT_EQ(ER_OK, status) << "  Actual Status: " << QCC_StatusText(status);

    status = alljoyn_busattachment_registerbusobject(servicebus, testObj);
    EXPECT_EQ(ER_OK, status) << "  Actual Status: " << QCC_StatusText(status);
    for (size_t i = 0; i < 200; ++i) {
        if (object_registered_flag) {
            break;
        }
        qcc::Sleep(5);
    }
    EXPECT_TRUE(object_registered_flag);

    name_owner_changed_flag = QCC_FALSE;

    /* request name */
    uint32_t flags = DBUS_NAME_FLAG_REPLACE_EXISTING | DBUS_NAME_FLAG_DO_NOT_QUEUE;
    status = alljoyn_busattachment_requestname(servicebus, OBJECT_NAME, flags);
    EXPECT_EQ(ER_OK, status) << "  Actual Status: " << QCC_StatusText(status);
    for (size_t i = 0; i < 200; ++i) {
        if (name_owner_changed_flag) {
            break;
        }
        qcc::Sleep(5);
    }
    EXPECT_TRUE(name_owner_changed_flag);

    prop_changed_flag = QCC_FALSE;

    const char* props[] = { "prop2", "prop3" };
    alljoyn_proxybusobject proxyObj = alljoyn_proxybusobject_create(bus, OBJECT_NAME, OBJECT_PATH, 0);
    EXPECT_TRUE(proxyObj);
    status = alljoyn_proxybusobject_introspectremoteobject(proxyObj);
    EXPECT_EQ(ER_OK, status) << "  Actual Status: " << QCC_StatusText(status);

    status = alljoyn_proxybusobject_registerpropertieschangedhandler(proxyObj, INTERFACE_NAME, props, sizeof(props) / sizeof(props[0]), obj_prop_changed, NULL);
    EXPECT_EQ(ER_OK, status) << "  Actual Status: " << QCC_StatusText(status);

    alljoyn_msgarg value;
    prop_changed_flag = QCC_FALSE;
    value = alljoyn_msgarg_create_and_set("i", -888);
    status = alljoyn_proxybusobject_setproperty(proxyObj, INTERFACE_NAME, "prop2", value);
    EXPECT_EQ(ER_OK, status) << "  Actual Status: " << QCC_StatusText(status);
    for (size_t i = 0; i < 200; ++i) {
        if (prop_changed_flag) {
            break;
        }
        qcc::Sleep(5);
    }
    EXPECT_FALSE(prop_changed_flag);
    EXPECT_EQ(-888, prop2);
    alljoyn_msgarg_destroy(value);

    prop_changed_flag = QCC_FALSE;
    value = alljoyn_msgarg_create_and_set("u", 98);
    status = alljoyn_proxybusobject_setproperty(proxyObj, INTERFACE_NAME, "prop3", value);
    EXPECT_EQ(ER_OK, status) << "  Actual Status: " << QCC_StatusText(status);
    for (size_t i = 0; i < 200; ++i) {
        if (prop_changed_flag) {
            break;
        }
        qcc::Sleep(5);
    }
    EXPECT_EQ((uint32_t)98, prop3);
    EXPECT_FALSE(prop_changed_flag);
    alljoyn_msgarg_destroy(value);

    prop_changed_flag = QCC_FALSE;
    const char* propNames[] = { "prop2", "prop3" };
    size_t numProps = sizeof(propNames) / sizeof(propNames[0]);
    alljoyn_busobject_emitpropertieschanged(testObj, INTERFACE_NAME, propNames, numProps, 0);
    for (size_t i = 0; i < 200; ++i) {
        if (prop_changed_flag) {
            break;
        }
        qcc::Sleep(5);
    }
    EXPECT_TRUE(prop_changed_flag);

    alljoyn_proxybusobject_destroy(proxyObj);
    TearDownBusObjectTestService();
}

TEST_F(BusObjectTest, addmethodhandler)
{
    /* create/start/connect alljoyn_busattachment */
    servicebus = alljoyn_busattachment_create("ProxyBusObjectTestservice", false);
    status = alljoyn_busattachment_start(servicebus);
    EXPECT_EQ(ER_OK, status) << "  Actual Status: " << QCC_StatusText(status);
    status = alljoyn_busattachment_connect(servicebus, ajn::getConnectArg().c_str());
    EXPECT_EQ(ER_OK, status) << "  Actual Status: " << QCC_StatusText(status);

    /* create/activate alljoyn_interface */
    alljoyn_interfacedescription testIntf = NULL;
    status = alljoyn_busattachment_createinterface(servicebus, INTERFACE_NAME, &testIntf);
    EXPECT_EQ(ER_OK, status) << "  Actual Status: " << QCC_StatusText(status);
    ASSERT_TRUE(testIntf != NULL);
    status = alljoyn_interfacedescription_addmethod(testIntf, "ping", "s", "s", "in,out", 0, 0);
    EXPECT_EQ(ER_OK, status) << "  Actual Status: " << QCC_StatusText(status);
    status = alljoyn_interfacedescription_addmethod(testIntf, "chirp", "s", "", "chirp", 0, 0);
    EXPECT_EQ(ER_OK, status) << "  Actual Status: " << QCC_StatusText(status);
    alljoyn_interfacedescription_activate(testIntf);

    /* register bus listener */
    alljoyn_buslistener_callbacks buslistenerCbs = {
        NULL,
        NULL,
        NULL,
        NULL,
        &name_owner_changed,
        NULL,
        NULL
    };
    buslistener = alljoyn_buslistener_create(&buslistenerCbs, NULL);
    alljoyn_busattachment_registerbuslistener(servicebus, buslistener);

    /* Set up bus object */
    alljoyn_busobject_callbacks busObjCbs = {
        NULL,
        NULL,
        NULL,
        NULL
    };
    alljoyn_busobject testObj = alljoyn_busobject_create(OBJECT_PATH, QCC_FALSE, &busObjCbs, NULL);
    const alljoyn_interfacedescription exampleIntf = alljoyn_busattachment_getinterface(servicebus, INTERFACE_NAME);
    ASSERT_TRUE(exampleIntf);

    status = alljoyn_busobject_addinterface(testObj, exampleIntf);
    EXPECT_EQ(ER_OK, status) << "  Actual Status: " << QCC_StatusText(status);

    /* register method handlers */
    alljoyn_interfacedescription_member ping_member;
    QCC_BOOL foundMember = alljoyn_interfacedescription_getmember(exampleIntf, "ping", &ping_member);
    EXPECT_TRUE(foundMember);

    alljoyn_interfacedescription_member chirp_member;
    foundMember = alljoyn_interfacedescription_getmember(exampleIntf, "chirp", &chirp_member);
    EXPECT_TRUE(foundMember);

    status = alljoyn_busobject_addmethodhandler(testObj, ping_member, &ping_method, NULL);
    EXPECT_EQ(ER_OK, status) << "  Actual Status: " << QCC_StatusText(status);

    status = alljoyn_busobject_addmethodhandler(testObj, chirp_member, &chirp_method, NULL);
    EXPECT_EQ(ER_OK, status) << "  Actual Status: " << QCC_StatusText(status);

    status = alljoyn_busattachment_registerbusobject(servicebus, testObj);
    EXPECT_EQ(ER_OK, status) << "  Actual Status: " << QCC_StatusText(status);

    name_owner_changed_flag = QCC_FALSE;

    /* request name */
    uint32_t flags = DBUS_NAME_FLAG_REPLACE_EXISTING | DBUS_NAME_FLAG_DO_NOT_QUEUE;
    status = alljoyn_busattachment_requestname(servicebus, OBJECT_NAME, flags);
    EXPECT_EQ(ER_OK, status) << "  Actual Status: " << QCC_StatusText(status);
    for (size_t i = 0; i < 200; ++i) {
        if (name_owner_changed_flag) {
            break;
        }
        qcc::Sleep(5);
    }
    EXPECT_TRUE(name_owner_changed_flag);

    /* call methods */
    alljoyn_proxybusobject proxyObj = alljoyn_proxybusobject_create(bus, OBJECT_NAME, OBJECT_PATH, 0);
    EXPECT_TRUE(proxyObj);
    status = alljoyn_proxybusobject_introspectremoteobject(proxyObj);
    EXPECT_EQ(ER_OK, status) << "  Actual Status: " << QCC_StatusText(status);

    alljoyn_message reply = alljoyn_message_create(bus);
    alljoyn_msgarg input = alljoyn_msgarg_create_and_set("s", "AllJoyn");

    status = alljoyn_proxybusobject_methodcall(proxyObj, INTERFACE_NAME, "ping", input, 1, reply, ALLJOYN_MESSAGE_DEFAULT_TIMEOUT, 0);
    EXPECT_EQ(ER_OK, status) << "  Actual Status: " << QCC_StatusText(status);
    const char* str;
    alljoyn_msgarg_get(alljoyn_message_getarg(reply, 0), "s", &str);
    EXPECT_STREQ("AllJoyn", str);

    chirp_method_flag = QCC_FALSE;

    status = alljoyn_proxybusobject_methodcall(proxyObj, INTERFACE_NAME, "chirp", input, 1, reply, ALLJOYN_MESSAGE_DEFAULT_TIMEOUT, 0);
    EXPECT_EQ(ER_OK, status) << "  Actual Status: " << QCC_StatusText(status);

    for (size_t i = 0; i < 200; ++i) {
        if (chirp_method_flag) {
            break;
        }
        qcc::Sleep(5);
    }
    EXPECT_TRUE(chirp_method_flag);

    alljoyn_message_destroy(reply);
    alljoyn_msgarg_destroy(input);
    alljoyn_proxybusobject_destroy(proxyObj);

    /* cleanup */
    alljoyn_busattachment_destroy(servicebus);
    alljoyn_buslistener_destroy(buslistener);
    alljoyn_busobject_destroy(testObj);
}

TEST_F(BusObjectTest, addmethodhandlers)
{
    /* create/start/connect alljoyn_busattachment */
    servicebus = alljoyn_busattachment_create("ProxyBusObjectTestservice", false);
    status = alljoyn_busattachment_start(servicebus);
    EXPECT_EQ(ER_OK, status) << "  Actual Status: " << QCC_StatusText(status);
    status = alljoyn_busattachment_connect(servicebus, ajn::getConnectArg().c_str());
    EXPECT_EQ(ER_OK, status) << "  Actual Status: " << QCC_StatusText(status);

    /* create/activate alljoyn_interface */
    alljoyn_interfacedescription testIntf = NULL;
    status = alljoyn_busattachment_createinterface(servicebus, INTERFACE_NAME, &testIntf);
    EXPECT_EQ(ER_OK, status) << "  Actual Status: " << QCC_StatusText(status);
    ASSERT_TRUE(testIntf != NULL);
    status = alljoyn_interfacedescription_addmethod(testIntf, "ping", "s", "s", "in,out", 0, 0);
    EXPECT_EQ(ER_OK, status) << "  Actual Status: " << QCC_StatusText(status);
    status = alljoyn_interfacedescription_addmethod(testIntf, "chirp", "s", "", "chirp", 0, 0);
    EXPECT_EQ(ER_OK, status) << "  Actual Status: " << QCC_StatusText(status);
    alljoyn_interfacedescription_activate(testIntf);

    /* register bus listener */
    alljoyn_buslistener_callbacks buslistenerCbs = {
        NULL,
        NULL,
        NULL,
        NULL,
        &name_owner_changed,
        NULL,
        NULL
    };
    buslistener = alljoyn_buslistener_create(&buslistenerCbs, NULL);
    alljoyn_busattachment_registerbuslistener(servicebus, buslistener);

    /* Set up bus object */
    alljoyn_busobject_callbacks busObjCbs = {
        NULL,
        NULL,
        NULL,
        NULL
    };
    alljoyn_busobject testObj = alljoyn_busobject_create(OBJECT_PATH, QCC_FALSE, &busObjCbs, NULL);
    const alljoyn_interfacedescription exampleIntf = alljoyn_busattachment_getinterface(servicebus, INTERFACE_NAME);
    ASSERT_TRUE(exampleIntf);

    status = alljoyn_busobject_addinterface(testObj, exampleIntf);
    EXPECT_EQ(ER_OK, status) << "  Actual Status: " << QCC_StatusText(status);

    /* register method handlers */
    alljoyn_interfacedescription_member ping_member;
    QCC_BOOL foundMember = alljoyn_interfacedescription_getmember(exampleIntf, "ping", &ping_member);
    EXPECT_TRUE(foundMember);

    alljoyn_interfacedescription_member chirp_member;
    foundMember = alljoyn_interfacedescription_getmember(exampleIntf, "chirp", &chirp_member);
    EXPECT_TRUE(foundMember);

    /* add methodhandlers */
    alljoyn_busobject_methodentry methodEntries[] = {
        { &chirp_member, chirp_method },
        { &ping_member, ping_method },
    };
    status = alljoyn_busobject_addmethodhandlers(testObj, methodEntries, sizeof(methodEntries) / sizeof(methodEntries[0]));
    EXPECT_EQ(ER_OK, status) << "  Actual Status: " << QCC_StatusText(status);

    status = alljoyn_busattachment_registerbusobject(servicebus, testObj);
    EXPECT_EQ(ER_OK, status) << "  Actual Status: " << QCC_StatusText(status);

    name_owner_changed_flag = QCC_FALSE;

    /* request name */
    uint32_t flags = DBUS_NAME_FLAG_REPLACE_EXISTING | DBUS_NAME_FLAG_DO_NOT_QUEUE;
    status = alljoyn_busattachment_requestname(servicebus, OBJECT_NAME, flags);
    EXPECT_EQ(ER_OK, status) << "  Actual Status: " << QCC_StatusText(status);
    for (size_t i = 0; i < 200; ++i) {
        if (name_owner_changed_flag) {
            break;
        }
        qcc::Sleep(5);
    }
    EXPECT_TRUE(name_owner_changed_flag);

    /* call methods */
    alljoyn_proxybusobject proxyObj = alljoyn_proxybusobject_create(bus, OBJECT_NAME, OBJECT_PATH, 0);
    EXPECT_TRUE(proxyObj);
    status = alljoyn_proxybusobject_introspectremoteobject(proxyObj);
    EXPECT_EQ(ER_OK, status) << "  Actual Status: " << QCC_StatusText(status);

    alljoyn_message reply = alljoyn_message_create(bus);
    alljoyn_msgarg input = alljoyn_msgarg_create_and_set("s", "AllJoyn");

    status = alljoyn_proxybusobject_methodcall(proxyObj, INTERFACE_NAME, "ping", input, 1, reply, ALLJOYN_MESSAGE_DEFAULT_TIMEOUT, 0);
    EXPECT_EQ(ER_OK, status) << "  Actual Status: " << QCC_StatusText(status);
    const char* str;
    alljoyn_msgarg_get(alljoyn_message_getarg(reply, 0), "s", &str);
    EXPECT_STREQ("AllJoyn", str);

    chirp_method_flag = QCC_FALSE;

    status = alljoyn_proxybusobject_methodcall(proxyObj, INTERFACE_NAME, "chirp", input, 1, reply, ALLJOYN_MESSAGE_DEFAULT_TIMEOUT, 0);
    EXPECT_EQ(ER_OK, status) << "  Actual Status: " << QCC_StatusText(status);

    for (size_t i = 0; i < 200; ++i) {
        if (chirp_method_flag) {
            break;
        }
        qcc::Sleep(5);
    }
    EXPECT_TRUE(chirp_method_flag);

    alljoyn_message_destroy(reply);
    alljoyn_msgarg_destroy(input);
    alljoyn_proxybusobject_destroy(proxyObj);

    /* cleanup */
    alljoyn_busattachment_destroy(servicebus);
    alljoyn_buslistener_destroy(buslistener);
    alljoyn_busobject_destroy(testObj);
}

TEST_F(BusObjectTest, addmethodhandler_addmethodhandlers_mix)
{
    /* create/start/connect alljoyn_busattachment */
    servicebus = alljoyn_busattachment_create("ProxyBusObjectTestservice", false);
    status = alljoyn_busattachment_start(servicebus);
    EXPECT_EQ(ER_OK, status) << "  Actual Status: " << QCC_StatusText(status);
    status = alljoyn_busattachment_connect(servicebus, ajn::getConnectArg().c_str());
    EXPECT_EQ(ER_OK, status) << "  Actual Status: " << QCC_StatusText(status);

    /* create/activate alljoyn_interface */
    alljoyn_interfacedescription testIntf = NULL;
    status = alljoyn_busattachment_createinterface(servicebus, INTERFACE_NAME, &testIntf);
    EXPECT_EQ(ER_OK, status) << "  Actual Status: " << QCC_StatusText(status);
    ASSERT_TRUE(testIntf != NULL);
    status = alljoyn_interfacedescription_addmethod(testIntf, "ping", "s", "s", "in,out", 0, 0);
    EXPECT_EQ(ER_OK, status) << "  Actual Status: " << QCC_StatusText(status);
    status = alljoyn_interfacedescription_addmethod(testIntf, "chirp", "s", "", "chirp", 0, 0);
    EXPECT_EQ(ER_OK, status) << "  Actual Status: " << QCC_StatusText(status);
    alljoyn_interfacedescription_activate(testIntf);

    /* register bus listener */
    alljoyn_buslistener_callbacks buslistenerCbs = {
        NULL,
        NULL,
        NULL,
        NULL,
        &name_owner_changed,
        NULL,
        NULL
    };
    buslistener = alljoyn_buslistener_create(&buslistenerCbs, NULL);
    alljoyn_busattachment_registerbuslistener(servicebus, buslistener);

    /* Set up bus object */
    alljoyn_busobject_callbacks busObjCbs = {
        NULL,
        NULL,
        NULL,
        NULL
    };
    alljoyn_busobject testObj = alljoyn_busobject_create(OBJECT_PATH, QCC_FALSE, &busObjCbs, NULL);
    const alljoyn_interfacedescription exampleIntf = alljoyn_busattachment_getinterface(servicebus, INTERFACE_NAME);
    ASSERT_TRUE(exampleIntf);

    status = alljoyn_busobject_addinterface(testObj, exampleIntf);
    EXPECT_EQ(ER_OK, status) << "  Actual Status: " << QCC_StatusText(status);

    /* register method handlers */
    alljoyn_interfacedescription_member ping_member;
    QCC_BOOL foundMember = alljoyn_interfacedescription_getmember(exampleIntf, "ping", &ping_member);
    EXPECT_TRUE(foundMember);

    alljoyn_interfacedescription_member chirp_member;
    foundMember = alljoyn_interfacedescription_getmember(exampleIntf, "chirp", &chirp_member);
    EXPECT_TRUE(foundMember);

    /* add methodhandlers */
    alljoyn_busobject_methodentry methodEntries[] = {
        { &chirp_member, chirp_method },
    };
    status = alljoyn_busobject_addmethodhandlers(testObj, methodEntries, sizeof(methodEntries) / sizeof(methodEntries[0]));
    EXPECT_EQ(ER_OK, status) << "  Actual Status: " << QCC_StatusText(status);

    status = alljoyn_busobject_addmethodhandler(testObj, ping_member, &ping_method, NULL);
    EXPECT_EQ(ER_OK, status) << "  Actual Status: " << QCC_StatusText(status);

    status = alljoyn_busattachment_registerbusobject(servicebus, testObj);
    EXPECT_EQ(ER_OK, status) << "  Actual Status: " << QCC_StatusText(status);

    name_owner_changed_flag = QCC_FALSE;

    /* request name */
    uint32_t flags = DBUS_NAME_FLAG_REPLACE_EXISTING | DBUS_NAME_FLAG_DO_NOT_QUEUE;
    status = alljoyn_busattachment_requestname(servicebus, OBJECT_NAME, flags);
    EXPECT_EQ(ER_OK, status) << "  Actual Status: " << QCC_StatusText(status);
    for (size_t i = 0; i < 200; ++i) {
        if (name_owner_changed_flag) {
            break;
        }
        qcc::Sleep(5);
    }
    EXPECT_TRUE(name_owner_changed_flag);

    /* call methods */
    alljoyn_proxybusobject proxyObj = alljoyn_proxybusobject_create(bus, OBJECT_NAME, OBJECT_PATH, 0);
    EXPECT_TRUE(proxyObj);
    status = alljoyn_proxybusobject_introspectremoteobject(proxyObj);
    EXPECT_EQ(ER_OK, status) << "  Actual Status: " << QCC_StatusText(status);

    alljoyn_message reply = alljoyn_message_create(bus);
    alljoyn_msgarg input = alljoyn_msgarg_create_and_set("s", "AllJoyn");

    status = alljoyn_proxybusobject_methodcall(proxyObj, INTERFACE_NAME, "ping", input, 1, reply, ALLJOYN_MESSAGE_DEFAULT_TIMEOUT, 0);
    EXPECT_EQ(ER_OK, status) << "  Actual Status: " << QCC_StatusText(status);
    const char* str;
    alljoyn_msgarg_get(alljoyn_message_getarg(reply, 0), "s", &str);
    EXPECT_STREQ("AllJoyn", str);

    chirp_method_flag = QCC_FALSE;

    status = alljoyn_proxybusobject_methodcall(proxyObj, INTERFACE_NAME, "chirp", input, 1, reply, ALLJOYN_MESSAGE_DEFAULT_TIMEOUT, 0);
    EXPECT_EQ(ER_OK, status) << "  Actual Status: " << QCC_StatusText(status);

    for (size_t i = 0; i < 200; ++i) {
        if (chirp_method_flag) {
            break;
        }
        qcc::Sleep(5);
    }
    EXPECT_TRUE(chirp_method_flag);

    alljoyn_message_destroy(reply);
    alljoyn_msgarg_destroy(input);
    alljoyn_proxybusobject_destroy(proxyObj);

    /* cleanup */
    alljoyn_busattachment_destroy(servicebus);
    alljoyn_buslistener_destroy(buslistener);
    alljoyn_busobject_destroy(testObj);
}

static QCC_BOOL getpropertycb_flag = QCC_FALSE;

static void AJ_CALL getpropertycb_prop1(QStatus status, alljoyn_proxybusobject obj, const alljoyn_msgarg value, void* context) {
    const char*str;
    status = alljoyn_msgarg_get(value, "s", &str);
    EXPECT_EQ(ER_OK, status) << "  Actual Status: " << QCC_StatusText(status);
    EXPECT_STREQ(prop1, str);
    EXPECT_STREQ("AllJoyn Test String.", (char*)context);
    getpropertycb_flag = QCC_TRUE;
}

static void AJ_CALL getpropertycb_prop2(QStatus status, alljoyn_proxybusobject obj, const alljoyn_msgarg value, void* context) {
    EXPECT_EQ(ER_BUS_PROPERTY_ACCESS_DENIED, status) << "  Actual Status: " << QCC_StatusText(status);
    EXPECT_STREQ("AllJoyn Test String.", (char*)context);
    getpropertycb_flag = QCC_TRUE;
}

static void AJ_CALL getpropertycb_prop3(QStatus status, alljoyn_proxybusobject obj, const alljoyn_msgarg value, void* context) {
    uint32_t return_value;
    status = alljoyn_msgarg_get(value, "u", &return_value);
    EXPECT_EQ(ER_OK, status) << "  Actual Status: " << QCC_StatusText(status);
    EXPECT_EQ((uint32_t)42, return_value);
    EXPECT_STREQ("AllJoyn Test String.", (char*)context);
    getpropertycb_flag = QCC_TRUE;
}
TEST_F(BusObjectTest, get_propertyasync_handler)
{
    SetUpBusObjectTestService();

    alljoyn_proxybusobject proxyObj = alljoyn_proxybusobject_create(bus, OBJECT_NAME, OBJECT_PATH, 0);
    EXPECT_TRUE(proxyObj);
    status = alljoyn_proxybusobject_introspectremoteobject(proxyObj);
    EXPECT_EQ(ER_OK, status) << "  Actual Status: " << QCC_StatusText(status);

    getpropertycb_flag = QCC_FALSE; //make sure the flag is in a known state.
    status = alljoyn_proxybusobject_getpropertyasync(proxyObj, INTERFACE_NAME, "prop1", &getpropertycb_prop1, ALLJOYN_MESSAGE_DEFAULT_TIMEOUT, (void*)"AllJoyn Test String.");
    EXPECT_EQ(ER_OK, status) << "  Actual Status: " << QCC_StatusText(status);

    //Wait upto 2 seconds for the getproperty call to complete.
    for (int i = 0; i < 200; ++i) {

        if (getpropertycb_flag) {
            break;
        }
        qcc::Sleep(10);
    }

    EXPECT_TRUE(getpropertycb_flag);
    /* should fail to read a write only property*/
    getpropertycb_flag = QCC_FALSE; //make sure the flag is in a known state.
    status = alljoyn_proxybusobject_getpropertyasync(proxyObj, INTERFACE_NAME, "prop2", &getpropertycb_prop2, ALLJOYN_MESSAGE_DEFAULT_TIMEOUT, (void*)"AllJoyn Test String.");
    EXPECT_EQ(ER_OK, status) << "  Actual Status: " << QCC_StatusText(status);

    //Wait upto 2 seconds for the getproperty call to complete.
    for (int i = 0; i < 200; ++i) {

        if (getpropertycb_flag) {
            break;
        }
        qcc::Sleep(10);
    }

    EXPECT_TRUE(getpropertycb_flag);

    getpropertycb_flag = QCC_FALSE; //make sure the flag is in a known state.
    status = alljoyn_proxybusobject_getpropertyasync(proxyObj, INTERFACE_NAME, "prop3", &getpropertycb_prop3, ALLJOYN_MESSAGE_DEFAULT_TIMEOUT, (void*)"AllJoyn Test String.");
    EXPECT_EQ(ER_OK, status) << "  Actual Status: " << QCC_StatusText(status);

    //Wait upto 2 seconds for the getproperty call to complete.
    for (int i = 0; i < 200; ++i) {

        if (getpropertycb_flag) {
            break;
        }
        qcc::Sleep(10);
    }

    EXPECT_TRUE(getpropertycb_flag);

    alljoyn_proxybusobject_destroy(proxyObj);
    TearDownBusObjectTestService();
}

static QCC_BOOL setpropertycb_flag = QCC_FALSE;

static void AJ_CALL setpropertycb_prop1(QStatus status, alljoyn_proxybusobject obj, void* context)
{
    EXPECT_EQ(ER_BUS_PROPERTY_ACCESS_DENIED, status) << "  Actual Status: " << QCC_StatusText(status);
    EXPECT_STREQ("AllJoyn Test String.", (char*)context);
    setpropertycb_flag = QCC_TRUE;
}

static void AJ_CALL setpropertycb_prop2(QStatus status, alljoyn_proxybusobject obj, void* context)
{
    EXPECT_EQ(ER_OK, status) << "  Actual Status: " << QCC_StatusText(status);
    EXPECT_STREQ("AllJoyn Test String.", (char*)context);
    setpropertycb_flag = QCC_TRUE;
}

TEST_F(BusObjectTest, set_propertyasync_handler)
{
    SetUpBusObjectTestService();

    alljoyn_proxybusobject proxyObj = alljoyn_proxybusobject_create(bus, OBJECT_NAME, OBJECT_PATH, 0);
    EXPECT_TRUE(proxyObj);
    status = alljoyn_proxybusobject_introspectremoteobject(proxyObj);
    EXPECT_EQ(ER_OK, status) << "  Actual Status: " << QCC_StatusText(status);
    setpropertycb_flag = QCC_FALSE;
    /* should fail to write a read only property*/
    alljoyn_msgarg value = alljoyn_msgarg_create_and_set("s", "This should not work.");
    status = alljoyn_proxybusobject_setpropertyasync(proxyObj, INTERFACE_NAME, "prop1", value, &setpropertycb_prop1, ALLJOYN_MESSAGE_DEFAULT_TIMEOUT, (void*)"AllJoyn Test String.");
    EXPECT_EQ(ER_OK, status) << "  Actual Status: " << QCC_StatusText(status);

    //Wait upto 2 seconds for the getproperty call to complete.
    for (int i = 0; i < 200; ++i) {

        if (setpropertycb_flag) {
            break;
        }
        qcc::Sleep(10);
    }

    EXPECT_TRUE(setpropertycb_flag);

    alljoyn_msgarg_destroy(value);

    setpropertycb_flag = QCC_FALSE;
    value = alljoyn_msgarg_create_and_set("i", -888);
    status = alljoyn_proxybusobject_setpropertyasync(proxyObj, INTERFACE_NAME, "prop2", value, &setpropertycb_prop2, ALLJOYN_MESSAGE_DEFAULT_TIMEOUT, (void*)"AllJoyn Test String.");
    EXPECT_EQ(ER_OK, status) << "  Actual Status: " << QCC_StatusText(status);

    //Wait upto 2 seconds for the getproperty call to complete.
    for (int i = 0; i < 200; ++i) {

        if (setpropertycb_flag) {
            break;
        }
        qcc::Sleep(10);
    }

    EXPECT_TRUE(setpropertycb_flag);

    EXPECT_EQ(-888, prop2);
    alljoyn_msgarg_destroy(value);

    setpropertycb_flag = QCC_FALSE;
    value = alljoyn_msgarg_create_and_set("u", 98);
    //reusing the setpropertycb_prop2 we expect this callback to have the exact same results.
    status = alljoyn_proxybusobject_setpropertyasync(proxyObj, INTERFACE_NAME, "prop3", value, &setpropertycb_prop2, ALLJOYN_MESSAGE_DEFAULT_TIMEOUT, (void*)"AllJoyn Test String.");
    EXPECT_EQ(ER_OK, status) << "  Actual Status: " << QCC_StatusText(status);

    //Wait upto 2 seconds for the getproperty call to complete.
    for (int i = 0; i < 200; ++i) {

        if (setpropertycb_flag) {
            break;
        }
        qcc::Sleep(10);
    }

    EXPECT_TRUE(setpropertycb_flag);

    EXPECT_EQ((uint32_t)98, prop3);
    alljoyn_msgarg_destroy(value);

    alljoyn_proxybusobject_destroy(proxyObj);
    TearDownBusObjectTestService();
}

static QCC_BOOL getallpropertiescb_flag = QCC_FALSE;

static void AJ_CALL getallpropertiescb(QStatus status, alljoyn_proxybusobject obj, const alljoyn_msgarg values, void* context)
{
    EXPECT_EQ(ER_OK, status) << "  Actual Status: " << QCC_StatusText(status);

    alljoyn_msgarg variant_arg;
    const char* str;
    status = alljoyn_msgarg_getdictelement(values, "{sv}", "prop1", &variant_arg);
    EXPECT_EQ(ER_OK, status) << "  Actual Status: " << QCC_StatusText(status);
    status = alljoyn_msgarg_get(variant_arg, "s", &str);
    EXPECT_EQ(ER_OK, status) << "  Actual Status: " << QCC_StatusText(status);
    EXPECT_STREQ(prop1, str);
    EXPECT_EQ(ER_OK, status) << "  Actual Status: " << QCC_StatusText(status);

    uint32_t num;
    status = alljoyn_msgarg_getdictelement(values, "{sv}", "prop3", &variant_arg);
    EXPECT_EQ(ER_OK, status) << "  Actual Status: " << QCC_StatusText(status);
    status = alljoyn_msgarg_get(variant_arg, "u", &num);
    EXPECT_EQ(ER_OK, status) << "  Actual Status: " << QCC_StatusText(status);
    EXPECT_EQ((uint32_t)42, num);
    EXPECT_STREQ("AllJoyn Test String.", (char*)context);

    getallpropertiescb_flag = QCC_TRUE;
}

TEST_F(BusObjectTest, getallpropertiesasync)
{
    SetUpBusObjectTestService();

    alljoyn_proxybusobject proxyObj = alljoyn_proxybusobject_create(bus, OBJECT_NAME, OBJECT_PATH, 0);
    EXPECT_TRUE(proxyObj);
    status = alljoyn_proxybusobject_introspectremoteobject(proxyObj);
    EXPECT_EQ(ER_OK, status) << "  Actual Status: " << QCC_StatusText(status);

    //alljoyn_msgarg value = alljoyn_msgarg_create();
    getallpropertiescb_flag = QCC_FALSE;
    status = alljoyn_proxybusobject_getallpropertiesasync(proxyObj, INTERFACE_NAME, &getallpropertiescb, ALLJOYN_MESSAGE_DEFAULT_TIMEOUT, (void*)"AllJoyn Test String.");
    EXPECT_EQ(ER_OK, status) << "  Actual Status: " << QCC_StatusText(status);

    //Wait upto 2 seconds for the getproperty call to complete.
    for (int i = 0; i < 200; ++i) {

        if (getallpropertiescb_flag) {
            break;
        }
        qcc::Sleep(10);
    }

    EXPECT_TRUE(getallpropertiescb_flag);

    alljoyn_proxybusobject_destroy(proxyObj);
    TearDownBusObjectTestService();
}

TEST_F(BusObjectTest, getbusattachment)
{
    SetUpBusObjectTestService();
    /* the testObj was registered with the servicebus. */
    alljoyn_busattachment returnbus = alljoyn_busobject_getbusattachment(testObj);
    EXPECT_STREQ(alljoyn_busattachment_getglobalguidstring(servicebus), alljoyn_busattachment_getglobalguidstring(returnbus));

    TearDownBusObjectTestService();
}<|MERGE_RESOLUTION|>--- conflicted
+++ resolved
@@ -90,15 +90,10 @@
 }
 
 /* Property changed callback */
-<<<<<<< HEAD
-static void obj_prop_changed(alljoyn_proxybusobject obj, const char* iface_name, alljoyn_msgarg changed, alljoyn_msgarg invalidated, void* context)
+static void AJ_CALL obj_prop_changed(alljoyn_proxybusobject obj, const char* iface_name, alljoyn_msgarg changed, alljoyn_msgarg invalidated, void* context)
 {
     alljoyn_msgarg argList;
     size_t argListSize;
-=======
-static void AJ_CALL bus_prop_changed(const void* context, const char* prop_name, alljoyn_msgarg prop_value) {
-    uint32_t prop3_value;
->>>>>>> 123f7254
     QStatus status = ER_FAIL; //default state is failure
 
     ASSERT_TRUE(invalidated);
@@ -106,7 +101,7 @@
     status = alljoyn_msgarg_get(invalidated, "as", &argListSize, &argList);
     EXPECT_EQ(ER_OK, status) << "  Actual Status: " << QCC_StatusText(status);
     if (argListSize > 0) {
-        EXPECT_EQ(1, argListSize);
+        EXPECT_EQ(1UL, argListSize);
         ASSERT_TRUE(argList);
         for (size_t index = 0; index < argListSize; index++) {
             char* propName;
@@ -123,7 +118,7 @@
     status = alljoyn_msgarg_get(changed, "a{sv}", &argListSize, &argList);
     EXPECT_EQ(ER_OK, status) << "  Actual Status: " << QCC_StatusText(status);
     if (argListSize > 0) {
-        EXPECT_EQ(1, argListSize);
+        EXPECT_EQ(1UL, argListSize);
         ASSERT_TRUE(argList);
         for (size_t index = 0; index < argListSize; index++) {
             char* propName;

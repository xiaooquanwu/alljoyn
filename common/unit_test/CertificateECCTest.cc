/******************************************************************************
 * Copyright AllSeen Alliance. All rights reserved.
 *
 *    Permission to use, copy, modify, and/or distribute this software for any
 *    purpose with or without fee is hereby granted, provided that the above
 *    copyright notice and this permission notice appear in all copies.
 *
 *    THE SOFTWARE IS PROVIDED "AS IS" AND THE AUTHOR DISCLAIMS ALL WARRANTIES
 *    WITH REGARD TO THIS SOFTWARE INCLUDING ALL IMPLIED WARRANTIES OF
 *    MERCHANTABILITY AND FITNESS. IN NO EVENT SHALL THE AUTHOR BE LIABLE FOR
 *    ANY SPECIAL, DIRECT, INDIRECT, OR CONSEQUENTIAL DAMAGES OR ANY DAMAGES
 *    WHATSOEVER RESULTING FROM LOSS OF USE, DATA OR PROFITS, WHETHER IN AN
 *    ACTION OF CONTRACT, NEGLIGENCE OR OTHER TORTIOUS ACTION, ARISING OUT OF
 *    OR IN CONNECTION WITH THE USE OR PERFORMANCE OF THIS SOFTWARE.
 ******************************************************************************/
#include <gtest/gtest.h>

#include <iostream>
#include <qcc/time.h>
#include <qcc/Thread.h>
#include <qcc/Crypto.h>
#include <qcc/CertificateECC.h>
#include <qcc/CertificateHelper.h>
#include <qcc/GUID.h>
#include <qcc/StringUtil.h>

using namespace qcc;
using namespace std;


#define AUTH_VERIFIER_LEN  Crypto_SHA256::DIGEST_SIZE

/* Test certificates and key generated using OpenSSL. */
static const char eccPrivateKeyPEMOpenSSL[] = {
    "-----BEGIN EC PRIVATE KEY-----\n"
    "MHcCAQEEICkeoQeosiS380hFJYo9zL1ziyTbea1mYqqqgHvGKZ6qoAoGCCqGSM49\n"
    "AwEHoUQDQgAE9jiMexU/7Z55ZQQU67Rn/MpXzAkYx5m6nQt2lWWUvWXYbOOLUBx0\n"
    "Tdw/Gy3Ia1WmLSY5ecyw1CUtHsZxjhrlcg==\n"
    "-----END EC PRIVATE KEY-----"
};

static const char eccSelfSignCertX509PEMOpenSSL[] = {
    "-----BEGIN CERTIFICATE-----\n"
    "MIIBsDCCAVagAwIBAgIJAJVJ9/7bbQcWMAoGCCqGSM49BAMCMFYxKTAnBgNVBAsM\n"
    "IDZkODVjMjkyMjYxM2IzNmUyZWVlZjUyNzgwNDJjYzU2MSkwJwYDVQQDDCA2ZDg1\n"
    "YzI5MjI2MTNiMzZlMmVlZWY1Mjc4MDQyY2M1NjAeFw0xNTAyMjYxODAzNDlaFw0x\n"
    "NjAyMjYxODAzNDlaMFYxKTAnBgNVBAsMIDZkODVjMjkyMjYxM2IzNmUyZWVlZjUy\n"
    "NzgwNDJjYzU2MSkwJwYDVQQDDCA2ZDg1YzI5MjI2MTNiMzZlMmVlZWY1Mjc4MDQy\n"
    "Y2M1NjBZMBMGByqGSM49AgEGCCqGSM49AwEHA0IABPY4jHsVP+2eeWUEFOu0Z/zK\n"
    "V8wJGMeZup0LdpVllL1l2Gzji1AcdE3cPxstyGtVpi0mOXnMsNQlLR7GcY4a5XKj\n"
    "DTALMAkGA1UdEwQCMAAwCgYIKoZIzj0EAwIDSAAwRQIhAKrCirrUWNNAO2gFiNTl\n"
    "/ncnbELhDiDq/N43LIpfAfX8AiAKX7h/9nXEerJlthl5gUOa4xV6UjqbZLM6+KH/\n"
    "Hk/Yvw==\n"
    "-----END CERTIFICATE-----"
};

static const char eccCertChainX509PEMOpenSSL[] = {
    "-----BEGIN CERTIFICATE-----\n"
    "MIIBtDCCAVmgAwIBAgIJAMlyFqk69v+OMAoGCCqGSM49BAMCMFYxKTAnBgNVBAsM\n"
    "IDdhNDhhYTI2YmM0MzQyZjZhNjYyMDBmNzdhODlkZDAyMSkwJwYDVQQDDCA3YTQ4\n"
    "YWEyNmJjNDM0MmY2YTY2MjAwZjc3YTg5ZGQwMjAeFw0xNTAyMjYyMTUxMjVaFw0x\n"
    "NjAyMjYyMTUxMjVaMFYxKTAnBgNVBAsMIDZkODVjMjkyMjYxM2IzNmUyZWVlZjUy\n"
    "NzgwNDJjYzU2MSkwJwYDVQQDDCA2ZDg1YzI5MjI2MTNiMzZlMmVlZWY1Mjc4MDQy\n"
    "Y2M1NjBZMBMGByqGSM49AgEGCCqGSM49AwEHA0IABL50XeH1/aKcIF1+BJtlIgjL\n"
    "AW32qoQdVOTyQg2WnM/R7pgxM2Ha0jMpksUd+JS9BiVYBBArwU76Whz9m6UyJeqj\n"
    "EDAOMAwGA1UdEwQFMAMBAf8wCgYIKoZIzj0EAwIDSQAwRgIhAKfmglMgl67L5ALF\n"
    "Z63haubkItTMACY1k4ROC2q7cnVmAiEArvAmcVInOq/U5C1y2XrvJQnAdwSl/Ogr\n"
    "IizUeK0oI5c=\n"
    "-----END CERTIFICATE-----"
    "\n"
    "-----BEGIN CERTIFICATE-----\n"
    "MIIBszCCAVmgAwIBAgIJAILNujb37gH2MAoGCCqGSM49BAMCMFYxKTAnBgNVBAsM\n"
    "IDdhNDhhYTI2YmM0MzQyZjZhNjYyMDBmNzdhODlkZDAyMSkwJwYDVQQDDCA3YTQ4\n"
    "YWEyNmJjNDM0MmY2YTY2MjAwZjc3YTg5ZGQwMjAeFw0xNTAyMjYyMTUxMjNaFw0x\n"
    "NjAyMjYyMTUxMjNaMFYxKTAnBgNVBAsMIDdhNDhhYTI2YmM0MzQyZjZhNjYyMDBm\n"
    "NzdhODlkZDAyMSkwJwYDVQQDDCA3YTQ4YWEyNmJjNDM0MmY2YTY2MjAwZjc3YTg5\n"
    "ZGQwMjBZMBMGByqGSM49AgEGCCqGSM49AwEHA0IABGEkAUATvOE4uYmt/10vkTcU\n"
    "SA0C+YqHQ+fjzRASOHWIXBvpPiKgHcINtNFQsyX92L2tMT2Kn53zu+3S6UAwy6yj\n"
    "EDAOMAwGA1UdEwQFMAMBAf8wCgYIKoZIzj0EAwIDSAAwRQIgKit5yeq1uxTvdFmW\n"
    "LDeoxerqC1VqBrmyEvbp4oJfamsCIQDvMTmulW/Br/gY7GOP9H/4/BIEoR7UeAYS\n"
    "4xLyu+7OEA==\n"
    "-----END CERTIFICATE-----"
};

static const char eccSelfSignCertX509OpenSSLWithAKI[] = {
    "-----BEGIN CERTIFICATE-----"
    "MIIB8jCCAZmgAwIBAgIJAOqx8nlKVPYhMAoGCCqGSM49BAMCMFYxKTAnBgNVBAsM"
    "IDZkODVjMjkyMjYxM2IzNmUyZWVlZjUyNzgwNDJjYzU2MSkwJwYDVQQDDCA2ZDg1"
    "YzI5MjI2MTNiMzZlMmVlZWY1Mjc4MDQyY2M1NjAeFw0xNTA0MTMxODQwMTlaFw0x"
    "NjA0MTIxODQwMTlaMFYxKTAnBgNVBAsMIDZkODVjMjkyMjYxM2IzNmUyZWVlZjUy"
    "NzgwNDJjYzU2MSkwJwYDVQQDDCA2ZDg1YzI5MjI2MTNiMzZlMmVlZWY1Mjc4MDQy"
    "Y2M1NjBZMBMGByqGSM49AgEGCCqGSM49AwEHA0IABKW5toeTLEDeljEq75+gKfsV"
    "KpE85OQRVqo0du3RJ0cnL4CLr1HtP/aTWh2RhsJNmoqcpfEoQFI89kOl7BrYW+Oj"
    "UDBOMAwGA1UdEwQFMAMBAf8wHQYDVR0OBBYEFCLQgYCl00ixece0y65rCxZ/BojH"
    "MB8GA1UdIwQYMBaAFCLQgYCl00ixece0y65rCxZ/BojHMAoGCCqGSM49BAMCA0cA"
    "MEQCIAS2B9w8zUQnx8TLGKsA8+m9jw27aU6XGBE0+YHVas9GAiB1gJ37urQfquk3"
    "JIQIok1Np4BGxPZznDmFjvZbG3Hc4Q=="
    "-----END CERTIFICATE-----"
};

static const char eccUnsupportedFormatPrivateKeyPEM[] = {
    "-----BEGIN PRIVATE KEY-----\n"
    "MHcCAQEEICkeoQeosiS380hFJYo9zL1ziyTbea1mYqqqgHvGKZ6qoAoGCCqGSM49\n"
    "AwEHoUQDQgAE9jiMexU/7Z55ZQQU67Rn/MpXzAkYx5m6nQt2lWWUvWXYbOOLUBx0\n"
    "Tdw/Gy3Ia1WmLSY5ecyw1CUtHsZxjhrlcg==\n"
    "-----END PRIVATE KEY-----"
};

static const char eccBadFormatCertChainX509PEM[] = {
    "-----BEGIN CERT-----\n"
    "MIIBtDCCAVmgAwIBAgIJAMlyFqk69v+OMAoGCCqGSM49BAMCMFYxKTAnBgNVBAsM\n"
    "IDdhNDhhYTI2YmM0MzQyZjZhNjYyMDBmNzdhODlkZDAyMSkwJwYDVQQDDCA3YTQ4\n"
    "YWEyNmJjNDM0MmY2YTY2MjAwZjc3YTg5ZGQwMjAeFw0xNTAyMjYyMTUxMjVaFw0x\n"
    "NjAyMjYyMTUxMjVaMFYxKTAnBgNVBAsMIDZkODVjMjkyMjYxM2IzNmUyZWVlZjUy\n"
    "NzgwNDJjYzU2MSkwJwYDVQQDDCA2ZDg1YzI5MjI2MTNiMzZlMmVlZWY1Mjc4MDQy\n"
    "Y2M1NjBZMBMGByqGSM49AgEGCCqGSM49AwEHA0IABL50XeH1/aKcIF1+BJtlIgjL\n"
    "AW32qoQdVOTyQg2WnM/R7pgxM2Ha0jMpksUd+JS9BiVYBBArwU76Whz9m6UyJeqj\n"
    "EDAOMAwGA1UdEwQFMAMBAf8wCgYIKoZIzj0EAwIDSQAwRgIhAKfmglMgl67L5ALF\n"
    "Z63haubkItTMACY1k4ROC2q7cnVmAiEArvAmcVInOq/U5C1y2XrvJQnAdwSl/Ogr\n"
    "IizUeK0oI5c=\n"
    "-----END CERTIFICATE-----"
    "\n"
    "-----BEGIN CERTIFICATE-----\n"
    "MIIBszCCAVmgAwIBAgIJAILNujb37gH2MAoGCCqGSM49BAMCMFYxKTAnBgNVBAsM\n"
    "IDdhNDhhYTI2YmM0MzQyZjZhNjYyMDBmNzdhODlkZDAyMSkwJwYDVQQDDCA3YTQ4\n"
    "YWEyNmJjNDM0MmY2YTY2MjAwZjc3YTg5ZGQwMjAeFw0xNTAyMjYyMTUxMjNaFw0x\n"
    "NjAyMjYyMTUxMjNaMFYxKTAnBgNVBAsMIDdhNDhhYTI2YmM0MzQyZjZhNjYyMDBm\n"
    "NzdhODlkZDAyMSkwJwYDVQQDDCA3YTQ4YWEyNmJjNDM0MmY2YTY2MjAwZjc3YTg5\n"
    "ZGQwMjBZMBMGByqGSM49AgEGCCqGSM49AwEHA0IABGEkAUATvOE4uYmt/10vkTcU\n"
    "SA0C+YqHQ+fjzRASOHWIXBvpPiKgHcINtNFQsyX92L2tMT2Kn53zu+3S6UAwy6yj\n"
    "EDAOMAwGA1UdEwQFMAMBAf8wCgYIKoZIzj0EAwIDSAAwRQIgKit5yeq1uxTvdFmW\n"
    "LDeoxerqC1VqBrmyEvbp4oJfamsCIQDvMTmulW/Br/gY7GOP9H/4/BIEoR7UeAYS\n"
    "4xLyu+7OEA==\n"
    "-----END CERTIFICATE-----"
};

static const char eccCertChainWithUnknownCACertPEM[] = {
    "-----BEGIN CERTIFICATE-----\n"
    "MIIBtDCCAVmgAwIBAgIJAMlyFqk69v+OMAoGCCqGSM49BAMCMFYxKTAnBgNVBAsM\n"
    "IDdhNDhhYTI2YmM0MzQyZjZhNjYyMDBmNzdhODlkZDAyMSkwJwYDVQQDDCA3YTQ4\n"
    "YWEyNmJjNDM0MmY2YTY2MjAwZjc3YTg5ZGQwMjAeFw0xNTAyMjYyMTUxMjVaFw0x\n"
    "NjAyMjYyMTUxMjVaMFYxKTAnBgNVBAsMIDZkODVjMjkyMjYxM2IzNmUyZWVlZjUy\n"
    "NzgwNDJjYzU2MSkwJwYDVQQDDCA2ZDg1YzI5MjI2MTNiMzZlMmVlZWY1Mjc4MDQy\n"
    "Y2M1NjBZMBMGByqGSM49AgEGCCqGSM49AwEHA0IABL50XeH1/aKcIF1+BJtlIgjL\n"
    "AW32qoQdVOTyQg2WnM/R7pgxM2Ha0jMpksUd+JS9BiVYBBArwU76Whz9m6UyJeqj\n"
    "EDAOMAwGA1UdEwQFMAMBAf8wCgYIKoZIzj0EAwIDSQAwRgIhAKfmglMgl67L5ALF\n"
    "Z63haubkItTMACY1k4ROC2q7cnVmAiEArvAmcVInOq/U5C1y2XrvJQnAdwSl/Ogr\n"
    "IizUeK0oI5c=\n"
    "-----END CERTIFICATE-----"
    "\n"
    "-----BEGIN CERTIFICATE-----\n"
    "MIIBszCCAVmgAwIBAgIJAMPSLBBoNwQIMAoGCCqGSM49BAMCMFYxKTAnBgNVBAsM\n"
    "IDdhNDhhYTI2YmM0MzQyZjZhNjYyMDBmNzdhODlkZDAyMSkwJwYDVQQDDCA3YTQ4\n"
    "YWEyNmJjNDM0MmY2YTY2MjAwZjc3YTg5ZGQwMjAeFw0xNTAzMjQxNzA0MTlaFw0x\n"
    "NjAzMjMxNzA0MTlaMFYxKTAnBgNVBAsMIDdhNDhhYTI2YmM0MzQyZjZhNjYyMDBm\n"
    "NzdhODlkZDAyMSkwJwYDVQQDDCA3YTQ4YWEyNmJjNDM0MmY2YTY2MjAwZjc3YTg5\n"
    "ZGQwMjBZMBMGByqGSM49AgEGCCqGSM49AwEHA0IABOZknbv1si4H58TcDniPnlKm\n"
    "zxR2xVh1VsZ7anvgSNlxzsiF/Y7qRXeE3G+3sBFjPhrWG63DZuGn96Y+u7qTbcCj\n"
    "EDAOMAwGA1UdEwQFMAMBAf8wCgYIKoZIzj0EAwIDSAAwRQIgL7NAi2iY0fHaFtIC\n"
    "d58shzZcoR8IMN3uZ1r+9UFboP8CIQDca5XNPYXn+IezASVqdGfs6KodmVIFK2IO\n"
    "vAx+KmwF4Q==\n"
    "-----END CERTIFICATE-----"
};

static const char badEncodedSelfSignCertX509PEM[] = {
    "-----BEGIN CERTIFCATE-----\n"
    "MIIBsDCCAVagAwIBAgIJAJVJ9/7bbQcWMAoGCCqGSM49BAMCMFYxKTAnBgNVBAsM\n"
    "IDZkODVjMjkyMjYxM2IzNmUyZWVlZjUyNzgwNDJjYzU2MSkwJwYDVQQDDCA2ZDg1\n"
    "YzI5MjI2MTNiMzZlMmVlZWY1Mjc4MDQyY2M1NjAeFw0xNTAyMjYxODAzNDlaFw0x\n"
    "NjAyMjYxODAzNDlaMFYxKTAnBgNVBAsMIDZkODVjMjkyMjYxM2IzNmUyZWVlZjUy\n"
    "NzgwNDJjYzU2MSkwJwYDVQQDDCA2ZDg1YzI5MjI2MTNiMzZlMmVlZWY1Mjc4MDQy\n"
    "Y2M1NjBZMBMGByqGSM49AgEGCCqGSM49AwEHA0IABPY4jHsVP+2eeWUEFOu0Z/zK\n"
    "V8wJGMeZup0LdpVllL1l2Gzji1AcdE3cPxstyGtVpi0mOXnMsNQlLR7GcY4a5XKj\n"
    "DTALMAkGA1UdEwQCMAAwCgYIKoZIzj0EAwIDSAAwRQIhAKrCirrUWNNAO2gFiNTl\n"
    "/ncnbELhDiDq/N43LIpfAfX8AiAKX7h/9nXEerJlthl5gUOa4xV6UjqbZLM6+KH/\n"
    "Hk/Yvw==\n"
    "-----END CERTIFICATE-----"
};

static const char eccSelfSignCertX509PEMWithExtraDNFields[] = {
    "-----BEGIN CERTIFICATE-----"
    "MIICazCCAhGgAwIBAgIJAOOAnGuLVcGyMAoGCCqGSM49BAMCMIGsMQswCQYDVQQG"
    "EwJVUzETMBEGA1UECAwKV2FzaGluZ3RvbjEQMA4GA1UEBwwHU2VhdHRsZTEaMBgG"
    "A1UECgwRU29tZSBDb21wYW55IEluYy4xFjAUBgNVBAsMDVNvbWUgRGl2aXNpb24x"
    "ETAPBgNVBAMMCFNvbWVib2R5MS8wLQYJKoZIhvcNAQkBFiBzb21lYm9keUBpbnRo"
    "ZXdob2xld2lkZXdvcmxkLm5ldDAeFw0xNTAzMjgwMTEzNDlaFw0yNTAzMjUwMTEz"
    "NDlaMIGsMQswCQYDVQQGEwJVUzETMBEGA1UECAwKV2FzaGluZ3RvbjEQMA4GA1UE"
    "BwwHU2VhdHRsZTEaMBgGA1UECgwRU29tZSBDb21wYW55IEluYy4xFjAUBgNVBAsM"
    "DVNvbWUgRGl2aXNpb24xETAPBgNVBAMMCFNvbWVib2R5MS8wLQYJKoZIhvcNAQkB"
    "FiBzb21lYm9keUBpbnRoZXdob2xld2lkZXdvcmxkLm5ldDBZMBMGByqGSM49AgEG"
    "CCqGSM49AwEHA0IABMW812QeZ0ntKD3I56m+gBab5s3CcdBGB4YdWkWaAevSY7FL"
    "U8fh9OGNMODnnTBGQemb7jCDdROtL7ef7ELlpn6jGjAYMAkGA1UdEwQCMAAwCwYD"
    "VR0PBAQDAgXgMAoGCCqGSM49BAMCA0gAMEUCIGFVfyaBn0EHd2xvHyjiiRhKqNw7"
    "yg04SMQGWZApN7J+AiEA29ziTHnZk9JKF+CS/b7LQSGWynjqBzh1XMnr0M9ZsJk="
    "-----END CERTIFICATE-----"
};

/**
 * Test certificates and key generated using Windows Crypto APIs
 * (CNG and CAPI2).
 */
static const char eccSelfSignCertX509PEMCAPI[] = {
    "-----BEGIN CERTIFICATE-----\n"
    "MIIBUzCB+aADAgECAhDZ3jYhefXsu0VtIVMGHiOiMAoGCCqGSM49BAMCMCQxIjAg\n"
    "BgNVBAMMGUFsbEpveW5UZXN0U2VsZlNpZ25lZE5hbWUwHhcNMTUwMzMxMTg1NDQy\n"
    "WhcNMTYwMzMwMTg1NDQyWjAkMSIwIAYDVQQDDBlBbGxKb3luVGVzdFNlbGZTaWdu\n"
    "ZWROYW1lMFkwEwYHKoZIzj0CAQYIKoZIzj0DAQcDQgAESOnRO0dXA7FFv4vJJXH8\n"
    "8JBgvSvd1fg9NKosmkvAGYm5CLDBeLIhOycMVCcS2n0Q7mv+kUK+UXQbbg92exQ2\n"
    "PqMNMAswCQYDVR0TBAIwADAKBggqhkjOPQQDAgNJADBGAiEAoV1uqzHvTVkOYLYl\n"
    "QzRSg597ybtDqGoy5L6FgI7Qw5ECIQCrO+fxzcX2mMkYOX+g5gDmHurNKWKkSBnJ\n"
    "wUq30brBfQ==\n"
    "-----END CERTIFICATE-----\n"
};

static const char eccPrivateKeyPEMCAPI[] = {
    "-----BEGIN EC PRIVATE KEY-----\n"
    "MHcCAQEEIGjHhBsf1tL/qT2pVToR9SIJt6xKshX2N+svfXtDeCCooAoGCCqGSM49\n"
    "AwEHoUQDQgAESOnRO0dXA7FFv4vJJXH88JBgvSvd1fg9NKosmkvAGYm5CLDBeLIh\n"
    "OycMVCcS2n0Q7mv+kUK+UXQbbg92exQ2Pg==\n"
    "-----END EC PRIVATE KEY-----\n"
};

/* Certificate chains in AllJoyn must start with the EE cert. */
static const char eccCertChainX509PEMCAPI[] = {
    "-----BEGIN CERTIFICATE-----\n"
    "MIIBRjCB7qADAgECAhA4NHiS/771skQq7enlPEsyMAoGCCqGSM49BAMCMB4xHDAa\n"
    "BgNVBAMME0FsbEpveW5UZXN0Um9vdE5hbWUwHhcNMTUwMzMxMjI0NjE1WhcNMTYw\n"
    "MzMwMjI0NjE1WjAcMRowGAYDVQQDDBFDZXJ0U2lnbkxpYkNsaWVudDBZMBMGByqG\n"
    "SM49AgEGCCqGSM49AwEHA0IABALDpAM6f0USoGm2vEaBBKr3dJdO9dIRukEUnTUV\n"
    "0fKWN7N0hyIx/ZdANrtVJn8ZrzWnHuEkECEnYZy6hz1QC4ejEDAOMAwGA1UdEwQF\n"
    "MAMBAf8wCgYIKoZIzj0EAwIDRwAwRAIgZT+K9SH5KnZEqvXUf/mOnJ8y0cvCaxzQ\n"
    "9L+/V/1L/o0CIFGqG58zW7QealLNE7Z4dUjZgu0brTvRJDTJKAz7QreR\n"
    "-----END CERTIFICATE-----\n"
    "\n"
    "-----BEGIN CERTIFICATE-----\n"
    "MIIBRzCB7aADAgECAhDPaRHibuWiokAyJhlS20g+MAoGCCqGSM49BAMCMB4xHDAa\n"
    "BgNVBAMME0FsbEpveW5UZXN0Um9vdE5hbWUwHhcNMTUwMzMxMjI0NjE1WhcNMTYw\n"
    "MzMwMjI0NjE1WjAeMRwwGgYDVQQDDBNBbGxKb3luVGVzdFJvb3ROYW1lMFkwEwYH\n"
    "KoZIzj0CAQYIKoZIzj0DAQcDQgAETXyIMsSx5xmNQE+fPtUa8NjqtP3h/c+kXjpo\n"
    "XpApKcBocQ0tzXinzDWzg/GsJS9WCC+QHgJOL3BIiFFv4l1pHaMNMAswCQYDVR0T\n"
    "BAIwADAKBggqhkjOPQQDAgNJADBGAiEA4NZuQGv/Je51gfuNq1M+EnvVnUq0XocV\n"
    "C9rrhWhxSroCIQD6Sam3NVqhHis9ZsK7LwAzI9a7YOj5BqlDPW03adBdgg==\n"
    "-----END CERTIFICATE-----\n"
};

/* Bad certificate had a signature len of zero. */
static const char badCertX509PEMSignatureLenZero[] = {
    "-----BEGIN CERTIFICATE-----\n"
    "MIIBtDCCAVmgAwIBAgIJAMlyFqk69v+OMAoGCCqGSM49BAMCMFYxKTAnBgNVBAsM\n"
    "IDdhNDhhYTI2YmM0MzQyZjZhNjYyMDBmNzdhODlkZDAyMSkwJwYDVQQDDCA3YTQ4\n"
    "YWEyNmJjNDM0MmY2YTY2MjAwZjc3YTg5ZGQwMjAeFw0xNTAyMjYyMTUxMjVaFw0x\n"
    "NjAyMjYyMTUxMjVaMFYxKTAnBgNVBAsMIDZkODVjMjkyMjYxM2IzNmUyZWVlZjUy\n"
    "NzgwNDJjYzU2MSkwJwYDVQQDDCA2ZDg1YzI5MjI2MTNiMzZlMmVlZWY1Mjc4MDQy\n"
    "Y2M1NjBZMBMGByqGSM49AgEGCCqGSM49AwEHA0IABL50XeH1/aKcIF1+BJtlIgjL\n"
    "AW32qoQdVOTyQg2WnM/R7pgxM2Ha0jMpksUd+JS9BiVYBBArwU76Whz9m6UyJeqj\n"
    "EDAOMAwGA1UdEwQFMAMBAf8wCgYIKoZIzj0EAwIDAAAwRgIhAKfmglMgl67L5ALF\n"
    "Z63haubkItTMACY1k4ROC2q7cnVmAiEArvAmcVInOq/U5C1y2XrvJQnAdwSl/Ogr\n"
    "IizUeK0oI5c=\n"
    "-----END CERTIFICATE-----"
};

class CertificateECCTest : public testing::Test {
  public:
    Crypto_ECC ecc;
    virtual void SetUp() {
        QStatus status;

        status = ecc.GenerateDSAKeyPair();
        ASSERT_EQ(ER_OK, status) << " ecc.GenerateDSAKeyPair() failed with actual status: " << QCC_StatusText(status);

        status = ecc.GenerateDHKeyPair();
        ASSERT_EQ(ER_OK, status) << " ecc.GenerateDHKeyPair() failed with actual status: " << QCC_StatusText(status);
    }

  private:


};

static QStatus CreateCert(const qcc::String& serial, const qcc::GUID128& issuer, const qcc::String& organization, const ECCPrivateKey* issuerPrivateKey, const ECCPublicKey* issuerPublicKey, const qcc::GUID128& subject, const ECCPublicKey* subjectPubKey, CertificateX509::ValidPeriod& validity, CertificateX509& x509)
{
    QStatus status = ER_CRYPTO_ERROR;

    x509.SetSerial((const uint8_t*)serial.data(), serial.size());
    qcc::String issuerName = issuer.ToString();
    x509.SetIssuerCN((const uint8_t*) issuerName.c_str(), issuerName.length());
    qcc::String subjectName = subject.ToString();
    x509.SetSubjectCN((const uint8_t*) subjectName.c_str(), subjectName.length());
    if (!organization.empty()) {
        x509.SetIssuerOU((const uint8_t*) organization.c_str(), organization.length());
        x509.SetSubjectOU((const uint8_t*) organization.c_str(), organization.length());
    }
    x509.SetSubjectPublicKey(subjectPubKey);
    x509.SetCA(true);
    x509.SetValidity(&validity);
    status = x509.SignAndGenerateAuthorityKeyId(issuerPrivateKey, issuerPublicKey);
    return status;
}

static QStatus GenKeyAndCreateCert(qcc::GUID128& issuer, const qcc::String& serial, const qcc::String& organization, ECCPrivateKey* dsaPrivateKey, ECCPublicKey* dsaPublicKey, ECCPrivateKey* subjectPrivateKey, ECCPublicKey* subjectPublicKey, bool selfSign, CertificateX509::ValidPeriod& validity, CertificateX509& x509)
{
    Crypto_ECC ecc;
    ecc.GenerateDSAKeyPair();
    *dsaPrivateKey = *ecc.GetDSAPrivateKey();
    *dsaPublicKey = *ecc.GetDSAPublicKey();
    if (!selfSign) {
        ecc.GenerateDSAKeyPair();
    }
    *subjectPrivateKey = *ecc.GetDSAPrivateKey();
    *subjectPublicKey = *ecc.GetDSAPublicKey();
    qcc::GUID128 userGuid;
    return CreateCert(serial, issuer, organization, dsaPrivateKey, dsaPublicKey, userGuid, subjectPublicKey, validity, x509);
}

static QStatus GenKeyAndCreateCert(qcc::GUID128& issuer, const qcc::String& serial, const qcc::String& organization, ECCPrivateKey* dsaPrivateKey, ECCPublicKey* dsaPublicKey, ECCPrivateKey* subjectPrivateKey, ECCPublicKey* subjectPublicKey, bool selfSign, uint32_t expiredInSeconds, CertificateX509& x509)
{
    CertificateX509::ValidPeriod validity;
    validity.validFrom = qcc::GetEpochTimestamp() / 1000;
    validity.validTo = validity.validFrom + expiredInSeconds;
    return GenKeyAndCreateCert(issuer, serial, organization, dsaPrivateKey, dsaPublicKey, subjectPrivateKey, subjectPublicKey, selfSign, validity, x509);
}

TEST_F(CertificateECCTest, EncodePrivateKey)
{
    QStatus status;

    qcc::String encoded;
    status = CertificateX509::EncodePrivateKeyPEM(ecc.GetDSAPrivateKey(), encoded);
    ASSERT_EQ(ER_OK, status) << " CertificateX509::EncodePrivateKeyPEM failed with actual status: " << QCC_StatusText(status);

    printf("The encoded private key PEM %s\n", encoded.c_str());

    ECCPrivateKey pk;
    status = CertificateX509::DecodePrivateKeyPEM(encoded, &pk);
    ASSERT_EQ(ER_OK, status) << " CertificateX509::DecodePrivateKeyPEM failed with actual status: " << QCC_StatusText(status);

    printf("Original private key %s\n", ecc.GetDSAPrivateKey()->ToString().c_str());
    printf("Decoded private key %s\n", pk.ToString().c_str());
    ASSERT_EQ(pk, *ecc.GetDSAPrivateKey()) << " decoded private key not equal to original";
}

/**
 * Test decoding a private key created externally (in PKCS#8 DER format).
 */
static void DecodePrivateKeyHelper(const char* eccPrivateKeyPEM)
{
    QStatus status;

    qcc::String encoded(eccPrivateKeyPEM);

    ECCPrivateKey pk;
    status = CertificateX509::DecodePrivateKeyPEM(encoded, &pk);
    ASSERT_EQ(ER_OK, status) << " CertificateX509::DecodePrivateKeyPEM failed with actual status: " << QCC_StatusText(status);
    printf("Decoded private key %s\n", pk.ToString().c_str());
}
TEST_F(CertificateECCTest, DecodePrivateKey)
{
    DecodePrivateKeyHelper(eccPrivateKeyPEMOpenSSL);
    DecodePrivateKeyHelper(eccPrivateKeyPEMCAPI);
}

TEST_F(CertificateECCTest, DecodeUnsupportedFormatPrivateKeyPEM)
{
    qcc::String encoded(eccUnsupportedFormatPrivateKeyPEM);
    ECCPrivateKey pk;
    ASSERT_NE(ER_OK, CertificateX509::DecodePrivateKeyPEM(encoded, &pk)) << " CertificateX509::DecodePrivateKeyPEM did not fail";
}

/**
 * Test encoding and decoding of public keys.
 */
TEST_F(CertificateECCTest, EncodePublicKey)
{
    QStatus status;

    qcc::String encoded;
    status = CertificateX509::EncodePublicKeyPEM(ecc.GetDSAPublicKey(), encoded);
    ASSERT_EQ(ER_OK, status) << " CertificateX509::EncodePublicKeyPEM failed with actual status: " << QCC_StatusText(status);

    printf("The encoded public key PEM %s\n", encoded.c_str());

    ECCPublicKey pk;
    status = CertificateX509::DecodePublicKeyPEM(encoded, &pk);
    ASSERT_EQ(ER_OK, status) << " CertificateX509::DecodePublicKeyPEM failed with actual status: " << QCC_StatusText(status);

    printf("Original public key %s\n", ecc.GetDSAPublicKey()->ToString().c_str());
    printf("Decoded public key %s\n", pk.ToString().c_str());
    ASSERT_EQ(pk, *ecc.GetDSAPublicKey()) << " decoded private key not equal to original";
}

/**
 * Use the encoded texts to put in the bbservice and bbclient files
 */
TEST_F(CertificateECCTest, GenSelfSignECCX509CertForBBservice)
{
    qcc::GUID128 issuer;
    ECCPrivateKey dsaPrivateKey;
    ECCPublicKey dsaPublicKey;
    ECCPrivateKey subjectPrivateKey;
    ECCPublicKey subjectPublicKey;
    CertificateX509 x509;

    /* cert expires in one year */
    QStatus status = GenKeyAndCreateCert(issuer, "1010101", "organization", &dsaPrivateKey, &dsaPublicKey, &subjectPrivateKey, &subjectPublicKey, true, 365 * 24 * 3600, x509);
    ASSERT_EQ(ER_OK, status) << " GenKeyAndCreateCert failed with actual status: " << QCC_StatusText(status);

    String encodedPK;
    status = CertificateX509::EncodePrivateKeyPEM(&subjectPrivateKey, encodedPK);
    ASSERT_EQ(ER_OK, status) << " CertificateX509::EncodePrivateKeyPEM failed with actual status: " << QCC_StatusText(status);

    std::cout << "The encoded subject private key PEM:" << endl << encodedPK.c_str() << endl;

    status = CertificateX509::EncodePublicKeyPEM(&subjectPublicKey, encodedPK);
    ASSERT_EQ(ER_OK, status) << " CertificateX509::EncodePublicKeyPEM failed with actual status: " << QCC_StatusText(status);

    std::cout << "The encoded subject public key PEM:" << endl << encodedPK.c_str() << endl;

    status = x509.Verify(&dsaPublicKey);
    ASSERT_EQ(ER_OK, status) << " verify cert failed with actual status: " << QCC_StatusText(status);
    String pem = x509.GetPEM();
    std::cout << "The encoded cert PEM for ECC X.509 cert:" << endl << pem.c_str() << endl;

    std::cout << "The ECC X.509 cert: " << endl << x509.ToString().c_str() << endl;

}


/**
 * Test expiry date for X509 cert
 */
TEST_F(CertificateECCTest, ExpiredX509Cert)
{
    qcc::GUID128 issuer;
    ECCPrivateKey dsaPrivateKey;
    ECCPublicKey dsaPublicKey;
    ECCPrivateKey subjectPrivateKey;
    ECCPublicKey subjectPublicKey;
    CertificateX509 x509;
    qcc::String noOrg;

    /* cert expires in two seconds */
    QStatus status = GenKeyAndCreateCert(issuer, "1010101", noOrg, &dsaPrivateKey, &dsaPublicKey, &subjectPrivateKey, &subjectPublicKey, true, 2, x509);
    ASSERT_EQ(ER_OK, status) << " GenKeyAndCreateCert failed with actual status: " << QCC_StatusText(status);

    /* verify that the cert is not yet expired */
    status = x509.VerifyValidity();
    ASSERT_EQ(ER_OK, status) << " verify validity failed with actual status: " << QCC_StatusText(status);

    /* sleep for 3 seconds to wait for the cert expires */
    qcc::Sleep(3000);
    status = x509.VerifyValidity();
    ASSERT_NE(ER_OK, status) << " verify validity did not fail with actual status: " << QCC_StatusText(status);
}

/**
 * Generate certificate with expiry date past the year 2050
 */
TEST_F(CertificateECCTest, X509CertExpiresBeyond2050)
{
    qcc::GUID128 issuer;
    ECCPrivateKey dsaPrivateKey;
    ECCPublicKey dsaPublicKey;
    ECCPrivateKey subjectPrivateKey;
    ECCPublicKey subjectPublicKey;
    CertificateX509 cert;

    /* cert expires in about 36 years */
    uint32_t expiredInSecs = 36 * 365 * 24 * 60 * 60;
    QStatus status = GenKeyAndCreateCert(issuer, "1010101", "organization", &dsaPrivateKey, &dsaPublicKey, &subjectPrivateKey, &subjectPublicKey, true, expiredInSecs, cert);
    ASSERT_EQ(ER_OK, status) << " GenKeyAndCreateCert failed with actual status: " << QCC_StatusText(status);
    status = cert.Verify(&dsaPublicKey);
    ASSERT_EQ(ER_OK, status) << " verify cert failed with actual status: " << QCC_StatusText(status);
}

/**
 * Verify X509 self signed certificates generated by an external tool.
 */
static void VerifyX509SelfSignExternalCertHelper(const char* eccSelfSignCertX509PEM)
{
    CertificateX509 cert;
    String pem(eccSelfSignCertX509PEM);
    QStatus status = cert.LoadPEM(pem);
    ASSERT_EQ(ER_OK, status) << " load external cert PEM failed with actual status: " << QCC_StatusText(status);
    status = cert.Verify();
    ASSERT_EQ(ER_OK, status) << " verify cert failed with actual status: " << QCC_StatusText(status);
    printf("cert: %s\n", cert.ToString().c_str());
}

TEST_F(CertificateECCTest, VerifyX509SelfSignExternalCert)
{
    VerifyX509SelfSignExternalCertHelper(eccSelfSignCertX509PEMOpenSSL);
    VerifyX509SelfSignExternalCertHelper(eccSelfSignCertX509PEMCAPI);
    VerifyX509SelfSignExternalCertHelper(eccSelfSignCertX509OpenSSLWithAKI);
}

/**
 * test a bad cert with zero length signature
 */
TEST_F(CertificateECCTest, BadCertDoesNotLoad)
{
    CertificateX509 cert;
    String pem(badCertX509PEMSignatureLenZero);
    ASSERT_NE(ER_OK, cert.LoadPEM(pem)) << " load external cert PEM did not fail";
}

/**
 * Verify X509 self signed certificates generated by external tools.
 * Add check that they do not verify with a different public key.
 */
static void VerifyX509SelfSignCertPlusDoNotVerifyWithOtherKeyHelper(const char* eccSelfSignCertX509PEM, const ECCPublicKey* otherPublic)
{
    CertificateX509 cert;
    String pem(eccSelfSignCertX509PEM);
    QStatus status = cert.LoadPEM(pem);
    ASSERT_EQ(ER_OK, status) << " load external cert PEM failed with actual status: " << QCC_StatusText(status);
    status = cert.Verify();
    ASSERT_EQ(ER_OK, status) << " verify cert failed with actual status: " << QCC_StatusText(status);
    /* now verify with a different public key.  It is expected to fail */
    status = cert.Verify(otherPublic);
    ASSERT_NE(ER_OK, status) << " verify cert did not fail";
}

TEST_F(CertificateECCTest, VerifyX509SelfSignCertPlusDoNotVerifyWithOtherKey)
{
    VerifyX509SelfSignCertPlusDoNotVerifyWithOtherKeyHelper(eccSelfSignCertX509PEMOpenSSL, ecc.GetDSAPublicKey());
    VerifyX509SelfSignCertPlusDoNotVerifyWithOtherKeyHelper(eccSelfSignCertX509PEMCAPI, ecc.GetDSAPublicKey());
}

/**
 * Verify X509 self signed certificates generated by external tools.
 */
static void VerifyX509ExternalCertChainHelper(const char* eccCertChainX509PEM)
{
    String pem(eccCertChainX509PEM);
    /* count how many certs in the chain */
    size_t count = 0;
    QStatus status = CertificateHelper::GetCertCount(pem, &count);
    ASSERT_EQ(ER_OK, status) << " count the number of certs in the chain failed with actual status: " << QCC_StatusText(status);
    ASSERT_EQ((size_t) 2, count) << " expecting two certs in the cert chain";

    CertificateX509 certs[2];
    status = CertificateX509::DecodeCertChainPEM(pem, certs, count);
    ASSERT_EQ(ER_OK, status) << " decode the cert chain failed with actual status: " << QCC_StatusText(status);
    for (size_t cnt = 0; cnt < count; cnt++) {
        printf("certs[%d]: %s\n", (int) cnt, certs[cnt].ToString().c_str());
    }
    status = certs[0].Verify(certs[1].GetSubjectPublicKey());
    ASSERT_EQ(ER_OK, status) << " verify leaf cert failed with actual status: " << QCC_StatusText(status);
}

TEST_F(CertificateECCTest, VerifyX509ExternalCertChain)
{
    VerifyX509ExternalCertChainHelper(eccCertChainX509PEMOpenSSL);
    VerifyX509ExternalCertChainHelper(eccCertChainX509PEMCAPI);
}

/**
 * Generate certificate with start date in the past and expiry date way in the
 * the future.  One can use the PEM file to do spot check the date with openssl.
 */
TEST_F(CertificateECCTest, X509CertWideRangeValidPeriod)
{
    qcc::GUID128 issuer;
    ECCPrivateKey dsaPrivateKey;
    ECCPublicKey dsaPublicKey;
    ECCPrivateKey subjectPrivateKey;
    ECCPublicKey subjectPublicKey;
    CertificateX509 cert;

    CertificateX509::ValidPeriod validity;
    /* cert valid from 1970 */
    validity.validFrom = 0;
    /* cert expires in the year 2035 */
    uint32_t expiredInSecs = 20 * 365 * 24 * 60 * 60;
    validity.validTo = qcc::GetEpochTimestamp() / 1000 + expiredInSecs;

    QStatus status = GenKeyAndCreateCert(issuer, "1010101", "organization", &dsaPrivateKey, &dsaPublicKey, &subjectPrivateKey, &subjectPublicKey, true, validity, cert);
    ASSERT_EQ(ER_OK, status) << " GenKeyAndCreateCert failed with actual status: " << QCC_StatusText(status);
    status = cert.Verify(&dsaPublicKey);
    ASSERT_EQ(ER_OK, status) << " verify cert failed with actual status: " << QCC_StatusText(status);
    String pem = cert.GetPEM();
    std::cout << "The encoded cert PEM for ECC X.509 cert:" << endl << pem.c_str() << endl;
    std::cout << "The cert:" << endl << cert.ToString().c_str() << endl;
}

/**
 * Test load a badly formatted PEM for a certificate chain
 */
TEST_F(CertificateECCTest, BadFormatExternalCertChain)
{
    String pem(eccBadFormatCertChainX509PEM);
    /* count how many certs in the chain */
    size_t count = 0;
    CertificateHelper::GetCertCount(pem, &count);
    ASSERT_NE((size_t) 2, count) << "Did not expect to have two certs in the cert chain";
}

/**
 * Certificate chain with an unknown CA cert.
 */
TEST_F(CertificateECCTest, FailToVerifyCertChainWithUnknownCACert)
{
    String pem(eccCertChainWithUnknownCACertPEM);
    size_t count = 0;
    ASSERT_EQ(ER_OK, CertificateHelper::GetCertCount(pem, &count)) << " count the number of certs in the chain failed";
    ASSERT_EQ((size_t) 2, count) << " expecting two certs in the cert chain";

    CertificateX509 certs[2];
    ASSERT_EQ(ER_OK, CertificateX509::DecodeCertChainPEM(pem, certs, count)) << " decode the cert chain failed";
    ASSERT_NE(ER_OK, certs[0].Verify(certs[1].GetSubjectPublicKey())) << " verify leaf cert did not fail";
}

/**
 * Badly formatted cert PEM should fail to load
 */
TEST_F(CertificateECCTest, FailToLoadBadlyEncodedCertPEM)
{
    CertificateX509 cert;
    String pem(badEncodedSelfSignCertX509PEM);
    ASSERT_NE(ER_OK, cert.LoadPEM(pem)) << "load badly encoded cert PEM did not fail";
}

/**
 * Verify a X509 self signed certificate generated by external tool.
 * This certificate hold extra fields in the distinguished name.
 */
TEST_F(CertificateECCTest, VerifyX509SelfSignExternalCertWithExtraDNFields)
{
    CertificateX509 cert;
    String pem(eccSelfSignCertX509PEMWithExtraDNFields);
    QStatus status = cert.LoadPEM(pem);
    ASSERT_EQ(ER_OK, status) << " load external cert PEM failed with actual status: " << QCC_StatusText(status);
    status = cert.Verify();
    ASSERT_EQ(ER_OK, status) << " verify cert failed with actual status: " << QCC_StatusText(status);
}

/**
 * Create a self signed cert and reload its PEM
 */
TEST_F(CertificateECCTest, GenerateAndLoadSelfSignedCert)
{
    qcc::GUID128 issuer;
    ECCPrivateKey dsaPrivateKey;
    ECCPublicKey dsaPublicKey;
    ECCPrivateKey subjectPrivateKey;
    ECCPublicKey subjectPublicKey;
    CertificateX509 cert;

    /* cert expires in one year */
    ASSERT_EQ(ER_OK, GenKeyAndCreateCert(issuer, "1010101", "organization", &dsaPrivateKey, &dsaPublicKey, &subjectPrivateKey, &subjectPublicKey, true, 365 * 24 * 3600, cert)) << " GenKeyAndCreateCert failed";

    ASSERT_EQ(ER_OK, cert.Verify(&dsaPublicKey)) << " verify cert failed";
    CertificateX509 cert2;
    ASSERT_EQ(ER_OK, cert2.LoadPEM(cert.GetPEM())) << " Error reload cert from PEM";
    ASSERT_EQ(ER_OK, cert2.Verify(&dsaPublicKey)) << " verify cert failed";
}

/**
 * Test a self signed certificate with the basic constraints field marked as
 * critical.
 */
TEST_F(CertificateECCTest, TestSelfSignedCertWithCritialBasicConstraint)
{
    static const char eccSelfSignCertX509PEM[] = {
        "-----BEGIN CERTIFICATE-----\n"
        "MIIBVDCB/KADAgECAhC+Ci4hDqaWuEWj2eDd0zrfMAoGCCqGSM49BAMCMCQxIjAgBgNVBAMMGUFsbEpveW5UZXN0U2VsZlNpZ25lZE5hbWUwHhcNMTUwMzMxMTc0MTQwWhcNMTYwMzMwMTc0MTQwWjAkMSIwIAYDVQQDDBlBbGxKb3luVGVzdFNlbGZTaWduZWROYW1lMFkwEwYHKoZIzj0CAQYIKoZIzj0DAQcDQgAE5nmP2qHqZ6N67jdoVxSA64U+Y+rThK+oAwgR6DNezFKMSgVMA1Snn4qsc1Q+KbaYAMj7hWs6xDUIbz6XTOJBvaMQMA4wDAYDVR0TAQH/BAIwADAKBggqhkjOPQQDAgNHADBEAiBJpmVQof40vG9qjWgBTMkETUT0d1kGADBjQK162bUCygIgAtHmpfRztbtr5hgXYdjx4W3Kw0elmnuIfsvrY86ONZs=\n"
        "-----END CERTIFICATE-----\n"
    };

    VerifyX509SelfSignExternalCertHelper(eccSelfSignCertX509PEM);
}

/**
 * Test a certificate chain with leaf cert containing no CA field and
 * signing cert has pathlen = 0
 */
TEST_F(CertificateECCTest, TestCertChainWithNoCAFieldInBasicContraints)
{
    /* the leaf cert does not contain the CA field */
    static const char eccCertChainX509PEM[] = {
        "-----BEGIN CERTIFICATE-----\n"
        "MIIBRTCB66ADAgECAhAIrQyeRPmaj0tCzYi1kc1LMAoGCCqGSM49BAMCMB4xHDAaBgNVBAMME0FsbEpveW5UZXN0Um9vdE5hbWUwHhcNMTUwMzMxMjMyODU2WhcNMTYwMzMwMjMyODU2WjAcMRowGAYDVQQDDBFDZXJ0U2lnbkxpYkNsaWVudDBZMBMGByqGSM49AgEGCCqGSM49AwEHA0IABDrQE+EUBFzwtXq/vlG6IYYEpVxEndizIvaysExCBML5uYovNVLfWEqFmEDGLvv3rJkZ0I0xhzSyzLD+Zo4xzU+jDTALMAkGA1UdEwQCMAAwCgYIKoZIzj0EAwIDSQAwRgIhAJ++iDjgYeje0kmJ3cdYTwen1V92Ldz4m0NInbpPX3BOAiEAvUTLYd83T4uXNh6P+JL4Phj3zxVBo2mSvwnuFSyeSOg=\n"
        "-----END CERTIFICATE-----\n"
        "\n"
        "-----BEGIN CERTIFICATE-----\n"
        "MIIBTDCB86ADAgECAhDNAwko47UUmUcr+HFVMJj1MAoGCCqGSM49BAMCMB4xHDAaBgNVBAMME0FsbEpveW5UZXN0Um9vdE5hbWUwHhcNMTUwMzMxMjMyODU2WhcNMTYwMzMwMjMyODU2WjAeMRwwGgYDVQQDDBNBbGxKb3luVGVzdFJvb3ROYW1lMFkwEwYHKoZIzj0CAQYIKoZIzj0DAQcDQgAEwmq2CF9Q1Lh/RfE9ejHMGb+AkgKljRgh3D2uOVCGCvxpMtH4AR+QzAPKwYOHvKewsZIBtC41N5Fb4wFbR3kaSaMTMBEwDwYDVR0TBAgwBgEB/wIBADAKBggqhkjOPQQDAgNIADBFAiAyIj1kEli20k2jRuhmSqyjHJ1rlv0oyLOXpgI5f5P0nAIhALIV4i9VG6+DiL7VgNQ1LQswZMgjEUMuPWL6UyuBDe3z\n"
        "-----END CERTIFICATE-----\n"
    };

    String pem(eccCertChainX509PEM);
    /* count how many certs in the chain */
    size_t count = 0;
    QStatus status = CertificateHelper::GetCertCount(pem, &count);
    ASSERT_EQ(ER_OK, status) << " count the number of certs in the chain failed with actual status: " << QCC_StatusText(status);
    ASSERT_EQ((size_t) 2, count) << " expecting two certs in the cert chain";

    CertificateX509 certs[2];
    status = CertificateX509::DecodeCertChainPEM(pem, certs, count);
    ASSERT_EQ(ER_OK, status) << " decode the cert chain failed with actual status: " << QCC_StatusText(status);
    status = certs[0].Verify(certs[1].GetSubjectPublicKey());
    ASSERT_EQ(ER_OK, status) << " verify leaf cert failed with actual status: " << QCC_StatusText(status);
}

/**
 * Helper to test validity period.
 */
static void TestValidityPeriod(CertificateX509::ValidPeriod& validity)
{
    qcc::GUID128 issuer;
    ECCPrivateKey dsaPrivateKey;
    ECCPublicKey dsaPublicKey;
    ECCPrivateKey subjectPrivateKey;
    ECCPublicKey subjectPublicKey;
    CertificateX509 cert;


    QStatus status = GenKeyAndCreateCert(issuer, "1010101", "organization", &dsaPrivateKey, &dsaPublicKey, &subjectPrivateKey, &subjectPublicKey, true, validity, cert);
    EXPECT_EQ(ER_OK, status) << " GenKeyAndCreateCert failed with actual status: " << QCC_StatusText(status);
    status = cert.Verify(&dsaPublicKey);
    EXPECT_EQ(ER_OK, status) << " verify cert failed with actual status: " << QCC_StatusText(status);
    String pem = cert.GetPEM();
    CertificateX509 cert2;
    EXPECT_EQ(ER_OK, cert2.LoadPEM(pem)) << " load PEM failed";
    EXPECT_EQ(validity.validFrom, cert2.GetValidity()->validFrom) << "validFrom not the same";
    EXPECT_EQ(validity.validTo, cert2.GetValidity()->validTo) << "validTo not the same";
}

/**
 * Test validity date generation
 */
TEST_F(CertificateECCTest, validityPeriodGeneration)
{
    CertificateX509::ValidPeriod validity;
    validity.validFrom = 1427404154;   /* 150326210914Z a date with day light savings */
    validity.validTo = 1427404154 + 630720000;   /* 350321210914Z */
    TestValidityPeriod(validity);

    validity.validFrom = 1423177645;   /* 150205230725Z a date with no day light savings */
    validity.validTo = validity.validFrom + 630720000;   /* 350131230725Z */
    TestValidityPeriod(validity);
}

<<<<<<< HEAD
TEST_F(CertificateECCTest, SubjectAltNameInExternalGeneratedCert)
{
    /* Cert has identity alias field. Cert was generated using openssl command line */
    IdentityCertificate cert;
    static const char CustomIdentityAliasCert[] = {
        "-----BEGIN CERTIFICATE-----\n"
        "MIIBxjCCAW2gAwIBAgIJAIfm4O/IwDYDMAoGCCqGSM49BAMCMFYxKTAnBgNVBAsM"
        "IDdhNDhhYTI2YmM0MzQyZjZhNjYyMDBmNzdhODlkZDAyMSkwJwYDVQQDDCA3YTQ4"
        "YWEyNmJjNDM0MmY2YTY2MjAwZjc3YTg5ZGQwMjAeFw0xNTA1MTMxNjM2MDdaFw0x"
        "NjA1MTIxNjM2MDdaMFYxKTAnBgNVBAsMIDZkODVjMjkyMjYxM2IzNmUyZWVlZjUy"
        "NzgwNDJjYzU2MSkwJwYDVQQDDCA2ZDg1YzI5MjI2MTNiMzZlMmVlZWY1Mjc4MDQy"
        "Y2M1NjBZMBMGByqGSM49AgEGCCqGSM49AwEHA0IABCK3CCj7zDXi3dcXjL/ECUR3"
        "9NLRN9nnNDNlyy2jkdOJvUEje0+ZTRUJR7y8HfP49PgmRHuMQgYLhG52CMxlDZyj"
        "JDAiMCAGA1UdEQQZMBegFQYKKwYBBAGC3nwBBKAHBAVhbGlhczAKBggqhkjOPQQD"
        "AgNHADBEAiBRXDdDAiYPQt7aftVWkcB6q2tWQL6mVGa+r18T6C9wfwIgJbZRDtJ0"
        "szuhC+BaE0r7AfOGUiXBys5CYXYxIMGe8zM="
        "-----END CERTIFICATE-----"
    };
    String pem(CustomIdentityAliasCert);
    EXPECT_EQ(ER_OK, cert.LoadPEM(pem)) << " load external cert PEM failed.";
    EXPECT_EQ(0, memcmp("alias", cert.GetAlias().data(), cert.GetAlias().size())) << " expect to have alias as the subject alt name";

    /* Cert has the security group id field.  Cert was generated using openssl command line */
    static const char CustomMembershipCert[] = {
        "-----BEGIN CERTIFICATE-----\n"
        "MIIB0TCCAXigAwIBAgIJAIfm4O/IwDYGMAoGCCqGSM49BAMCMFYxKTAnBgNVBAsM"
        "IDdhNDhhYTI2YmM0MzQyZjZhNjYyMDBmNzdhODlkZDAyMSkwJwYDVQQDDCA3YTQ4"
        "YWEyNmJjNDM0MmY2YTY2MjAwZjc3YTg5ZGQwMjAeFw0xNTA1MTMxNzU1MTBaFw0x"
        "NjA1MTIxNzU1MTBaMFYxKTAnBgNVBAsMIDZkODVjMjkyMjYxM2IzNmUyZWVlZjUy"
        "NzgwNDJjYzU2MSkwJwYDVQQDDCA2ZDg1YzI5MjI2MTNiMzZlMmVlZWY1Mjc4MDQy"
        "Y2M1NjBZMBMGByqGSM49AgEGCCqGSM49AwEHA0IABGTa279SkSAKGSbPTp4BtF1k"
        "CsPHR9dhwjN1moCcp8LMWQi22walAsohxsS+J5Ma1ROSxllZ+70EbFAZkQWsG/6j"
        "LzAtMCsGA1UdEQQkMCKgIAYKKwYBBAGC3nwBA6ASBBBBMTZCeXRlQXJyTm90SGV4"
        "MAoGCCqGSM49BAMCA0cAMEQCIHk/c64FSVd3ODPsa5q19nbSNv3bg0PWN5oo+Vy4"
        "BO/YAiBpoMjlAwfTYfAENq+0jsePNtT5d+au77GviCh8ZdAl/w=="
        "-----END CERTIFICATE-----"
    };
    String pem2(CustomMembershipCert);
    MembershipCertificate cert2;
    EXPECT_EQ(ER_OK, cert2.LoadPEM(pem2)) << " load external cert PEM failed.";
    EXPECT_EQ(0, memcmp("A16ByteArrNotHex", cert2.GetGuild().GetBytes(), qcc::GUID128::SIZE)) << " expect to have A16ByteArrNotHex as the subject alt name";

    /* The subject alt name has an unknown otherName OID. Cert was generated
     * using openssl command line.
     */
    static const char UnknownOtherNameOIDCert[] = {
        "-----BEGIN CERTIFICATE-----\n"
        "MIIB0jCCAXigAwIBAgIJAIfm4O/IwDYHMAoGCCqGSM49BAMCMFYxKTAnBgNVBAsM"
        "IDdhNDhhYTI2YmM0MzQyZjZhNjYyMDBmNzdhODlkZDAyMSkwJwYDVQQDDCA3YTQ4"
        "YWEyNmJjNDM0MmY2YTY2MjAwZjc3YTg5ZGQwMjAeFw0xNTA1MTMxODA3NDJaFw0x"
        "NjA1MTIxODA3NDJaMFYxKTAnBgNVBAsMIDZkODVjMjkyMjYxM2IzNmUyZWVlZjUy"
        "NzgwNDJjYzU2MSkwJwYDVQQDDCA2ZDg1YzI5MjI2MTNiMzZlMmVlZWY1Mjc4MDQy"
        "Y2M1NjBZMBMGByqGSM49AgEGCCqGSM49AwEHA0IABMAB1fmU/POy0YxEl/QJJqKy"
        "4YE4RbF97hCKuHyM2EF7x6JsQlDkM0c5rYYBFVbhgTgpTQk5mNNMZznlWxPFWjmj"
        "LzAtMCsGA1UdEQQkMCKgIAYKKwYBBAGC3nwBAKASBBBBMTZCeXRlQXJyTm90SGV4"
        "MAoGCCqGSM49BAMCA0gAMEUCIE4WgW4y4NyXGwXGGAEgd9dTewZcoQ7sp2TJYj/D"
        "H4bPAiEA4JvCcg8Kr/66qyrbKz0wWBv7L8igT9Y9KsJRcKSmYNo="
        "-----END CERTIFICATE-----"
    };
    String pem3(UnknownOtherNameOIDCert);
    CertificateX509 cert3;
    EXPECT_EQ(ER_OK, cert3.LoadPEM(pem3)) << " load external cert PEM failed.";
    EXPECT_TRUE(cert3.GetSubjectAltName().empty()) << " cert subject alt name is supposed to be empty.";
}

TEST_F(CertificateECCTest, SubjectAltNameInIdentityCert)
{
    IdentityCertificate cert;
    cert.SetAlias("alias");
    qcc::GUID128 issuer;
    ECCPrivateKey dsaPrivateKey;
    ECCPublicKey dsaPublicKey;
    ECCPrivateKey subjectPrivateKey;
    ECCPublicKey subjectPublicKey;

    EXPECT_EQ(ER_OK, GenKeyAndCreateCert(issuer, "1010101", "organization", &dsaPrivateKey, &dsaPublicKey, &subjectPrivateKey, &subjectPublicKey, true, 365 * 24 * 3600, cert)) << " GenKeyAndCreateCert failed.";

    String pem = cert.GetPEM();
    IdentityCertificate cert2;
    EXPECT_EQ(ER_OK, cert2.LoadPEM(pem)) << " load cert PEM failed.";
    EXPECT_EQ(0, memcmp("alias", cert2.GetAlias().data(), cert2.GetAlias().size())) << " expect to have alias as the subject alt name";
}

TEST_F(CertificateECCTest, SubjectAltNameInMembershipCert)
{
    MembershipCertificate cert;
    qcc::GUID128 securityGroupId;
    cert.SetGuild(securityGroupId);
    qcc::GUID128 issuer;
    ECCPrivateKey dsaPrivateKey;
    ECCPublicKey dsaPublicKey;
    ECCPrivateKey subjectPrivateKey;
    ECCPublicKey subjectPublicKey;

    EXPECT_EQ(ER_OK, GenKeyAndCreateCert(issuer, "1010101", "organization", &dsaPrivateKey, &dsaPublicKey, &subjectPrivateKey, &subjectPublicKey, true, 365 * 24 * 3600, cert)) << " GenKeyAndCreateCert failed.";

    String pem = cert.GetPEM();
    MembershipCertificate cert2;
    EXPECT_EQ(ER_OK, cert2.LoadPEM(pem)) << " load cert PEM failed.";
    EXPECT_EQ(securityGroupId, cert2.GetGuild()) << " expect to have security group Id as the subject alt name";
}
=======
TEST_F(CertificateECCTest, TestIsDNEqual)
{
    CertificateX509 cert1, cert2;

    ASSERT_EQ(ER_OK, cert1.LoadPEM(eccSelfSignCertX509PEMOpenSSL));
    ASSERT_EQ(ER_OK, cert2.LoadPEM(eccSelfSignCertX509PEMCAPI));

    EXPECT_TRUE(cert1.IsDNEqual(cert1));
    EXPECT_TRUE(cert1.IsDNEqual(cert1.GetSubjectCN(), cert1.GetSubjectCNLength(), cert1.GetSubjectOU(), cert1.GetSubjectOULength()));

    EXPECT_FALSE(cert1.IsDNEqual(cert2));
    EXPECT_FALSE(cert1.IsDNEqual(cert2.GetSubjectCN(), cert2.GetSubjectCNLength(), cert2.GetSubjectOU(), cert2.GetSubjectOULength()));
}

TEST_F(CertificateECCTest, TestIsIssuerOf)
{
    CertificateX509 cert1, cert2;

    ASSERT_EQ(ER_OK, cert1.LoadPEM(eccSelfSignCertX509PEMOpenSSL));
    ASSERT_EQ(ER_OK, cert2.LoadPEM(eccSelfSignCertX509PEMCAPI));

    EXPECT_TRUE(cert1.IsIssuerOf(cert1));
    EXPECT_TRUE(cert2.IsIssuerOf(cert2));
    EXPECT_FALSE(cert1.IsIssuerOf(cert2));
    EXPECT_FALSE(cert2.IsIssuerOf(cert1));
}
>>>>>>> 365afa67
<|MERGE_RESOLUTION|>--- conflicted
+++ resolved
@@ -740,7 +740,6 @@
     TestValidityPeriod(validity);
 }
 
-<<<<<<< HEAD
 TEST_F(CertificateECCTest, SubjectAltNameInExternalGeneratedCert)
 {
     /* Cert has identity alias field. Cert was generated using openssl command line */
@@ -842,7 +841,7 @@
     EXPECT_EQ(ER_OK, cert2.LoadPEM(pem)) << " load cert PEM failed.";
     EXPECT_EQ(securityGroupId, cert2.GetGuild()) << " expect to have security group Id as the subject alt name";
 }
-=======
+
 TEST_F(CertificateECCTest, TestIsDNEqual)
 {
     CertificateX509 cert1, cert2;
@@ -868,5 +867,4 @@
     EXPECT_TRUE(cert2.IsIssuerOf(cert2));
     EXPECT_FALSE(cert1.IsIssuerOf(cert2));
     EXPECT_FALSE(cert2.IsIssuerOf(cert1));
-}
->>>>>>> 365afa67
+}
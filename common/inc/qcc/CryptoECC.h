#ifndef _CRYPTOECC_H
#define _CRYPTOECC_H
/**
 * @file
 *
 * This file provide wrappers around ECC cryptographic algorithms.
 */

/******************************************************************************
 * Copyright AllSeen Alliance. All rights reserved.
 *
 *    Permission to use, copy, modify, and/or distribute this software for any
 *    purpose with or without fee is hereby granted, provided that the above
 *    copyright notice and this permission notice appear in all copies.
 *
 *    THE SOFTWARE IS PROVIDED "AS IS" AND THE AUTHOR DISCLAIMS ALL WARRANTIES
 *    WITH REGARD TO THIS SOFTWARE INCLUDING ALL IMPLIED WARRANTIES OF
 *    MERCHANTABILITY AND FITNESS. IN NO EVENT SHALL THE AUTHOR BE LIABLE FOR
 *    ANY SPECIAL, DIRECT, INDIRECT, OR CONSEQUENTIAL DAMAGES OR ANY DAMAGES
 *    WHATSOEVER RESULTING FROM LOSS OF USE, DATA OR PROFITS, WHETHER IN AN
 *    ACTION OF CONTRACT, NEGLIGENCE OR OTHER TORTIOUS ACTION, ARISING OUT OF
 *    OR IN CONNECTION WITH THE USE OR PERFORMANCE OF THIS SOFTWARE.
 ******************************************************************************/

#include <Status.h>
#include <qcc/platform.h>

#include <qcc/String.h>


namespace qcc {

/**
 * The ECC coordinate size
 */

static const size_t ECC_COORDINATE_SZ = 8 * sizeof(uint32_t);

/**
 * Empty ECC coordinate
 */
static const uint8_t ECC_COORDINATE_EMPTY[ECC_COORDINATE_SZ] = { 0 };

/**
 * The ECC private key big endian byte array
 */
struct ECCPrivateKey {
    /**
     * The ECCPrivateKey data
     */
    uint8_t d[ECC_COORDINATE_SZ];

    /**
     * ECCPrivateKey constructor
     */
    ECCPrivateKey() {
        memset(d, 0, ECC_COORDINATE_SZ);
    }

    /**
     * the assign operator for the ECCPrivateKey
     *
     * @param[in] other the ECCPrivate key to assign
     */
    ECCPrivateKey& operator=(const ECCPrivateKey& other)
    {
        if (this != &other) {
            memcpy(d, other.d, ECC_COORDINATE_SZ);
        }
        return *this;
    }

    /**
     * Equals operator for the ECCPrivateKey.
     *
     * @param[in] k the ECCPrivateKey to compare
     *
     * @return true if the ECCPrivateKeys are equal
     */
    bool operator==(const ECCPrivateKey& k) const
    {
        return memcmp(d, k.d, ECC_COORDINATE_SZ) == 0;
    }
};

/**
 * The ECC public key big endian byte array
 */
struct ECCPublicKey {
    /**
     * The x coordinate of the elliptic curve
     */
    uint8_t x[ECC_COORDINATE_SZ];
    /**
     * The y coordinate of the elliptic curve
     */
    uint8_t y[ECC_COORDINATE_SZ];

    ECCPublicKey() {
        memset(x, 0, ECC_COORDINATE_SZ);
        memset(y, 0, ECC_COORDINATE_SZ);
    }

    /**
     * Check to see if the ECCPublicKey is empty.
     *
     * @return true if the ECCPublicKey is empty
     */
    bool empty() const
    {
        return (memcmp(x, ECC_COORDINATE_EMPTY, ECC_COORDINATE_SZ) == 0) &&
               (memcmp(y, ECC_COORDINATE_EMPTY, ECC_COORDINATE_SZ) == 0);
    }

    /**
     * Equals operator
     *
     * @param[in] k the ECCPublic key to compare
     *
     * @return true if the compared ECCPublicKeys are equal to each other
     */
    bool operator==(const ECCPublicKey& k) const
    {
        int n = memcmp(x, k.x, ECC_COORDINATE_SZ);
        return (n == 0) && (0 == memcmp(y, k.y, ECC_COORDINATE_SZ));
    }

    /**
     * Not equals operator
     *
     * @param[in] k the ECCPublicKey to compare
     *
     * @return true if the compared ECCPublicKeys are not equal to each other
     */
    bool operator!=(const ECCPublicKey& k) const
    {
        return !(*this == k);
    }

    /**
     * The less than operator for the ECCPublicKey
     *
     * The x coordinate are compared first. If the x coordinates match then
     * the y coordinate is compared.
     *
     * @param[in] k the ECCPublicKey to compare
     *
     * @return True if the left ECCPublicKey is less than the right ECCPublicKey
     * false otherwise.
     */
    bool operator<(const ECCPublicKey& k) const
    {
        int n = memcmp(x, k.x, ECC_COORDINATE_SZ);
        if (n == 0) {
            n = memcmp(y, k.y, ECC_COORDINATE_SZ);
        }
        if (n < 0) {
            return true;
        } else {
            return false;
        }
    }

    /**
     * Assign operator for ECCPublicKey
     *
     * @param[in] other the ECCPublic key to assign
     */
    ECCPublicKey& operator=(const ECCPublicKey& other)
    {
        if (this != &other) {
            memcpy(x, other.x, ECC_COORDINATE_SZ);
            memcpy(y, other.y, ECC_COORDINATE_SZ);
        }
        return *this;
    }

    /**
     * Exports the key to a byte array.
     * @param[in] data the array to store the data in
     * @param[in,out] size provides the size of the passed buffer as input. On a  successfull return it
     *   will contain the actual amount of data stored
     *
     * @return ER_OK on success others on failure
     */
    QStatus Export(uint8_t* data, size_t* size) const;

    /**
     * Imports the key from a byte array.
     * @param[in] data the array to store the data in
     * @param[in] size the size of the passed buffer.
     *
     * @return ER_OK  on success others on failure
     */
    QStatus Import(const uint8_t* data, size_t size);
    /**
     * Return the ECCPublicKey to a string.
     * @return
     * the ECCPublicKey to a string.
     */
    const qcc::String ToString() const;

};

/**
 * The ECC secret
 */

class ECCSecret {
  public:

    /**
     * Opaque type for the internal state.
     */
    struct ECCSecretState;

    /**
     * Default Constructor;
     */
    ECCSecret();

    /**
     * Set the opaque secret state for this object
     * @param   pEccSecretState the internal secret state to set.
     * @return
     *      ER_OK if the secret is successfully set.
     *      ER_FAIL otherwise.
     *      Other error status.
     */
    QStatus SetSecretState(const ECCSecretState* pEccSecretState);

    /**
     * Derives the PreMasterSecret.
     * Current implementaiton uses SHA256 HASH KDF.
     * @param   pbPreMasterSecret buffer to receive premaster secret.
     * @param   cbPreMasterSecret count of buffer to receive premaster secret.
     * @return
     *      ER_OK if the pre-master secret is successfully computed and put in pbPreMasterSecret.
     *      ER_FAIL otherwise.
     *      Other error status.
     */
    QStatus DerivePreMasterSecret(uint8_t* pbPreMasterSecret, size_t cbPreMasterSecret);

    /**
     * Default Destructor
     */

    ~ECCSecret();

  private:
    /* private copy constructor to prevent double delete of eccSecretState */
    ECCSecret(const ECCSecret&);
    /* private assignment operator to prevent double delete of eccSecretState */
    ECCSecret& operator=(const ECCSecret&);

    /**
     * Private internal state
     */
    ECCSecretState* eccSecretState;

};

/**
 * The ECC signature big endian byte array
 */

struct ECCSignature {
    /**
     * The r value for the Elliptic Curve Digital Signature (r,s) signature pair
     */
    uint8_t r[ECC_COORDINATE_SZ];
    /**
     * The s value for the Elliptic Curve Digital Signature (r,s) signature pair
     */
    uint8_t s[ECC_COORDINATE_SZ];

    /**
     * ECCSignature constructor
     *
     * The Elliptic Curve Digital Signature (r,s) signature initialized to zero.
     */
    ECCSignature() {
        memset(r, 0, ECC_COORDINATE_SZ);
        memset(s, 0, ECC_COORDINATE_SZ);
    }

    /**
     * The ECCSignature assign operator
     * @param[in] other the ECC signature to assign
     */
<<<<<<< HEAD
    ECCSignature& operator=(const ECCSignature& k)
    {
        memcpy(r, k.r, ECC_COORDINATE_SZ);
        memcpy(s, k.s, ECC_COORDINATE_SZ);
=======
    ECCSignature& operator=(const ECCSignature& other)
    {
        if (this != &other) {
            memcpy(r, other.r, ECC_COORDINATE_SZ);
            memcpy(s, other.s, ECC_COORDINATE_SZ);
        }
>>>>>>> be8e8a24
        return *this;
    }
};

/**
 * Elliptic Curve Cryptography
 */
class Crypto_ECC {

  public:

    /**
     * The NIST recommended elliptic curve P-256
     */
    static const uint8_t ECC_NIST_P256 = 0;

    /**
     * Default constructor.
     */
    Crypto_ECC();

    /**
     * Generates the Ephemeral Diffie-Hellman key pair.
     *
     * @return
     *      ER_OK if the key pair is successfully generated.
     *      ER_FAIL otherwise
     *      Other error status.
     */
    QStatus GenerateDHKeyPair();

    /**
     * Generates the Diffie-Hellman shared secret.
     * @param   peerPublicKey the peer's public key
     * @param   secret the output shared secret
     * @return
     *      ER_OK if the shared secret is successfully generated.
     *      ER_FAIL otherwise
     *      Other error status.
     */
    QStatus GenerateSharedSecret(const ECCPublicKey* peerPublicKey, ECCSecret* secret);

    /**
     * Retrieve the DH public key
     * @return  the DH public key.  It's a pointer to an internal buffer. Its lifetime is the same as the object's lifetime.
     */
    const ECCPublicKey* GetDHPublicKey() const;

    /**
     * Assign the DH public key
     * @param pubKey the public key to copy
     */
    void SetDHPublicKey(const ECCPublicKey* pubKey);

    /**
     * Retrieve the DH private key
     * @return  the DH private key.  Same lifetime as the object.
     */
    const ECCPrivateKey* GetDHPrivateKey() const;

    /**
     * Assign the DH private key
     * @param privateKey the private key to copy
     */
    void SetDHPrivateKey(const ECCPrivateKey* privateKey);

    /**
     * Retrieve the DSA public key
     * @return  the DSA public key.  Same lifetime as the object.
     */
    const ECCPublicKey* GetDSAPublicKey() const;

    /**
     * Assign the DSA public key
     * @param pubKey the public key to copy
     */
    void SetDSAPublicKey(const ECCPublicKey* pubKey);

    /**
     * Retrieve the DSA private key
     * @return  the DSA private key.  Same lifetime as the object.
     */
    const ECCPrivateKey* GetDSAPrivateKey() const;

    /**
     * Assign the DSA private key
     * @param privateKey the private key to copy
     */
    void SetDSAPrivateKey(const ECCPrivateKey* privateKey);

    /**
     * Generates the DSA key pair.
     *
     * @return
     *      ER_OK if the key pair is successfully generated.
     *      ER_FAIL otherwise
     *      Other error status.
     */
    QStatus GenerateDSAKeyPair();

    /**
     * Sign a digest using the DSA key
     * @param digest The digest to sign
     * @param len The digest len
     * @param sig The output signature
     * @return
     *      ER_OK if the signing process succeeds
     *      ER_FAIL otherwise
     *      Other error status.
     */
    QStatus DSASignDigest(const uint8_t* digest, uint16_t len, ECCSignature* sig);

    /**
     * Sign a buffer using the DSA key
     * @param buf The buffer to sign
     * @param len The buffer len
     * @param sig The output signature
     * @return
     *      ER_OK if the signing process succeeds
     *      ER_FAIL otherwise
     *      Other error status.
     */
    QStatus DSASign(const uint8_t* buf, uint16_t len, ECCSignature* sig);

    /**
     * Verify DSA signature of a digest
     * @param digest The digest to sign
     * @param len The digest len
     * @param sig The signature
     * @return  - ER_OK if the signature verification succeeds
     *          - ER_FAIL otherwise
     *          - Other error status.
     */
    QStatus DSAVerifyDigest(const uint8_t* digest, uint16_t len, const ECCSignature* sig);

    /**
     * Verify DSA signature of a buffer
     * @param buf The buffer to sign
     * @param len The buffer len
     * @param sig The signature
     * @return
     *      ER_OK if the signature verification succeeds
     *      ER_FAIL otherwise
     *      Other error status.
     */
    QStatus DSAVerify(const uint8_t* buf, uint16_t len, const ECCSignature* sig);

    /**
     * Retrieve the ECC curve type.
     * @return the ECC curve type
     */
    const uint8_t GetCurveType()
    {
        return ECC_NIST_P256;
    }

    ~Crypto_ECC();

  private:
    /* private copy constructor to prevent double freeing of eccState */
    Crypto_ECC(const Crypto_ECC&);
    /* private assignment operator to prevent double freeing of eccState */
    Crypto_ECC& operator=(const Crypto_ECC&);

    /**
     * Opaque type for the internal state.
     */
    struct ECCState;

    /**
     * Private internal state
     */
    ECCState* eccState;
};

} /* namespace qcc */


#endif<|MERGE_RESOLUTION|>--- conflicted
+++ resolved
@@ -288,19 +288,12 @@
      * The ECCSignature assign operator
      * @param[in] other the ECC signature to assign
      */
-<<<<<<< HEAD
-    ECCSignature& operator=(const ECCSignature& k)
-    {
-        memcpy(r, k.r, ECC_COORDINATE_SZ);
-        memcpy(s, k.s, ECC_COORDINATE_SZ);
-=======
     ECCSignature& operator=(const ECCSignature& other)
     {
         if (this != &other) {
             memcpy(r, other.r, ECC_COORDINATE_SZ);
             memcpy(s, other.s, ECC_COORDINATE_SZ);
         }
->>>>>>> be8e8a24
         return *this;
     }
 };

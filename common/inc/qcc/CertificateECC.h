--- conflicted
+++ resolved
@@ -24,11 +24,7 @@
 
 #include <assert.h>
 #include <qcc/platform.h>
-<<<<<<< HEAD
 #include <qcc/GUID.h>
-#include <qcc/Certificate.h>
-=======
->>>>>>> d869ff74
 #include <qcc/CryptoECC.h>
 #include <qcc/KeyInfoECC.h>
 
@@ -44,6 +40,8 @@
 extern const qcc::String OID_DN_CN;
 extern const qcc::String OID_BASIC_CONSTRAINTS;
 extern const qcc::String OID_DIG_SHA256;
+extern const qcc::String OID_CUSTOM_DIGEST;
+extern const qcc::String OID_CUSTOM_CERT_TYPE;
 
 class CertificateX509 {
 
@@ -52,20 +50,12 @@
     /**
      * The validity period
      */
-<<<<<<< HEAD
-    virtual void SetVersion(uint32_t val);
-
-    const ECCPublicKey* GetIssuer();
-
-    void SetIssuer(const ECCPublicKey* issuer);
-=======
     struct ValidPeriod {
         uint64_t validFrom; /* the date time when the cert becomes valid
                                 expressed in the number of seconds in EPOCH Jan 1, 1970 */
         uint64_t validTo;  /* the date time after which the cert becomes invalid
                                 expressed in the number of seconds in EPOCH Jan 1, 1970 */
     };
->>>>>>> d869ff74
 
     /**
      * encoding format
@@ -75,16 +65,26 @@
         ENCODING_X509_DER_PEM = 1  ///< X.509 DER PEM format
     } EncodingType;
 
-<<<<<<< HEAD
-    const ECCSignature* GetSig();
-=======
+    typedef enum {
+        UNKNOWN_CERTIFICATE,
+        IDENTITY_CERTIFICATE,
+        MEMBERSHIP_CERTIFICATE
+    } CertificateType;
+
     /**
      * Default Constructor
      */
-    CertificateX509() : encodedLen(0), encoded(NULL), ca(0)
-    {
-    }
->>>>>>> d869ff74
+    CertificateX509() : type(UNKNOWN_CERTIFICATE), encodedLen(0), encoded(NULL), issuerGUID(0), subjectGUID(0), ca(0)
+    {
+    }
+
+    /**
+     * Constructor
+     * @param type the certificate type.
+     */
+    CertificateX509(CertificateType type) : type(type), encodedLen(0), encoded(NULL), issuerGUID(0), subjectGUID(0), ca(0)
+    {
+    }
 
     /**
      * Decode a PEM encoded certificate.
@@ -113,7 +113,7 @@
      * @param der the encoded certificate.
      * @return ER_OK for success; otherwise, error code.
      */
-    QStatus DecodeCertificateDER(const qcc::String& der);
+    virtual QStatus DecodeCertificateDER(const qcc::String& der);
 
     /**
      * Export the certificate as DER encoded.
@@ -149,32 +149,6 @@
      */
     static QStatus EncodePublicKeyPEM(const uint8_t* publicKey, size_t len, String& encoded);
 
-<<<<<<< HEAD
-    String ToString();
-
-    ~CertificateType0()
-    {
-    }
-
-  private:
-    /*
-     * The encoded is a network-order byte array representing the following fields:
-     * version: uint32_t
-     * issuer: ECCPublicKey
-     * digest: SHA256
-     * sig: ECCSignature
-     */
-    static const size_t OFFSET_VERSION = 0;
-    static const size_t OFFSET_ISSUER = OFFSET_VERSION + 4;
-    static const size_t OFFSET_DIGEST = OFFSET_ISSUER + ECC_PUBLIC_KEY_SZ;
-    static const size_t OFFSET_SIG = OFFSET_DIGEST + SHA256_DIGEST_SIZE;
-    static const size_t ENCODED_LEN = OFFSET_SIG + ECC_SIGNATURE_SZ;
-
-    uint8_t encoded[ENCODED_LEN];
-    ECCPublicKey issuer;
-    ECCSignature signature;
-};
-=======
     /**
      * Decode the public from a PEM string.
      * @param encoded the input string holding the PEM string
@@ -183,7 +157,6 @@
      * @return ER_OK for sucess; otherwise, error code.
      */
     static QStatus DecodePublicKeyPEM(const String& encoded, uint8_t* publicKey, size_t len);
->>>>>>> d869ff74
 
     /**
      * Sign the certificate.
@@ -205,17 +178,13 @@
      */
     QStatus Verify(const ECCPublicKey* key);
 
-<<<<<<< HEAD
-    const ECCPublicKey* GetIssuer();
-
-    void SetIssuer(const ECCPublicKey* issuer);
-
-    const ECCPublicKey* GetSubject();
-
-    void SetSubject(const ECCPublicKey* subject);
-
-    const ValidPeriod* GetValidity()
-=======
+    /**
+     * Verify the certificate against the trust anchor.
+     * @param trustAnchor the trust anchor
+     * @return ER_OK for success; otherwise, error code.
+     */
+    QStatus Verify(const KeyInfoNISTP256& trustAnchor);
+
     /**
      * Set the serial number field
      * @param serial the serial number
@@ -239,7 +208,6 @@
      * @param len the length of the organization unit field
      */
     void SetIssuerOU(const uint8_t* ou, size_t len)
->>>>>>> d869ff74
     {
         issuer.SetOU(ou, len);
     }
@@ -269,19 +237,6 @@
     {
         issuer.SetCN(cn, len);
     }
-<<<<<<< HEAD
-
-    void SetExternalDataDigest(const uint8_t* externalDataDigest);
-
-    const ECCSignature* GetSig();
-
-    void SetSig(const ECCSignature* sig);
-
-    QStatus Sign(const ECCPrivateKey* dsaPrivateKey);
-
-    bool VerifySignature();
-
-=======
     /**
      * Get the length of the issuer common name field
      * @return the length of the issuer common name field
@@ -290,7 +245,6 @@
     {
         return issuer.cnLen;
     }
->>>>>>> d869ff74
     /**
      * Get the issuer common name field
      * @return the issuer common name field
@@ -334,51 +288,12 @@
     {
         subject.SetCN(cn, len);
     }
-<<<<<<< HEAD
-
-  private:
-    /*
-     * The encoded is a network-order byte array representing the following fields:
-     * version: uint32_t
-     * issuer: ECCPublicKey
-     * subject: ECCPublicKey
-     * validFrom: uint64_t
-     * validTo: uint64_t
-     * delegate: uint8_t
-     * digest: SHA256
-     * sig: ECCSignature
-     */
-    static const size_t OFFSET_VERSION = 0;
-    static const size_t OFFSET_ISSUER = OFFSET_VERSION + 4;
-    static const size_t OFFSET_SUBJECT = OFFSET_ISSUER + ECC_PUBLIC_KEY_SZ;
-    static const size_t OFFSET_VALIDFROM = OFFSET_SUBJECT + ECC_PUBLIC_KEY_SZ;
-    static const size_t OFFSET_VALIDTO = OFFSET_VALIDFROM + 8;
-    static const size_t OFFSET_DELEGATE = OFFSET_VALIDTO + 8;
-    static const size_t OFFSET_DIGEST = OFFSET_DELEGATE + 1;
-    static const size_t OFFSET_SIG = OFFSET_DIGEST + SHA256_DIGEST_SIZE;
-    static const size_t ENCODED_LEN = OFFSET_SIG + ECC_SIGNATURE_SZ;
-
-    uint8_t encoded[ENCODED_LEN];
-    ValidPeriod validity;
-    ECCPublicKey issuer;
-    ECCPublicKey subject;
-    ECCSignature signature;
-};
-
-/**
- * CertificateType2 Class
- */
-class CertificateType2 : public CertificateECC {
-
-  public:
-    CertificateType2() : CertificateECC(2)
-=======
+
     /**
      * Get the length of the subject common name field
      * @return the length of the subject common name field
      */
     const size_t GetSubjectCNLength() const
->>>>>>> d869ff74
     {
         return subject.cnLen;
     }
@@ -386,23 +301,38 @@
      * Get the subject common name field
      * @return the subject common name field
      */
-<<<<<<< HEAD
-    virtual void SetVersion(uint32_t val);
-
-    const ECCPublicKey* GetIssuer();
-
-    void SetIssuer(const ECCPublicKey* issuer);
-
-    const ECCPublicKey* GetSubject();
-
-    void SetSubject(const ECCPublicKey* subject);
-
-    const ValidPeriod* GetValidity()
-=======
     const uint8_t* GetSubjectCN() const
     {
         return subject.cn;
     }
+
+    void SetIssuer(const qcc::GUID128& guid)
+    {
+        issuerGUID = guid;
+        SetIssuerCN(guid.GetBytes(), guid.SIZE);
+    }
+    const qcc::GUID128& GetIssuer() const
+    {
+        return issuerGUID;
+    }
+    void SetSubject(const qcc::GUID128& guid)
+    {
+        subjectGUID = guid;
+        SetSubjectCN(guid.GetBytes(), guid.SIZE);
+    }
+    const qcc::GUID128& GetSubject() const
+    {
+        return subjectGUID;
+    }
+    void SetAlias(const qcc::String& alias)
+    {
+        this->alias = alias;
+    }
+    const qcc::String& GetAlias() const
+    {
+        return alias;
+    }
+
     /**
      * Set the validity field
      * @param validPeriod the validity period
@@ -417,7 +347,6 @@
      * @return the validity period
      */
     const ValidPeriod* GetValidity() const
->>>>>>> d869ff74
     {
         return &validity;
     }
@@ -447,9 +376,6 @@
         ca = flag;
     }
 
-<<<<<<< HEAD
-    const ECCSignature* GetSig();
-=======
     /**
      * Can the subject act as a certificate authority?
      * @return true if so.
@@ -458,7 +384,43 @@
     {
         return ca;
     }
->>>>>>> d869ff74
+
+    /**
+     * Set the digest of the external data.
+     * @param digest the digest of the external data
+     * @param count the size of the digest.
+     */
+    void SetDigest(const uint8_t* digest, size_t size)
+    {
+        this->digest = qcc::String((char*) digest, size);
+    }
+
+    /**
+     * Get the digest of the external data.
+     * @param digest the digest of the external data
+     */
+    const uint8_t* GetDigest()
+    {
+        return (const uint8_t*) digest.c_str();
+    }
+
+    /**
+     * Get the size of the digest of the external data.
+     * @return the size of the digest of the external data
+     */
+    const size_t GetDigestSize()
+    {
+        return digest.size();
+    }
+
+    /**
+     * Is the optional digest field present in the certificate?
+     * @return whether this optional field is present in the certificate.
+     */
+    bool IsDigestPresent()
+    {
+        return !digest.empty();
+    }
 
     /**
      * Get the encoded bytes for the certificate
@@ -488,7 +450,7 @@
 
     /**
      * Load the PEM encoded bytes for the certificate
-     * @param PEM the encoded bytes
+     * @param encoded the encoded bytes
      * @return ER_OK for sucess; otherwise, error code.
      */
     QStatus LoadPEM(const String& PEM);
@@ -502,98 +464,16 @@
     /**
      * Destructor
      */
-    ~CertificateX509()
+    virtual ~CertificateX509()
     {
         delete [] encoded;
     }
 
-<<<<<<< HEAD
-  private:
-    /*
-     * The encoded is a network-order byte array representing the following fields:
-     * version: uint32_t
-     * issuer: ECCPublicKey
-     * subject: ECCPublicKey
-     * validFrom: uint64_t
-     * validTo: uint64_t
-     * delegate: uint8_t
-     * guild: GUILD_ID_LEN
-     * digest: SHA256
-     * sig: ECCSignature
-     */
-
-    static const size_t OFFSET_VERSION = 0;
-    static const size_t OFFSET_ISSUER = OFFSET_VERSION + 4;
-    static const size_t OFFSET_SUBJECT = OFFSET_ISSUER + ECC_PUBLIC_KEY_SZ;
-    static const size_t OFFSET_VALIDFROM = OFFSET_SUBJECT + ECC_PUBLIC_KEY_SZ;
-    static const size_t OFFSET_VALIDTO = OFFSET_VALIDFROM + 8;
-    static const size_t OFFSET_DELEGATE = OFFSET_VALIDTO + 8;
-    static const size_t OFFSET_GUILD = OFFSET_DELEGATE + 1;
-    static const size_t OFFSET_DIGEST = OFFSET_GUILD + GUILD_ID_LEN;
-    static const size_t OFFSET_SIG = OFFSET_DIGEST + SHA256_DIGEST_SIZE;
-    static const size_t ENCODED_LEN = OFFSET_SIG + ECC_SIGNATURE_SZ;
-
-    uint8_t encoded[ENCODED_LEN];
-    ValidPeriod validity;
-    ECCPublicKey issuer;
-    ECCPublicKey subject;
-    ECCSignature signature;
-};
-
-/**
- * Encode the private key in a PEM string.
- * @param privateKey the private key to encode
- * @param len the private key length
- * @param[out] encoded the output string holding the resulting PEM string
- * @return ER_OK for sucess; otherwise, error code.
- */
-QStatus CertECCUtil_EncodePrivateKey(const uint32_t* privateKey, size_t len, String& encoded);
-
-/**
- * Decode the private from a PEM string.
- * @param encoded the input string holding the PEM string
- * @param[out] privateKey the output private key
- * @param len the private key length
- * @return ER_OK for sucess; otherwise, error code.
- */
-QStatus CertECCUtil_DecodePrivateKey(const String& encoded, uint32_t* privateKey, size_t len);
-
-/**
- * Encode the public key in a PEM string.
- * @param publicKey the public key to encode
- * @param len the public key length
- * @param[out] encoded the output string holding the resulting PEM string
- * @return ER_OK for sucess; otherwise, error code.
- */
-QStatus CertECCUtil_EncodePublicKey(const uint32_t* publicKey, size_t len, String& encoded);
-
-/**
- * Decode the public key from a PEM string.
- * @param encoded the input string holding the PEM string
- * @param[out] publicKey the output public key
- * @param len the private key length
- * @return ER_OK for sucess; otherwise, error code.
- */
-QStatus CertECCUtil_DecodePublicKey(const String& encoded, uint32_t* publicKey, size_t len);
-
-
-/**
- * Count the number of certificates in a PEM string representing a cert chain.
- * @param encoded the input string holding the PEM string
- * @param[out] count the number of certs
- * @return ER_OK for sucess; otherwise, error code.
- */
-QStatus CertECCUtil_GetCertCount(const String& encoded, size_t* count);
-
-/**
- * Get the certificate version from the encoded bytes
- * @param encoded the input encoded bytes
- * @param len the length of the input encoded bytes
- * @param[out] certVersion the buffer holding the certificate version
- * @return ER_OK for sucess; otherwise, error code.
- */
-QStatus CertECCUtil_GetVersionFromEncoded(const uint8_t* encoded, size_t len, uint32_t* certVersion);
-=======
+    const CertificateType GetType() const
+    {
+        return type;
+    }
+
     /**
      * Retrieve the number of X.509 certificates in a PEM string representing a cert chain.
      * @param encoded the input string holding the PEM string
@@ -602,7 +482,6 @@
      * @return ER_OK for sucess; otherwise, error code.
      */
     static QStatus DecodeCertChainPEM(const String& encoded, CertificateX509* certChain, size_t count);
->>>>>>> d869ff74
 
   private:
 
@@ -662,326 +541,6 @@
     QStatus GenEncoded();
     QStatus VerifyValidity();
 
-    qcc::String tbs;
-    size_t encodedLen;
-    uint8_t* encoded;
-
-    qcc::String serial;
-    DistinguishedName issuer;
-    DistinguishedName subject;
-    ValidPeriod validity;
-    ECCPublicKey publickey;
-    ECCSignature signature;
-    uint32_t ca;
-};
-
-/**
- * The X.509 OIDs
- */
-extern const qcc::String OID_SIG_ECDSA_SHA256;
-extern const qcc::String OID_KEY_ECC;
-extern const qcc::String OID_CRV_PRIME256V1;
-extern const qcc::String OID_DN_OU;
-extern const qcc::String OID_DN_CN;
-extern const qcc::String OID_BASIC_CONSTRAINTS;
-extern const qcc::String OID_DIG_SHA256;
-extern const qcc::String OID_CUSTOM_DIGEST;
-extern const qcc::String OID_CUSTOM_CERT_TYPE;
-
-class CertificateX509 : public Certificate {
-
-  public:
-
-    typedef enum {
-        UNKNOWN_CERTIFICATE,
-        IDENTITY_CERTIFICATE,
-        MEMBERSHIP_CERTIFICATE
-    } CertificateType;
-
-    /**
-     * Default Constructor
-     */
-    CertificateX509() : Certificate(3, X509_CERTIFICATE), type(UNKNOWN_CERTIFICATE), encodedLen(0), encoded(NULL)
-    {
-    }
-
-    /**
-     * Constructor
-     * @param type the certificate type.
-     */
-    CertificateX509(CertificateType type) : Certificate(3, X509_CERTIFICATE), type(type), encodedLen(0), encoded(NULL)
-    {
-    }
-
-    /**
-     * Decode a PEM encoded certificate.
-     * @param pem the encoded certificate.
-     * @return ER_OK for success; otherwise, error code.
-     */
-    QStatus DecodeCertificatePEM(const qcc::String& pem);
-
-    /**
-     * Export the certificate as PEM encoded.
-     * @param[out] pem the encoded certificate.
-     * @return ER_OK for success; otherwise, error code.
-     */
-    QStatus EncodeCertificatePEM(qcc::String& pem);
-
-    /**
-     * Helper function to generate PEM encoded string using a DER encoded string.
-     * @param der the encoded certificate.
-     * @param[out] pem the encoded certificate.
-     * @return ER_OK for success; otherwise, error code.
-     */
-    static QStatus EncodeCertificatePEM(qcc::String& der, qcc::String& pem);
-
-    /**
-     * Decode a DER encoded certificate.
-     * @param der the encoded certificate.
-     * @return ER_OK for success; otherwise, error code.
-     */
-    QStatus DecodeCertificateDER(const qcc::String& der);
-
-    /**
-     * Export the certificate as DER encoded.
-     * @param[out] der the encoded certificate.
-     * @return ER_OK for success; otherwise, error code.
-     */
-    QStatus EncodeCertificateDER(qcc::String& der);
-
-    /**
-     * Sign the certificate.
-     * @param key the ECDSA private key.
-     * @return ER_OK for success; otherwise, error code.
-     */
-    QStatus Sign(const ECCPrivateKey* key);
-
-    /**
-     * Verify a self-signed certificate.
-     * @return ER_OK for success; otherwise, error code.
-     */
-    QStatus Verify();
-
-    /**
-     * Verify the certificate.
-     * @param key the ECDSA public key.
-     * @return ER_OK for success; otherwise, error code.
-     */
-    QStatus Verify(const ECCPublicKey* key);
-
-    /**
-     * Verify the certificate against the trust anchor.
-     * @param trustAnchor the trust anchor
-     * @return ER_OK for success; otherwise, error code.
-     */
-    QStatus Verify(const KeyInfoNISTP256& trustAnchor);
-
-    void SetSerial(const qcc::String& serial)
-    {
-        this->serial = serial;
-    }
-    const qcc::String& GetSerial()
-    {
-        return serial;
-    }
-    void SetIssuer(const qcc::GUID128& guid)
-    {
-        issuer.cn = guid;
-        issuer.cnExists = true;
-    }
-    const qcc::GUID128& GetIssuer() const
-    {
-        return issuer.cn;
-    }
-    void SetSubject(const qcc::GUID128& guid)
-    {
-        subject.cn = guid;
-        subject.cnExists = true;
-    }
-    const qcc::GUID128& GetSubject() const
-    {
-        return subject.cn;
-    }
-    void SetGuild(const qcc::GUID128& guid)
-    {
-        subject.ou = guid;
-        subject.ouExists = true;
-    }
-    const qcc::GUID128& GetGuild() const
-    {
-        return subject.ou;
-    }
-    void SetAlias(const qcc::String& alias)
-    {
-        this->alias = alias;
-    }
-    const qcc::String& GetAlias() const
-    {
-        return alias;
-    }
-    void SetValidity(const ValidPeriod* validPeriod)
-    {
-        validity.validFrom = validPeriod->validFrom;
-        validity.validTo = validPeriod->validTo;
-    }
-    const ValidPeriod* GetValidity()
-    {
-        return &validity;
-    }
-    void SetSubjectPublicKey(const ECCPublicKey* key)
-    {
-        memcpy(&publickey, key, sizeof (publickey));
-    }
-    const ECCPublicKey* GetSubjectPublicKey()
-    {
-        return &publickey;
-    }
-
-    void SetCA(uint32_t ca)
-    {
-        this->ca = ca;
-    }
-    const uint32_t& GetCA()
-    {
-        return ca;
-    }
-
-    /**
-     * Set the digest of the external data.
-     * @param digest the digest of the external data
-     * @param count the size of the digest.
-     */
-    void SetDigest(const uint8_t* digest, size_t size)
-    {
-        this->digest = qcc::String((char*) digest, size);
-    }
-
-    /**
-     * Get the digest of the external data.
-     * @param digest the digest of the external data
-     */
-    const uint8_t* GetDigest()
-    {
-        return (const uint8_t*) digest.c_str();
-    }
-
-    /**
-     * Get the size of the digest of the external data.
-     * @return the size of the digest of the external data
-     */
-    const size_t GetDigestSize()
-    {
-        return digest.size();
-    }
-
-    /**
-     * Is the optional digest field present in the certificate?
-     * @return whether this optional field is present in the certificate.
-     */
-    bool IsDigestPresent()
-    {
-        return !digest.empty();
-    }
-
-    /**
-     * Get the encoded bytes for the certificate
-     * @return the encoded bytes
-     */
-    const uint8_t* GetEncoded();
-
-    /**
-     * Get the length of the encoded bytes for the certificate
-     * @return the length of the encoded bytes
-     */
-    size_t GetEncodedLen();
-
-    /**
-     * Load the encoded bytes for the certificate
-     * @param encodedBytes the encoded bytes
-     * @param len the length of the encoded bytes
-     * @return ER_OK for sucess; otherwise, error code.
-     */
-    QStatus LoadEncoded(const uint8_t* encodedBytes, size_t len);
-
-    /**
-     * Get the PEM encoded bytes for the certificate
-     * @return the PEM encoded bytes
-     */
-    String GetPEM();
-
-    /**
-     * Load the PEM encoded bytes for the certificate
-     * @param encoded the encoded bytes
-     * @return ER_OK for sucess; otherwise, error code.
-     */
-    QStatus LoadPEM(const String& PEM);
-    /**
-     * Returns a human readable string for a cert if there is one associated with this key.
-     *
-     * @return A string for the cert or and empty string if there is no cert.
-     */
-    qcc::String ToString();
-
-    /**
-     * Destructor
-     */
-    ~CertificateX509()
-    {
-        delete [] encoded;
-    }
-
-    const CertificateType GetType() const
-    {
-        return type;
-    }
-
-    /**
-     * Retrieve the number of X.509 certificates in a PEM string representing a cert chain.
-     * @param encoded the input string holding the PEM string
-     * @param[in,out] certChain the input string holding the array of certs.
-     * @param[in] count the expected number of certs
-     * @return ER_OK for sucess; otherwise, error code.
-     */
-    static QStatus DecodeCertChainPEM(const String& encoded, CertificateX509* certChain, size_t count);
-
-  private:
-
-    /**
-     * Assignment operator is private
-     */
-    CertificateX509& operator=(const CertificateX509& other);
-
-    /**
-     * Copy constructor is private
-     */
-    CertificateX509(const CertificateX509& other);
-
-    struct DistinguishedName {
-        bool ouExists;
-        bool cnExists;
-        qcc::GUID128 ou;
-        qcc::GUID128 cn;
-
-        DistinguishedName() : ouExists(false), cnExists(false) { }
-    };
-
-    QStatus DecodeCertificateTBS();
-    QStatus EncodeCertificateTBS();
-    QStatus DecodeCertificateName(const qcc::String& dn, qcc::GUID128& cn);
-    QStatus EncodeCertificateName(qcc::String& dn, qcc::GUID128& cn);
-    QStatus DecodeCertificateName(const qcc::String& dn, CertificateX509::DistinguishedName& name);
-    QStatus EncodeCertificateName(qcc::String& dn, CertificateX509::DistinguishedName& name);
-    QStatus DecodeCertificateTime(const qcc::String& time);
-    QStatus EncodeCertificateTime(qcc::String& time);
-    QStatus DecodeCertificatePub(const qcc::String& pub);
-    QStatus EncodeCertificatePub(qcc::String& pub);
-    QStatus DecodeCertificateExt(const qcc::String& ext);
-    QStatus EncodeCertificateExt(qcc::String& ext);
-    QStatus DecodeCertificateSig(const qcc::String& sig);
-    QStatus EncodeCertificateSig(qcc::String& sig);
-    QStatus GenEncoded();
-    QStatus VerifyValidity();
-
     CertificateType type;
     qcc::String tbs;
     size_t encodedLen;
@@ -989,7 +548,9 @@
 
     qcc::String serial;
     DistinguishedName issuer;
+    qcc::GUID128 issuerGUID;
     DistinguishedName subject;
+    qcc::GUID128 subjectGUID;
     ValidPeriod validity;
     ECCPublicKey publickey;
     ECCSignature signature;
@@ -1004,16 +565,44 @@
 class MembershipCertificate : public CertificateX509 {
 
   public:
-    MembershipCertificate() : CertificateX509(MEMBERSHIP_CERTIFICATE)
+    MembershipCertificate() : CertificateX509(MEMBERSHIP_CERTIFICATE), guildGUID(0)
     {
     }
     /**
      * Destructor
      */
-    ~MembershipCertificate()
-    {
-    }
-
+    virtual ~MembershipCertificate()
+    {
+    }
+
+    /**
+     * Decode a DER encoded certificate.
+     * @param der the encoded certificate.
+     * @return ER_OK for success; otherwise, error code.
+     */
+    virtual QStatus DecodeCertificateDER(const qcc::String& der);
+
+    /**
+     * Set the guild GUID
+     * @param guid the guild GUID
+     */
+    void SetGuild(const qcc::GUID128& guid)
+    {
+        guildGUID = guid;
+        SetSubjectOU(guid.GetBytes(), guid.SIZE);
+    }
+
+    /**
+     * Get the guild GUID
+     * @return the guild GUID
+     */
+    const qcc::GUID128& GetGuild() const
+    {
+        return guildGUID;
+    }
+
+  private:
+    qcc::GUID128 guildGUID;
 };
 
 class IdentityCertificate : public CertificateX509 {
@@ -1025,7 +614,7 @@
     /**
      * Destructor
      */
-    ~IdentityCertificate()
+    virtual ~IdentityCertificate()
     {
     }
 

/**
 * @file
 *
 * Linux implementation of thread event.
 */

/******************************************************************************
 * Copyright (c) 2009-2014, AllSeen Alliance. All rights reserved.
 *
 *    Permission to use, copy, modify, and/or distribute this software for any
 *    purpose with or without fee is hereby granted, provided that the above
 *    copyright notice and this permission notice appear in all copies.
 *
 *    THE SOFTWARE IS PROVIDED "AS IS" AND THE AUTHOR DISCLAIMS ALL WARRANTIES
 *    WITH REGARD TO THIS SOFTWARE INCLUDING ALL IMPLIED WARRANTIES OF
 *    MERCHANTABILITY AND FITNESS. IN NO EVENT SHALL THE AUTHOR BE LIABLE FOR
 *    ANY SPECIAL, DIRECT, INDIRECT, OR CONSEQUENTIAL DAMAGES OR ANY DAMAGES
 *    WHATSOEVER RESULTING FROM LOSS OF USE, DATA OR PROFITS, WHETHER IN AN
 *    ACTION OF CONTRACT, NEGLIGENCE OR OTHER TORTIOUS ACTION, ARISING OUT OF
 *    OR IN CONNECTION WITH THE USE OR PERFORMANCE OF THIS SOFTWARE.
 ******************************************************************************/
#include <qcc/platform.h>

#include <assert.h>
#include <errno.h>
#include <fcntl.h>
#include <pthread.h>
#include <time.h>
#include <unistd.h>
#include <vector>

#include <qcc/Debug.h>
#include <qcc/Event.h>

#if defined(MECHANISM_EVENTFD) && defined(MECHANISM_PIPE)
#error "Cannot specifiy both MECHANISM_EVENTFD and MECHANISM_PIPE"
#endif

#if !defined(MECHANISM_EVENTFD) && !defined(MECHANISM_PIPE)
#error "Must specify MECHANISM_EVENTFD or MECHANISM_PIPE"
#endif

#if defined(MECHANISM_EVENTFD)
#include <sys/eventfd.h>
#endif

#include <qcc/Mutex.h>
#include <qcc/Stream.h>
#include <qcc/Thread.h>
#include <qcc/time.h>

using namespace std;
using namespace qcc;

/** @internal */
#define QCC_MODULE "EVENT"

#if defined(MECHANISM_PIPE)
static Mutex* pipeLock = NULL;
static vector<pair<int, int> >* freePipeList;
static vector<pair<int, int> >* usedPipeList;
#endif

Event Event::alwaysSet(0, 0);

Event Event::neverSet(WAIT_FOREVER, 0);

QStatus Event::Wait(Event& evt, uint32_t maxWaitMs)
{
    fd_set set;
    fd_set stopSet;
    int maxFd = -1;
    struct timeval tval;
    struct timeval* pTval = NULL;

    Thread* thread = Thread::GetThread();

    FD_ZERO(&set);
    FD_ZERO(&stopSet);

    if (maxWaitMs != WAIT_FOREVER) {
        tval.tv_sec = maxWaitMs / 1000;
        tval.tv_usec = (maxWaitMs % 1000) * 1000;
        pTval = &tval;
    }

    if (evt.eventType == TIMED) {
        uint32_t now = GetTimestamp();
        if (evt.timestamp <= now) {
            if (0 < evt.period) {
                evt.timestamp += (((now - evt.timestamp) / evt.period) + 1) * evt.period;
            }
            return ER_OK;
        } else if (!pTval || ((evt.timestamp - now) < (uint32_t) (tval.tv_sec * 1000 + tval.tv_usec / 1000))) {
            tval.tv_sec = (evt.timestamp - now) / 1000;
            tval.tv_usec = 1000 * ((evt.timestamp - now) % 1000);
            pTval = &tval;
        }
    } else {
        if (0 <= evt.fd) {
            FD_SET(evt.fd, &set);
            maxFd = max(maxFd, evt.fd);
        }
        if (0 <= evt.ioFd) {
            FD_SET(evt.ioFd, &set);
            maxFd = max(maxFd, evt.ioFd);
        }
    }

    int stopFd = -1;
    if (thread) {
        stopFd = thread->GetStopEvent().fd;
        if (evt.eventType == IO_WRITE) {
            FD_SET(stopFd, &stopSet);
        } else {
            FD_SET(stopFd, &set);
        }
        maxFd = max(maxFd, stopFd);
    }

    evt.IncrementNumThreads();

    int ret = select(maxFd + 1,
                     (evt.eventType == IO_WRITE) ? &stopSet : &set,
                     (evt.eventType == IO_WRITE) ? &set : NULL,
                     NULL,
                     pTval);

    evt.DecrementNumThreads();

    if ((0 <= stopFd) && (FD_ISSET(stopFd, &set) || FD_ISSET(stopFd, &stopSet))) {
        return thread->IsStopping() ? ER_STOPPING_THREAD : ER_ALERTED_THREAD;
    } else if (evt.eventType == TIMED) {
        uint32_t now = GetTimestamp();
        if (now >= evt.timestamp) {
            if (0 < evt.period) {
                evt.timestamp += (((now - evt.timestamp) / evt.period) + 1) * evt.period;
            }
            return ER_OK;
        } else {
            return ER_TIMEOUT;
        }
    } else if ((0 < ret) && (((0 <= evt.fd) && FD_ISSET(evt.fd, &set)) || ((0 <= evt.ioFd) && FD_ISSET(evt.ioFd, &set)))) {
        return ER_OK;
    } else if (0 <= ret) {
        return ER_TIMEOUT;
    } else {
        return ER_FAIL;
    }
}

QStatus Event::Wait(const vector<Event*>& checkEvents, vector<Event*>& signaledEvents, uint32_t maxWaitMs)
{
    fd_set rdset;
    fd_set wrset;
    struct timeval tval;
    struct timeval* pTval = NULL;
    bool rdSetEmpty = true;
    bool wrSetEmpty = true;

    if (maxWaitMs != WAIT_FOREVER) {
        tval.tv_sec = maxWaitMs / 1000;
        tval.tv_usec = (maxWaitMs % 1000) * 1000;
        pTval = &tval;
    }

    FD_ZERO(&rdset);
    FD_ZERO(&wrset);
    int maxFd = 0;
    vector<Event*>::const_iterator it;

    for (it = checkEvents.begin(); it != checkEvents.end(); ++it) {
        Event* evt = *it;
        evt->IncrementNumThreads();
        if ((evt->eventType == IO_READ) || (evt->eventType == GEN_PURPOSE)) {
            if (0 <= evt->fd) {
                FD_SET(evt->fd, &rdset);
                maxFd = std::max(maxFd, evt->fd);
                rdSetEmpty = false;
            }
            if (0 <= evt->ioFd) {
                FD_SET(evt->ioFd, &rdset);
                maxFd = std::max(maxFd, evt->ioFd);
                rdSetEmpty = false;
            }
        } else if (evt->eventType == IO_WRITE) {
            if (0 <= evt->fd) {
                FD_SET(evt->fd, &wrset);
                wrSetEmpty = false;
                maxFd = std::max(maxFd, evt->fd);
            }
            if (0 <= evt->ioFd) {
                FD_SET(evt->ioFd, &wrset);
                wrSetEmpty = false;
                maxFd = std::max(maxFd, evt->ioFd);
            }
        } else if (evt->eventType == TIMED) {
            uint32_t now = GetTimestamp();
            if (evt->timestamp <= now) {
                tval.tv_sec = 0;
                tval.tv_usec = 0;
                pTval = &tval;
            } else if (!pTval || ((evt->timestamp - now) < (uint32_t) (tval.tv_sec * 1000 + tval.tv_usec / 1000))) {
                tval.tv_sec = (evt->timestamp - now) / 1000;
                tval.tv_usec = 1000 * ((evt->timestamp - now) % 1000);
                pTval = &tval;
            }
        }
    }

    int ret = select(maxFd + 1, rdSetEmpty ? NULL : &rdset, wrSetEmpty ? NULL : &wrset, NULL, pTval);

    if (0 <= ret) {
        for (it = checkEvents.begin(); it != checkEvents.end(); ++it) {
            Event* evt = *it;
            evt->DecrementNumThreads();
            if (!rdSetEmpty && ((evt->eventType == IO_READ) || (evt->eventType == GEN_PURPOSE))) {
                if (((0 <= evt->fd) && FD_ISSET(evt->fd, &rdset)) || ((0 <= evt->ioFd) && FD_ISSET(evt->ioFd, &rdset))) {
                    signaledEvents.push_back(evt);
                }
            } else if (!wrSetEmpty && (evt->eventType == IO_WRITE)) {
                if (((0 <= evt->fd) && FD_ISSET(evt->fd, &wrset)) || ((0 <= evt->ioFd) && FD_ISSET(evt->ioFd, &wrset))) {
                    signaledEvents.push_back(evt);
                }
            } else if (evt->eventType == TIMED) {
                uint32_t now = GetTimestamp();
                if (evt->timestamp <= now) {
                    signaledEvents.push_back(evt);
                    if (0 < evt->period) {
                        evt->timestamp += (((now - evt->timestamp) / evt->period) + 1) * evt->period;
                    }
                }
            }
        }
        return signaledEvents.empty() ? ER_TIMEOUT : ER_OK;
    } else {
        for (it = checkEvents.begin(); it != checkEvents.end(); ++it) {
            (*it)->DecrementNumThreads();
        }
        QCC_LogError(ER_FAIL, ("select failed with %d (%s)", errno, strerror(errno)));
        return ER_FAIL;
    }
}

#if defined(MECHANISM_PIPE)

static void CreateMechanism(int* rdFd, int* wrFd)
{
#ifdef DEBUG_EVENT_LEAKS
    int fds[2];
    int ret = pipe(fds);
    *rdFd = fds[0];
    *wrFd = fds[1];
    fcntl(fds[0], F_SETFL, O_NONBLOCK);
#else
    /* TODO: Potential thread safety issue here */
    if (NULL == pipeLock) {
        pipeLock = new Mutex();
        freePipeList = new vector<pair<int, int> >;
        usedPipeList = new vector<pair<int, int> >;
    }

    /* Check for something on the free pipe list */
    pipeLock->Lock();
    if (!freePipeList->empty()) {
        pair<int, int> fdPair = freePipeList->back();
        usedPipeList->push_back(fdPair);
        freePipeList->pop_back();
        *rdFd = fdPair.first;
        *wrFd = fdPair.second;
    } else {
        /* The free event list is empty so we must allocate a new one */
        int fds[2];
        int ret = pipe(fds);
        if (0 == ret) {
            fcntl(fds[0], F_SETFL, O_NONBLOCK);
            usedPipeList->push_back(pair<int, int>(fds[0], fds[1]));
            *rdFd = fds[0];
            *wrFd = fds[1];
        } else {
            QCC_LogError(ER_FAIL, ("Failed to create pipe. (%d) %s", errno, strerror(errno)));
        }
    }
    pipeLock->Unlock();
#endif
}

static void DestroyMechanism(int rdFd, int wrFd)
{
#ifdef DEBUG_EVENT_LEAKS
    close(rdFd);
    close(wrFd);
#else
    pipeLock->Lock();

    /*
     * Delete the pipe (permanently) if the number of pipes on the free list is twice as many as
     * on the used list.
     */
    bool closePipe = (freePipeList->size() >= (2 * (usedPipeList->size() - 1)));

    /* Look for pipe on usedPipeList */
    vector<pair<int, int> >::iterator it = usedPipeList->begin();
    bool foundPipe = false;
    while (it != usedPipeList->end()) {
        if (it->first == rdFd) {
            if (closePipe) {
                close(rdFd);
                close(wrFd);
            } else {
                freePipeList->push_back(*it);
            }
            usedPipeList->erase(it);
            foundPipe = true;
            break;
        }
        ++it;
    }

    if (foundPipe) {
        if (usedPipeList->size() == 0) {
            /* Empty the free list if this was the last pipe in use */
            vector<pair<int, int> >::iterator it = freePipeList->begin();
            while (it != freePipeList->end()) {
                close(it->first);
                close(it->second);
                it = freePipeList->erase(it);
            }
        } else if (closePipe) {
            /* Trim freeList down to 2*used pipe */
            while (freePipeList->size() > (2 * usedPipeList->size())) {
                pair<int, int> fdPair = freePipeList->back();
                close(fdPair.first);
                close(fdPair.second);
                freePipeList->pop_back();
            }
        } else {
            /* Make sure pipe is empty if reusing */
            char buf[32];
            int ret = sizeof(buf);
            while (sizeof(buf) == ret) {
                ret = read(rdFd, buf, sizeof(buf));
            }
        }
        pipeLock->Unlock();
    } else {
        pipeLock->Unlock();
    }
#endif
}

/*
 * The semantics of the general purpose event is that we only set and reset the
 * event.  We use select to decide if the event has become signalled via a call
 * to SetMechanism.  There are no P() or V() operations, so the event just
 * remains signalled until a ResetMechanism is done.  In order to signal an
 * event, we write something into the underlying pipe which makes the read side
 * appear signalled.  In order to reset it we simply read from the pipe to
 * remove the data.  As long as there are bits in the pipe, a select will find
 * the readFd readable and we consider the event signaled.
 */
static QStatus SetMechanism(int signalFd)
{
    char val = 's';
    /*
     * In order to signal our event, we write a byte into the pipe, which then
     * becomes ready and the event becomes signaled.  Multiple writes into the
     * pipe are possible if multiple calls to SetEvent() are made.  We don't
     * attempt to put together a thread-safe way to limit writes to exactly one
     * so ResetMechanism() will have to read until the pipe becomes empty.
     */
    int ret = write(signalFd, &val, sizeof(val));
    return ret >= 0 ? ER_OK : ER_FAIL;
}

static QStatus ResetMechanism(int fd)
{
    char buf[32];
    int ret = sizeof(buf);

    /*
     * In order to reset our event, we read from the pipe until there are no
     * longer any bytes in it which then makes the associated fd not ready and
     * the event becomes signaled.  Since SetMechanism() doesn't guarantee only
     * one write to the pipe, we have to read all of the bytes that may be
     * there.
     */
    while (sizeof(buf) == ret) {
        ret = read(fd, buf, sizeof(buf));
    }

    /*
     * If we successfully read, the eventfd is reset, which is okay.
     */
    if (ret >= 0) {
        return ER_OK;
    }

    /*
     * If we get EAGAIN or EWOULDBLOCK, the eventfd was already reset, which is
     * okay.
     */
    if (ret < 0 && (errno == EAGAIN || errno == EWOULDBLOCK)) {
        return ER_OK;
    }

    /*
     * This is a real error;
     */
    return ER_FAIL;
}

#endif // defined(MECHANISM_PIPE)

#if defined(MECHANISM_EVENTFD)

/*
 * Create an underlying mechanism for events if using the eventfd event
 * notification mechanism.
 */
static void CreateMechanism(int* readFd, int* writeFd)
{
    QCC_DbgTrace(("CreateMechanism()"));
    int efd = eventfd(0, EFD_NONBLOCK);
    if (efd < 0) {
        QCC_LogError(ER_FAIL, ("CreateMechanism(): Unable to create eventfd (%d:\"%s\")", errno, strerror(errno)));
    }
    *readFd = *writeFd = efd;
}

/*
 * Destroy an existing underlying mechanism for events using the eventfd event
 * notification mechanism.
 */
static void DestroyMechanism(int readFd, int writeFd)
{
    QCC_DbgTrace(("DestroyMechanism()"));
    assert(readFd == writeFd && "destroyMechanism(): expect readFd == writeFd for eventfd mechanism");
    close(readFd);
}

/*
 * The semantics of the general purpose event is that we only set and reset the
 * event.  We use select to decide if the event has become signalled via a call
 * to SetMechanism.  There are no P() or V() operations, so the event just
 * remains signalled until a ResetMechanism is done.  In order to signal an
 * event, we write a positive 64-bit integer to the FD.  In order to reset it,
 * we write a zero.  As long as the contents of the FD are non-zero, a select
 * will find the eventfd readable and we consider the event signaled.
 */
static QStatus SetMechanism(int efd)
{
    QCC_DbgTrace(("SetMechanism()"));

    /*
     * You signal an eventfd simply by writing a positive value which is added
     * to its internal count.  If that value does not overflow, it goes to
     * signaled.
     */
    uint64_t val = 1;
    ssize_t ret = write(efd, &val, sizeof(val));
    return ret >= 0 ? ER_OK : ER_FAIL;
}

static QStatus ResetMechanism(int efd)
{
    QCC_DbgTrace(("ResetMechanism()"));
    uint64_t val;

    /*
     * You reset an eventfd simply by reading from it, which will reset its
     * associated count to zero and make it not signaled.
     */
    ssize_t ret = read(efd, &val, sizeof(val));

    /*
     * If we successfully read, the eventfd is reset, which is okay.
     */
    if (ret >= 0) {
        return ER_OK;
    }

    /*
     * If we get EAGAIN or EWOULDBLOCK, the eventfd was already reset, which is
     * okay.
     */
    if (ret < 0 && (errno == EAGAIN || errno == EWOULDBLOCK)) {
        return ER_OK;
    }

    /*
     * This is a real error;
     */
    return ER_FAIL;
}

#endif // defined(MECHANISM_EVENTFD)

Event::Event() : fd(-1), signalFd(-1), ioFd(-1), eventType(GEN_PURPOSE), numThreads(0)
{
    CreateMechanism(&fd, &signalFd);
}

Event::Event(SocketFd ioFd, EventType eventType)
    : fd(-1), signalFd(-1), ioFd(ioFd), eventType(eventType), timestamp(0), period(0), numThreads(0)
{
<<<<<<< HEAD
    if (genPurpose) {
        CreateMechanism(&fd, &signalFd);
    }
=======
>>>>>>> d611c623
}

Event::Event(Event& event, EventType eventType, bool genPurpose)
    : fd(-1), signalFd(-1), ioFd(event.ioFd), eventType(eventType), timestamp(0), period(0), numThreads(0)
{
    if (genPurpose) {
        CreateMechanism(&fd, &signalFd);
    }
}

Event::Event(uint32_t timestamp, uint32_t period)
    : fd(-1),
    signalFd(-1),
    ioFd(-1),
    eventType(TIMED),
    timestamp(WAIT_FOREVER == timestamp ? WAIT_FOREVER : GetTimestamp() + timestamp),
    period(period),
    numThreads(0)
{
}

Event::~Event()
{
    /* Threads should not be waiting */
    if ((GEN_PURPOSE == eventType) || (TIMED == eventType)) {
        SetEvent();
    }

    /* Destroy eventfd if one was created */
    if (GEN_PURPOSE == eventType) {
        DestroyMechanism(fd, signalFd);
    }
}

QStatus Event::SetEvent()
{
    QStatus status;

    if (GEN_PURPOSE == eventType) {
        status = SetMechanism(signalFd);
    } else if (TIMED == eventType) {
        uint32_t now = GetTimestamp();
        if (now < timestamp) {
            if (0 < period) {
                timestamp -= (((now - timestamp) / period) + 1) * period;
            } else {
                timestamp = now;
            }
        }
        status = ER_OK;
    } else {
        /* Not a general purpose event */
        status = ER_FAIL;
        QCC_LogError(status, ("Attempt to manually set an I/O event"));
    }
    return status;
}

QStatus Event::ResetEvent()
{
    QStatus status = ER_OK;

    if (GEN_PURPOSE == eventType) {
        status = ResetMechanism(fd);
        if (ER_OK != status) {
            QCC_LogError(status, ("pipe read failed with %d (%s)", errno, strerror(errno)));
        }
    } else if (TIMED == eventType) {
        if (0 < period) {
            uint32_t now = GetTimestamp();
            if (now >= timestamp) {
                timestamp += (((now - timestamp) / period) + 1) * period;
            }
        } else {
            timestamp = static_cast<uint32_t>(-1);
        }
    } else {
        /* Not a general purpose event */
        status = ER_FAIL;
        QCC_LogError(status, ("Attempt to manually reset an I/O event"));
    }
    return status;
}

bool Event::IsSet()
{
    QStatus status(Wait(*this, 0));
    return (status == ER_OK || status == ER_ALERTED_THREAD);
}

void Event::ResetTime(uint32_t delay, uint32_t period)
{
    if (delay == WAIT_FOREVER) {
        this->timestamp = WAIT_FOREVER;
    } else {
        this->timestamp = GetTimestamp() + delay;
    }
    this->period = period;
}<|MERGE_RESOLUTION|>--- conflicted
+++ resolved
@@ -504,12 +504,6 @@
 Event::Event(SocketFd ioFd, EventType eventType)
     : fd(-1), signalFd(-1), ioFd(ioFd), eventType(eventType), timestamp(0), period(0), numThreads(0)
 {
-<<<<<<< HEAD
-    if (genPurpose) {
-        CreateMechanism(&fd, &signalFd);
-    }
-=======
->>>>>>> d611c623
 }
 
 Event::Event(Event& event, EventType eventType, bool genPurpose)

--- conflicted
+++ resolved
@@ -382,10 +382,6 @@
     while ((asn < eod) && (status == ER_OK)) {
         size_t len = 0;
         uint8_t tag = *asn++;
-<<<<<<< HEAD
-        //TODO: check this
-=======
->>>>>>> d869ff74
         if (ASN_CONTEXT_SPECIFIC != (tag & ASN_CONTEXT_SPECIFIC)) {
             tag &= 0x1F;
         }

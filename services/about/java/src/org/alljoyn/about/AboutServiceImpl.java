--- conflicted
+++ resolved
@@ -55,688 +55,9 @@
 public class AboutServiceImpl extends ServiceCommonImpl implements AboutService
 {
 
-<<<<<<< HEAD
-	/********* Client *********/	
-	// the AnnouncmentReceiver will specify the interface and signal names.
-	private static final String ANNOUNCE_MATCH_RULE	= "interface='" + ANNOUNCE_IFNAME + "',sessionless='t'";
-
-
-	private static AboutServiceImpl m_instance      = new AboutServiceImpl();
-	private Vector<AnnouncementHandler> m_announcementHandlers;
-	private BusListener m_busListeners;
-
-	private AnnouncmentReceiver m_announcmentReceiver;
-
-	/********* Sender *********/
-
-	private PropertyStore m_propertyStore;
-	private AboutTransport m_aboutInterface;
-	private IconTransport m_iconInterface;
-	private Announcer m_announcer;
-
-	private AboutTransport m_announcementEmitter;
-	private Set<BusObjectDescription> m_ObjectDescriptions = new HashSet<BusObjectDescription>();
-
-	private short m_servicesPort;
-
-
-	private String m_iconMimeType;
-	private String m_iconUrl;
-	private byte[] m_iconContent;
-
-
-	/********* General *********/
-	
-	/**
-	 * @return {@link AboutService} instance
-	 */
-	public static AboutService getInstance()
-	{
-		return m_instance;
-	}
-
-	/**
-	 * Constructor
-	 */
-	private AboutServiceImpl() 
-	{
-		super();
-		TAG = "ioe" + AboutServiceImpl.class.getSimpleName();
-		m_announcementHandlers = new Vector<AnnouncementHandler>();
-	}
-
-
-	//	======================
-	/********* Client *********/
-
-	/**
-	 * @see org.alljoyn.about.AboutService#startAboutClient(org.alljoyn.bus.BusAttachment)
-	 */
-	@Override
-	public void startAboutClient(BusAttachment bus) throws Exception 
-	{
-		super.startClient();
-		setBus(bus);
-		registerDeviceListener();
-		registerAnnouncementReceiver();
-	}
-
-	/**
-	 * @see org.alljoyn.about.AboutService#addAnnouncementHandler(org.alljoyn.services.common.AnnouncementHandler)
-	 */
-	@Override
-	public void addAnnouncementHandler(AnnouncementHandler handler)
-	{
-		if ( handler == null ) {
-			throw new IllegalArgumentException("The AnnouncementHandler can't be null");
-		}
-		
-		m_announcementHandlers.add(handler);
-	}
-
-	/**
-	 * @see org.alljoyn.about.AboutService#removeAnnouncementHandler(org.alljoyn.services.common.AnnouncementHandler)
-	 */
-	@Override
-	public void removeAnnouncementHandler(AnnouncementHandler handler)
-	{
-		if ( handler == null ) {
-			throw new IllegalArgumentException("The AnnouncementHandler can't be null");
-		}
-		
-		m_announcementHandlers.remove(handler);
-	}
-
-	/**
-	 * Register the {@link BusListener} and call to findAdvertisedName
-	 */
-	private void registerDeviceListener()
-	{
-		m_busListeners = new BusListener() 
-		{
-			@Override
-			public void foundAdvertisedName(final String name, short transport, String namePrefix) 
-			{
-				getLogger().debug(TAG, "MyBusListener.foundAdvertisedName: '" + name + "'");
-				// Do nothing. devices are discovered by Announcements
-			}
-
-			public void nameOwnerChanged(String busName, String previousOwner, String newOwner)
-			{
-				getLogger().debug(TAG,String.format("MyBusListener.nameOwnerChanged(%s, %s, %s)", busName, previousOwner, newOwner));
-			}
-
-			public void lostAdvertisedName(String name, short transport, String namePrefix)
-			{
-				getBus().enableConcurrentCallbacks();
-				
-				getLogger().debug(TAG, String.format("MyBusListener.lostAdvertisedName(%s, 0x%04x, %s)", name, transport, namePrefix));
-				for (int i = 0; i < m_announcementHandlers.size(); i++)
-				{
-					AnnouncementHandler current = m_announcementHandlers.elementAt(i);
-					current.onDeviceLost(name);
-				}
-			}
-		};
-		getBus().registerBusListener(m_busListeners);
-		
-		// By convention, servers use their unique bus name (:Yd_derf) as their well known name. 
-		Status status = getBus().findAdvertisedName(":");
-		if ( status != Status.OK ) {
-			getLogger().error(TAG, "Failed to call findAdvertisedName, Status: '" + status + "'");
-			throw new AboutServiceException("Failed to call findAdvertisedName, Status: '" + status + "'");
-		}
-		
-	}//registerDeviceListener
-
-	/**
-	 * Register AnnouncementReceiver to receive Announcement signals
-	 */
-	private void registerAnnouncementReceiver()
-	{
-		BusAttachment bus = getBus(); 
-		
-		// for announce
-		m_announcmentReceiver = new AnnouncmentReceiver();
-		Status status = bus.registerBusObject(m_announcmentReceiver,  AboutTransport.OBJ_PATH);
-		getLogger().info(TAG, "BusAttachment.registerBusObject(AnnouncmentReceiver) status = '" + status + "', ObjPath: '" + AboutTransport.OBJ_PATH + "'");
-		if ( status != Status.OK ) {
-			throw new AboutServiceException("Register BusObject of Announcement receiver has failed, Status: '" + status + "'");
-		}
-		
-		status = bus.registerSignalHandlers(m_announcmentReceiver);
-		getLogger().info(TAG, "BusAttachment.registerSignalHandlers(AnnouncmentReceiver) status = '" + status + "'");
-		if ( status != Status.OK ) {
-			throw new AboutServiceException("Register Announcement signal handler has failed, Status: '" + status + "'");
-		}
-		
-		status = bus.addMatch(ANNOUNCE_MATCH_RULE);
-		getLogger().info(TAG, "BusAttachment.addMatch() status = " + status);
-		if ( status != Status.OK ) {
-			throw new AboutServiceException("Failed to call AddMatch for the rule: '" + ANNOUNCE_MATCH_RULE + "', Status: '" + status + "'");
-		}
-		
-	}//registerAnnouncementReceiver
-
-	/**
-	 * The class is an Announcement signal receiver.
-	 * The class implements {@link AboutTransport} interface that extends {@link BusObject}
-	 */
-	private class AnnouncmentReceiver implements AboutTransport
-	{
-		/**
-		 * Signal handler
-		 * @see org.alljoyn.about.transport.AboutTransport#Announce(short, short, org.alljoyn.services.common.BusObjectDescription[], java.util.Map)
-		 */
-		@Override
-		@BusSignalHandler(iface = ANNOUNCE_IFNAME, signal = SIGNAL_NAME)
-		public void Announce(short version, short port, BusObjectDescription[] objectDescriptions, Map<String, Variant> aboutData) 
-		{
-			BusAttachment bus = getBus();
-			bus.enableConcurrentCallbacks();
-			
-			String sender = bus.getMessageContext().sender;
-
-			for (int i = 0; i < m_announcementHandlers.size(); i++)
-			{
-				AnnouncementHandler current = m_announcementHandlers.elementAt(i);
-				current.onAnnouncement(sender, port, objectDescriptions, aboutData);
-			}
-
-		}//Announce
-
-		/**                                                                                                                          
-		 * Intentionally empty implementation. Since class is only used as a signal handler, it will never be called directly.
-		 */
-		@Override
-		public short getVersion() throws BusException
-		{
-			return 0;
-		}
-
-		@Override
-		public Map<String, Variant> GetAboutData(String languageTag)
-				throws BusException {
-			return null;
-		}
-
-		@Override
-		public BusObjectDescription[] GetObjectDescription()
-				throws BusException {
-			return null;
-		}
-	}//AnnouncmentReceiver
-
-	/**
-	 * @see org.alljoyn.about.AboutService#stopAboutClient()
-	 */
-	@Override
-	public void stopAboutClient() throws Exception 
-	{
-		BusAttachment bus = getBus();
-		
-		if (bus != null)
-		{
-			if (m_announcmentReceiver != null)
-			{
-				bus.unregisterSignalHandlers(m_announcmentReceiver);
-				bus.unregisterBusObject(m_announcmentReceiver);
-			}
-			
-			if ( m_busListeners != null ) {
-				bus.unregisterBusListener(m_busListeners);
-			}
-			
-			m_announcementHandlers.removeAllElements();
-			m_announcmentReceiver = null;
-			m_busListeners        = null;
-		}
-		
-		super.stopClient();
-	}//stopAboutClient
-
-	/**
-	 * @see org.alljoyn.about.AboutService#createAboutClient(java.lang.String, org.alljoyn.services.common.ServiceAvailabilityListener, short)
-	 */
-	@Override
-	public AboutClient createAboutClient(String peerName, ServiceAvailabilityListener serviceAvailabilityListener, short port) throws Exception
-	{
-		return  new AboutClientImpl(peerName, getBus(), serviceAvailabilityListener, port);
-	}
-
-	/**
-	 * @see org.alljoyn.about.AboutService#createAboutIconClient(java.lang.String, org.alljoyn.services.common.ServiceAvailabilityListener, short)
-	 */
-	@Override
-	public AboutIconClient createAboutIconClient(String peerName,ServiceAvailabilityListener serviceAvailabilityListener, short port)
-			throws BusException {
-
-		return  new AboutIconClientImpl(peerName, getBus(), serviceAvailabilityListener, port);
-	}
-	
-	// ======================================  //
-	
-	
-	// **************** Server *************** // 
-
-	
-	/**
-	 * @see org.alljoyn.about.AboutService#startAboutServer(short, org.alljoyn.services.common.PropertyStore, org.alljoyn.bus.BusAttachment)
-	 */
-	@Override
-	public void startAboutServer(short port, PropertyStore propertyStore, BusAttachment bus) throws Exception {
-
-		super.startServer();
-		
-		if ( propertyStore != null ) {
-			m_propertyStore = propertyStore;
-		}
-		else {
-			throw new IllegalArgumentException("PropertyStore can't be NULL");
-		}
-		
-		m_servicesPort  = port;
-		setBus(bus);
-
-		registerAboutInterface();
-
-		addObjectDescription(AboutTransport.OBJ_PATH, new String [] {AboutTransport.INTERFACE_NAME});
-	}
-
-	/**
-	 * @see org.alljoyn.about.AboutService#registerIcon(java.lang.String, java.lang.String, byte[])
-	 */
-	@Override
-	public void registerIcon(String mimetype, String url, byte[] content) throws Exception {
-		
-		super.startServer();
-		//Init the image
-		m_iconMimeType = mimetype;
-		m_iconUrl      = url;
-		m_iconContent  = content;		
-		
-		registerAboutIconInterface();
-		addObjectDescription(IconTransport.OBJ_PATH, new String [] {IconTransport.INTERFACE_NAME});
-	}
-	
-	/**
-	 * Creates the Announcer object which is responsible for sending sessionless Announce signal 
-	 * @throws Exception
-	 */
-	private void createAnnouncer() throws Exception
-	{
-		if (m_announcer == null)
-		{
-			
-			if ( !isServerRunning() ) {   // Its a problem, the AboutServer had to be started prior to this moment
-				throw new AboutServiceException("The AboutServer hasn't been started, can't continue working"); 
-			}
-			
-			m_announcer = new Announcer()
-			{
-
-				private boolean m_isAnnouncing = true;
-
-				/**
-				 * Announce the about table.
-				 */
-				@Override
-				public void announce()
-				{
-					if (m_announcementEmitter != null && isAnnouncing())
-					{
-						BusObjectDescription[] objectDescriptionArray = m_ObjectDescriptions.toArray(new BusObjectDescription[] {});
-						Map<String, Object> persistedAnnounceMap      = new HashMap<String, Object>();
-						
-						try {
-							m_propertyStore.readAll("", Filter.ANNOUNCE, persistedAnnounceMap);
-						} catch (PropertyStoreException pse) {
-							throw new AboutServiceException("Failed to read announcable properties from the PropertyStore, Error: '" + pse.getMessage() + "'");
-						}
-						
-						Map<String, Variant>announceMap = TransportUtil.toVariantMap(persistedAnnounceMap);
-						m_announcementEmitter.Announce((short)PROTOCOL_VERSION, m_servicesPort, objectDescriptionArray, announceMap);
-					}
-					
-				}//announce
-
-				@Override
-				public boolean isAnnouncing()
-				{
-					return m_isAnnouncing;
-				}
-
-				@Override
-				public void setAnnouncing(boolean enable)
-				{
-					m_isAnnouncing = enable;
-				}
-
-				@Override
-				public void addBusObjectAnnouncements(List<BusObjectDescription> descriptions)
-				{
-					m_ObjectDescriptions.addAll(descriptions);
-				}
-
-				@Override
-				public void removeBusObjectAnnouncements(List<BusObjectDescription> descriptions)
-				{
-
-					for (BusObjectDescription removeMe : descriptions)
-					{
-
-						BusObjectDescription match = null;
-						for (BusObjectDescription boDescription : m_ObjectDescriptions)
-						{
-							if (removeMe.getPath().equalsIgnoreCase(
-									boDescription.getPath()))
-							{
-								if (removeMe.getInterfaces().length == 0)
-								{
-									// remove all interfaces => remove busobject
-									match = boDescription;
-									break;
-								} else
-								{
-									if (Arrays.equals(removeMe.getInterfaces(),
-											boDescription.getInterfaces()))
-									{
-										// remove all interfaces => remove busobject
-										match = boDescription;
-										break;
-									} else
-									{
-										// keep bus object, purge interfaces
-										List<String> newInterfaces = new ArrayList<String>(
-												Arrays.asList(boDescription.interfaces));
-										newInterfaces.removeAll(Arrays
-												.asList(removeMe
-														.getInterfaces()));
-										boDescription
-										.setInterfaces(newInterfaces
-												.toArray(new String[] {}));
-									}
-								}
-							}
-						}
-
-						if (match != null)
-						{
-							m_ObjectDescriptions.remove(match);
-						}
-					}
-
-				}//removeBusObjectAnnouncements
-			};
-
-			SignalEmitter emitter = new SignalEmitter(m_aboutInterface,
-					SignalEmitter.GlobalBroadcast.Off);
-			emitter.setSessionlessFlag(true);
-			emitter.setTimeToLive(0);
-			m_announcementEmitter = emitter.getInterface(AboutTransport.class);
-		}//if :: announcer == null		
-
-	}//createAnnouncer
-
-	/**
-	 * Registers the {@link AboutInterface} that implements the {@link BusObject} interface
-	 * @throws Exception
-	 */
-	private void registerAboutInterface() throws Exception
-	{
-		m_aboutInterface = new AboutInterface();
-
-		Status status = getBus().registerBusObject(m_aboutInterface, AboutTransport.OBJ_PATH);
-		getLogger().debug(TAG, String.format("BusAttachment.registerBusObject(m_aboutConfigInterface): %s", status));
-		if (status != Status.OK) {
-			throw new AboutServiceException("Failed to register the AboutInterface on the bus, Status: '" + status + "'");
-		}
-	}
-	
-	private void registerAboutIconInterface() throws Exception
-	{
-		m_iconInterface = new IconInterface();
-
-		Status status = getBus().registerBusObject(m_iconInterface, IconTransport.OBJ_PATH);
-		getLogger().debug(TAG, String.format("BusAttachment.registerBusObject(m_IconInterface): %s", status));
-		if (status != Status.OK) {
-			return;
-		}
-	}
-	
-	/**
-	 * @see org.alljoyn.about.AboutService#addObjectDescription(java.lang.String, java.lang.String[])
-	 */
-	@Override
-	public void addObjectDescription(String objPath, String [] interfaces)
-	{
-		if ( objPath == null ) {
-			throw new IllegalArgumentException("ObjectPath can't be NULL");
-		}
-		
-		if ( interfaces == null ) {
-			throw new IllegalArgumentException("The interfaces array can't be NULL");
-		}
-		
-		List<BusObjectDescription> addBusObjectDescriptions = new ArrayList<BusObjectDescription>(2);
-		BusObjectDescription ajAboutBusObjectDescription    = new BusObjectDescription();
-		ajAboutBusObjectDescription.setPath(objPath);
-		ajAboutBusObjectDescription.setInterfaces(interfaces);
-		addBusObjectDescriptions.add(ajAboutBusObjectDescription);
-		
-		Announcer announcer = getAnnouncer();
-		if ( announcer == null ) {
-			throw new AboutServiceException("AboutServer has not been initialized, no announcer");
-		}
-		
-		announcer.addBusObjectAnnouncements(addBusObjectDescriptions);
-	}
-
-	/**
-	 * @see org.alljoyn.about.AboutService#addObjectDescriptions(java.util.List)
-	 */
-	@Override
-	public void addObjectDescriptions(List<BusObjectDescription> addBusObjectDescriptions)
-	{
-		Announcer announcer = getAnnouncer();
-		if ( announcer == null ) {
-			throw new AboutServiceException("AboutServer has not been initialized, no announcer");
-		}
-		
-		if ( addBusObjectDescriptions == null ) {
-			throw new IllegalArgumentException("addBusObjectDescriptions can't be NULL");
-		}
-		
-		announcer.addBusObjectAnnouncements(addBusObjectDescriptions);
-	}
-
-	@Override
-	public void removeObjectDescription(String objPath, String[] interfaces) {
-
-		List<BusObjectDescription> addBusObjectDescriptions = new ArrayList<BusObjectDescription>(2);
-		BusObjectDescription busObjectDescription = new BusObjectDescription();
-		busObjectDescription.setPath(objPath);
-		busObjectDescription.setInterfaces(interfaces);
-		addBusObjectDescriptions.add(busObjectDescription);
-
-		Announcer announcer = getAnnouncer();
-		if ( announcer == null ) {
-			throw new AboutServiceException("AboutServer has not been initialized, no announcer");
-		}
-		
-		announcer.removeBusObjectAnnouncements(addBusObjectDescriptions);
-	}
-
-	@Override
-	public void removeObjectDescriptions(List<BusObjectDescription> removeBusObjectDescriptions)
-	{
-		Announcer announcer = getAnnouncer();
-		if ( announcer == null ) {
-			throw new AboutServiceException("AboutServer has not been initialized, no announcer");
-		}
-		
-		announcer.removeBusObjectAnnouncements(removeBusObjectDescriptions);
-	}
-
-	@Override
-	public void stopAboutServer() throws Exception 
-	{
-		if(getBus() != null)
-		{
-			if (m_aboutInterface != null)
-			{
-				getBus().unregisterBusObject(m_aboutInterface);
-			}
-			m_ObjectDescriptions.clear();
-			
-			m_announcementEmitter = null;
-			m_announcer = null;
-		}
-		
-		super.stopServer();
-	}
-
-	@Override
-	public void unregisterIcon() throws Exception {
-		
-		if(getBus() != null){
-			if (m_iconInterface != null){
-				getBus().unregisterBusObject(m_iconInterface);
-			}
-			removeObjectDescription(IconTransport.OBJ_PATH, new String [] {IconTransport.INTERFACE_NAME});
-		}
-	}
-
-	/**
-	 * @return The handle for triggering announcements, or NULL on failure
-	 */
-	public Announcer getAnnouncer()
-	{
-		try {
-			createAnnouncer();
-		}
-		catch (Exception e) {
-			getLogger().error(TAG, "Fail to create Announcer, Error: '" + e.getMessage() + "'");
-			e.printStackTrace();
-			return null;
-		} // will create new only if null.
-		
-		return m_announcer;
-	}
-
-	/**
-	 * The AllJoyn BusObject that exposes the About interface of this device over the Bus.
-	 */
-	private class AboutInterface implements BusObject, AboutTransport 
-	{
-
-		@Override
-		public Map<String, Variant> GetAboutData(String languageTag) throws BusException
-		{
-			
-			Map<String, Object> persistedAboutMap = new HashMap<String, Object>();
-			try {
-				m_propertyStore.readAll(languageTag, Filter.READ, persistedAboutMap);
-			} catch (PropertyStoreException e) {
-				if (e.getReason() == PropertyStoreException.UNSUPPORTED_LANGUAGE)
-				{
-					throw new LanguageNotSupportedException();
-				}
-				else
-				{
-					e.printStackTrace();
-				}
-			}
-			Map<String,Variant> aboutMap = TransportUtil.toVariantMap(persistedAboutMap);
-			return aboutMap;
-		}
-
-		@Override
-		public BusObjectDescription[] GetObjectDescription()
-				throws BusException
-				{
-			return m_ObjectDescriptions.toArray(new BusObjectDescription[]{});
-				}
-
-		@Override
-		public short getVersion() throws BusException
-		{
-			return PROTOCOL_VERSION;
-		}
-
-		/**                                                                                                                          
-		 * Intentionally empty implementation of ServiceAnnouncement method.  
-		 * Since this method is only used as a signal emitter, it will never be called directly.
-		 */
-
-		@Override
-		public void Announce(short version, short port, BusObjectDescription[] objectDescriptions,
-				Map<String, Variant> aboutData)
-		{}
-
-	}
-
-
-	@Override
-	public List<BusObjectDescription> getBusObjectDescriptions() {
-		// add self. announcer isn't ready yet, so no announcement will go
-		List<BusObjectDescription> addBusObjectDescriptions = new ArrayList<BusObjectDescription>(2);
-		BusObjectDescription ajAboutBusObjectDescription = new BusObjectDescription();
-		ajAboutBusObjectDescription.setPath(AboutTransport.OBJ_PATH);
-		ajAboutBusObjectDescription.setInterfaces(new String[]{AboutTransport.INTERFACE_NAME});
-		addBusObjectDescriptions.add(ajAboutBusObjectDescription);
-		return addBusObjectDescriptions;
-	}
-
-	@Override
-	public void announce() {
-		Announcer announcer = getAnnouncer();
-		if ( announcer == null ) {
-			throw new AboutServiceException("AboutServer has not been initialized, no announcer");
-		}
-		
-		announcer.announce();
-	}
-
-	/**
-	 * The AllJoyn BusObject that exposes the application icon
-	 */
-	private class IconInterface implements BusObject, IconTransport 
-	{
-
-		@Override
-		public short getVersion() throws BusException {
-			return PROTOCOL_VERSION;
-		}
-
-		@Override
-		public String getMimeType() throws BusException {
-			return m_iconMimeType;
-		}
-
-		@Override
-		public int getSize() throws BusException {
-			if(m_iconContent != null)
-				return m_iconContent.length;
-			else
-				return 0;
-		}
-
-		@Override
-		public String GetUrl() throws BusException {
-			return m_iconUrl;
-		}
-
-		@Override
-		public byte[] GetContent() throws BusException {
-			return m_iconContent;
-		}
-		
-	}
-=======
     /********* Client *********/
     // the AnnouncmentReceiver will specify the interface and signal names.
-    private static final String ANNOUNCE_MATCH_RULE = "interface='" + ANNOUNCE_IFNAME + "'";
+    private static final String ANNOUNCE_MATCH_RULE = "interface='" + ANNOUNCE_IFNAME + "',sessionless='t'";
 
     private static AboutServiceImpl m_instance      = new AboutServiceImpl();
     private Vector<AnnouncementHandler> m_announcementHandlers;
@@ -1410,6 +731,5 @@
         }
 
     }
->>>>>>> 3a207ac5
 
 }
/******************************************************************************
 * Copyright (c) 2013-2014, AllSeen Alliance. All rights reserved.
 *
 *    Permission to use, copy, modify, and/or distribute this software for any
 *    purpose with or without fee is hereby granted, provided that the above
 *    copyright notice and this permission notice appear in all copies.
 *
 *    THE SOFTWARE IS PROVIDED "AS IS" AND THE AUTHOR DISCLAIMS ALL WARRANTIES
 *    WITH REGARD TO THIS SOFTWARE INCLUDING ALL IMPLIED WARRANTIES OF
 *    MERCHANTABILITY AND FITNESS. IN NO EVENT SHALL THE AUTHOR BE LIABLE FOR
 *    ANY SPECIAL, DIRECT, INDIRECT, OR CONSEQUENTIAL DAMAGES OR ANY DAMAGES
 *    WHATSOEVER RESULTING FROM LOSS OF USE, DATA OR PROFITS, WHETHER IN AN
 *    ACTION OF CONTRACT, NEGLIGENCE OR OTHER TORTIOUS ACTION, ARISING OUT OF
 *    OR IN CONNECTION WITH THE USE OR PERFORMANCE OF THIS SOFTWARE.
 ******************************************************************************/

package org.alljoyn.about.test;

import java.util.Collection;
import java.util.HashMap;
import java.util.Locale;
import java.util.Map;

import org.alljoyn.about.AboutKeys;
import org.alljoyn.about.AboutService;
import org.alljoyn.about.AboutServiceImpl;
import org.alljoyn.about.client.AboutClient;
import org.alljoyn.about.icon.AboutIconClient;
import org.alljoyn.bus.BusAttachment;
import org.alljoyn.bus.BusException;
import org.alljoyn.bus.PasswordManager;
import org.alljoyn.bus.SessionOpts;
import org.alljoyn.bus.Status;
import org.alljoyn.bus.Variant;
import org.alljoyn.bus.alljoyn.DaemonInit;
import org.alljoyn.services.common.AnnouncementHandler;
import org.alljoyn.services.common.BusObjectDescription;
import org.alljoyn.services.common.utils.GenericLogger;
import org.alljoyn.services.common.utils.TransportUtil;

import android.app.AlertDialog;
import android.app.Application;
import android.content.BroadcastReceiver;
import android.content.Context;
import android.content.DialogInterface;
import android.content.Intent;
import android.content.IntentFilter;
import android.net.NetworkInfo;
import android.net.NetworkInfo.State;
import android.net.wifi.WifiInfo;
import android.net.wifi.WifiManager;
import android.os.Bundle;
import android.os.HandlerThread;
import android.util.Log;
import android.widget.Toast;


/**
 * The AboutApplication class handles all the AllJoyn devices the application is announced on,
 * and enable the user to perform all the AllJoyn services methods. (get the about and the icon data)
 *
 */
public class AboutApplication extends Application
{

<<<<<<< HEAD
	public static final String TAG = "AboutClient";

	private BusAttachment m_Bus;
	private HashMap<String, SoftAPDetails> m_devicesMap;
	private AboutService m_aboutService;
	private AboutClient m_aboutClient;
	private AboutIconClient m_aboutIconClient;
	private String m_realmName;
	private BroadcastReceiver m_receiver;
	private WifiManager m_wifiManager;

	/**
	 * The daemon should advertise itself "quietly" (directly to the calling port)
	 * This is to reply directly to a TC looking for a daemon 
	 */
	private static final String DAEMON_QUIET_PREFIX= "quiet@";

	private final GenericLogger m_logger = new GenericLogger() {
		@Override
		public void debug(String TAG, String msg) {
			Log.d(TAG, msg);
		}

		@Override
		public void info(String TAG, String msg) {
			//To change body of implemented methods use File | Settings | File Templates.
			Log.i(TAG, msg);
		}

		@Override
		public void warn(String TAG, String msg) {
			//To change body of implemented methods use File | Settings | File Templates.
			Log.w(TAG, msg);
		}

		@Override
		public void error(String TAG, String msg) {
			//To change body of implemented methods use File | Settings | File Templates.
			Log.e(TAG, msg);
		}

		@Override
		public void fatal(String TAG, String msg) {
			//To change body of implemented methods use File | Settings | File Templates.
			Log.wtf(TAG, msg);
		}
	};

	static {
		try {
			System.loadLibrary("alljoyn_java");
		} catch (Exception e) {
			System.out.println("can't load library alljoyn_java");
		}
	}

	//======================================================================
	/* (non-Javadoc)
	 * @see android.app.Application#onCreate()
	 */
	@Override
	public void onCreate() {

		super.onCreate();
		HandlerThread busThread = new HandlerThread("BusHandler");
		busThread.start();
		m_wifiManager = (WifiManager) getSystemService(Context.WIFI_SERVICE);
		m_devicesMap = new HashMap<String, SoftAPDetails>();

		//Receiver
		m_receiver = new BroadcastReceiver() {

			@Override
			public void onReceive(Context context, Intent intent) {

				if(WifiManager.NETWORK_STATE_CHANGED_ACTION.equals(intent.getAction())){

					NetworkInfo networkInfo = intent.getParcelableExtra(WifiManager.EXTRA_NETWORK_INFO);

					String str = "";
					if(networkInfo.getState().equals(State.CONNECTED)){					
						WifiInfo wifiInfo = intent.getParcelableExtra(WifiManager.EXTRA_WIFI_INFO);
						str = wifiInfo.getSSID();
					}
					else{
						str = networkInfo.getState().toString().toLowerCase(Locale.getDefault());
					}
					Intent networkIntent = new Intent(Keys.Actions.ACTION_CONNECTED_TO_NETWORK);
					networkIntent.putExtra(Keys.Extras.EXTRA_NETWORK_SSID, str);
					sendBroadcast(networkIntent);
				}
			}			
		};
		IntentFilter filter = new IntentFilter();
		filter.addAction(WifiManager.NETWORK_STATE_CHANGED_ACTION);
		registerReceiver(m_receiver, filter);

	}
	//======================================================================
	public String getCurrentSSID(){
		return m_wifiManager.getConnectionInfo().getSSID();
	}
	//======================================================================
	/**
	 * @param msg Given a msg, create and display a toast on the screen.
	 */
	public void makeToast(String msg){
		Toast.makeText(this, msg, Toast.LENGTH_LONG).show();
	}
	//======================================================================
	/**
	 * Sets the daemon realm name.
	 * @param realmName The daemon realm name.
	 */
	public void setRealmName(String realmName){
		m_realmName = realmName;
	}
	//======================================================================
	/* (non-Javadoc)
	 * @see android.app.Application#onTerminate()
	 */
	@Override
	public void onTerminate() {		
		super.onTerminate();
		unregisterReceiver(m_receiver);
	}
	//======================================================================

	/**
	 * Connect to the Alljoyn bus and register bus objects.
	 */
	public void doConnect(){

		/*All communication through AllJoyn begins with a BusAttachment. */
		boolean b = DaemonInit.PrepareDaemon(getApplicationContext());
		System.out.println(b);
		String ss = getPackageName();
		m_Bus = new BusAttachment(ss , BusAttachment.RemoteMessage.Receive);

		//setting the password for the daemon to allow thin clients to connect
		Log.d(TAG, "Setting daemon password");
		Status pasStatus = PasswordManager.setCredentials("ALLJOYN_PIN_KEYX", "000000");

		if ( pasStatus != Status.OK ) {
			Log.e(TAG, "Failed to set password for daemon, Error: " + pasStatus);
		}

		Status status = m_Bus.connect();
		Log.d(TAG, "bus.connect status: "+status);

		// Pump up the daemon debug level
		m_Bus.setDaemonDebug("ALL", 7);
		m_Bus.setLogLevels("ALL=7");
		m_Bus.useOSLogging(true);

		try
		{
			AnnouncementHandler receiver = new AnnouncementHandler(){

				@Override
				public void onAnnouncement(String busName, short port, BusObjectDescription[] interfaces, Map<String, Variant> aboutMap) {

					Map<String, Object> newMap = new HashMap<String, Object>();
					try {
						newMap = TransportUtil.fromVariantMap(aboutMap);
						String deviceId = (String) (newMap.get(AboutKeys.ABOUT_APP_ID).toString()); 
						String deviceFriendlyName = (String) newMap.get(AboutKeys.ABOUT_DEVICE_NAME);
						Log.d(TAG, "onAnnouncement received: with parameters: busName:"+busName+", port:"+port+", deviceid"+deviceId+", deviceName:"+deviceFriendlyName);
						addDevice(deviceId, busName, port, deviceFriendlyName, interfaces, newMap);

					} catch (BusException e) {
						e.printStackTrace();
					}
				}

				@Override
				public void onDeviceLost(String serviceName)
				{						
					//remove the device from the spinner
					Log.d(TAG, "onDeviceLost received: device with busName: "+serviceName+" was lost");
					removeDevice(serviceName);
				}
			};

			m_aboutService = AboutServiceImpl.getInstance();
			m_aboutService.setLogger(m_logger);
			m_aboutService.startAboutClient(m_Bus);
			m_aboutService.addAnnouncementHandler(receiver);

		} catch (Exception e){
			e.printStackTrace();
		}

		//request the name	
		int flag = BusAttachment.ALLJOYN_REQUESTNAME_FLAG_DO_NOT_QUEUE;
		String DAEMON_NAME = m_realmName;//"org.alljoyn.BusNode.Dashboard2";
		Status reqStatus = m_Bus.requestName(DAEMON_NAME, flag);
		if (reqStatus == Status.OK) {
			//advertise the name
			//advertise the name with a quite prefix for TC to find it
			Status adStatus = m_Bus.advertiseName(DAEMON_QUIET_PREFIX + DAEMON_NAME, SessionOpts.TRANSPORT_ANY);
			if (adStatus != Status.OK){
				m_Bus.releaseName(DAEMON_NAME);
				Log.w(TAG, "failed to advertise daemon name " + DAEMON_NAME);
			}
			else{
				Log.d(TAG, "Succefully advertised daemon name " + DAEMON_NAME);
			}
		}
	}

	//======================================================================
	/**
	 * Disconnect from Alljoyn bus and unregister bus objects.
	 */
	public void doDisconnect(){
		/* It is important to unregister the BusObject before disconnecting from the bus.
		 * Failing to do so could result in a resource leak.
		 */
		try {
			if(m_aboutService != null)
				m_aboutService.stopAboutClient();
			if(m_Bus != null){
				m_Bus.cancelAdvertiseName(DAEMON_QUIET_PREFIX + m_realmName, SessionOpts.TRANSPORT_ANY);
				m_Bus.releaseName(m_realmName);
				m_Bus.disconnect();
				m_Bus = null;
			}

		} catch (Exception e) {
			e.printStackTrace();
		}
	}
	//======================================================================

	// Add an AllJoym device to the application. 
	private void addDevice(String deviceId, String busName, short port, String deviceFriendlyName, BusObjectDescription[] interfaces, Map<String, Object> aboutMap)
	{
		SoftAPDetails oldDevice = m_devicesMap.get(deviceId);

		if(oldDevice != null){//device already exist. update the fields that might have changed.
			oldDevice.busName = busName;
			oldDevice.aboutMap = aboutMap;
			oldDevice.deviceFriendlyName = deviceFriendlyName;
			oldDevice.port = port;
			oldDevice.interfaces = interfaces;
			oldDevice.updateSupportedServices();

		}
		else{
			//add the device to the map
			SoftAPDetails sad = new SoftAPDetails(deviceId, busName, deviceFriendlyName, port, interfaces, aboutMap);
			m_devicesMap.put(deviceId, sad);
		}
		//notify the activity to come and get it
		Intent intent = new Intent(Keys.Actions.ACTION_DEVICE_FOUND);
		Bundle extras = new Bundle();
		extras.putString(Keys.Extras.EXTRA_DEVICE_ID, deviceId);
		intent.putExtras(extras);
		sendBroadcast(intent);
	}
	//======================================================================

	// Remove an AllJoyn device from the application.
	private void removeDevice(String busName){

		Collection<SoftAPDetails> devices = m_devicesMap.values();
		Object[] array = devices.toArray();
		for(int i = 0; i < array.length; i++){
			SoftAPDetails d = (SoftAPDetails) array[i];
			if(d.busName.equals(busName)){
				m_devicesMap.remove(d.appId);
			}
		}
		Intent intent = new Intent(Keys.Actions.ACTION_DEVICE_LOST);
		Bundle extras = new Bundle();
		extras.putString(Keys.Extras.EXTRA_BUS_NAME, busName);
		intent.putExtras(extras);
		sendBroadcast(intent);
	}
	//======================================================================

	// Send an intent indicating an error has occurred. 
	private void updateTheUiAboutError(String error){

		Intent intent = new Intent(Keys.Actions.ACTION_ERROR);
		intent.putExtra(Keys.Extras.EXTRA_ERROR, error);
		sendBroadcast(intent);
	}
	//======================================================================

	// Retrieve a device by its device is.
	public SoftAPDetails getDevice(String deviceId){
		return m_devicesMap.get(deviceId);
	}
	//======================================================================

	// Display a dialog with the given errorMsg and displays it.
	public void showAlert(Context context, String errorMsg) {

		AlertDialog.Builder alert = new AlertDialog.Builder(context);
		alert.setTitle("Error");
		alert.setMessage(errorMsg);

		alert.setPositiveButton(android.R.string.ok, new DialogInterface.OnClickListener() {
			public void onClick(DialogInterface dialog, int whichButton) {
				dialog.dismiss();
			}
		});
		alert.show();
	}

	//======================================================================
	public void startAboutSession(SoftAPDetails device){
		try {
			m_aboutClient =  m_aboutService.createAboutClient(device.busName, null, device.port);
		}
		catch (Exception e) {
			String m = e.getMessage();
			Log.d(TAG, "startSession: Exception: "+m);
			e.printStackTrace();
			updateTheUiAboutError("startSession: Exception: "+m);
		}
		if (m_aboutClient != null)
			m_aboutClient.connect();
	}

	//======================================================================
	public void stopAboutSession(){
		if (m_aboutClient != null){
			m_aboutClient.disconnect();
		}
	}
	//======================================================================
	public void startIconSession(SoftAPDetails device){
		try {
			m_aboutIconClient =  m_aboutService.createAboutIconClient(device.busName, null, device.port);
		}
		catch (Exception e) {
			String m = e.getMessage();
			Log.d(TAG, "startSession: Exception: "+m);
			e.printStackTrace();
			updateTheUiAboutError("startSession: Exception: "+m);
		}
		if (m_aboutIconClient != null)
			m_aboutIconClient.connect();
	}

	//======================================================================
	public void stopIconSession(){
		if (m_aboutIconClient != null){
			m_aboutIconClient.disconnect();
		}
	}
	//======================================================================
	/**
	 * Returns the about service version.
	 * @return the about service version.
	 */
	public Short getAboutVersion() {

		short aboutVersion = -1;
		try {
			if (m_aboutClient != null){
				if(!m_aboutClient.isConnected()){
					m_aboutClient.connect();
				}	
				aboutVersion = m_aboutClient.getVersion();
			}
		}catch (Exception e) {
			e.printStackTrace();
			updateTheUiAboutError("GET ABOUT VERSION: "+e.getMessage());
		}
		return Short.valueOf(aboutVersion);
	}
	//======================================================================
	/**
	 * Returns the about service fields.
	 * @return the about service fields.
	 */
	public Map<String, Object> getAbout(String lang) {

		Map<String, Object> aboutMap = null;
		try {
			if (m_aboutClient != null){
				if(!m_aboutClient.isConnected()){
					m_aboutClient.connect();
				}	
				aboutMap = m_aboutClient.getAbout(lang);
			}
			Log.d(TAG, "GET_ABOUT: 'About' information has returned");

		} catch (Exception e){
			String m = e.getMessage();
			Log.d(TAG, "GET_ABOUT: Exception: "+m);
			e.printStackTrace();
			updateTheUiAboutError("GET_ABOUT: Exception: "+m);
		}
		return aboutMap;
	}
	//======================================================================
	/**
	 * Return the about service bus object description, meaning the supported interfaces.
	 * @return the about service bus object description, meaning the supported interfaces.
	 */
	public BusObjectDescription[] getBusObjectDescription(){

		BusObjectDescription[] busObjectDescription = null;
		try {

			busObjectDescription = m_aboutClient.getBusObjectDescriptions();
		} catch (Exception e){
			e.printStackTrace();
			updateTheUiAboutError("GET BUS OBJECT DESCRIPTION: "+e.getMessage());
		}
		return busObjectDescription;
	}

	//***************************** ICON ***********************************
	//======================================================================
	/**
	 * Return the icon service fields. 
	 * @return the icon service fields.
	 */
	public Short getIconVersion() {

		short iconVersion = -1;
		try {
			if (m_aboutIconClient != null){
				if(!m_aboutIconClient.isConnected()){
					m_aboutIconClient.connect();
				}	
				iconVersion = m_aboutIconClient.getVersion();
			}
		}catch (Exception e) {
			e.printStackTrace();
			updateTheUiAboutError("GET ICON VERSION: Exception: "+e.toString());
		}
		return Short.valueOf(iconVersion);
	}
	//======================================================================
	/**
	 * Return the icon details: size, url, mime type and the byte array of the icon content.
	 * @return the icon details: size, url, mime type and the byte array of the icon content.
	 */
	public IconDetails getIconDetails(){

		String url = "";
		int size = 0;
		byte[] content = new byte[]{};
		String mimeType = "";

		try {
			if (m_aboutIconClient != null){
				if(!m_aboutIconClient.isConnected()){
					m_aboutIconClient.connect();
				}	
				url = m_aboutIconClient.GetUrl();
				size = m_aboutIconClient.getSize();
				content = m_aboutIconClient.GetContent();
				mimeType = m_aboutIconClient.getMimeType();
				Log.d(TAG, "GET_ABOUT_ICON: 'Icon' information has returned");
			}
		} catch (Exception e)
		{
			Log.d(TAG, "GET_ABOUT_ICON: Exception: "+e.toString());
			updateTheUiAboutError("GET ICON DETAILS: Exception: "+e.getMessage());
			e.printStackTrace();
		}
		return new IconDetails(url, size, content, mimeType);
	}
	//======================================================================
	class AboutProperty 
	{
		String key;
		Object value;
		public AboutProperty(String key, Object value)
		{
			this.key = key;
			this.value = value;
		}
	}
	//======================================================================
	class IconDetails 
	{
		String url;
		int size;
		byte[] content;
		String mimeType;
		public IconDetails(String url, int size, byte[] content, String mimeType)
		{
			this.url = url;
			this.size = size;
			this.content = content;
			this.mimeType = mimeType;
		}
	}
=======
    public static final String TAG = "AboutClient";
	private static final String SESSIONLESS_MATCH_RULE = "sessionless='t',type='error'";

    private BusAttachment m_Bus;
    private HashMap<String, SoftAPDetails> m_devicesMap;
    private AboutService m_aboutService;
    private AboutClient m_aboutClient;
    private AboutIconClient m_aboutIconClient;
    private String m_realmName;
    private BroadcastReceiver m_receiver;
    private WifiManager m_wifiManager;

    /**
     * The daemon should advertise itself "quietly" (directly to the calling port)
     * This is to reply directly to a TC looking for a daemon
     */
    private static final String DAEMON_QUIET_PREFIX= "quiet@";

    private final GenericLogger m_logger = new GenericLogger() {
        @Override
        public void debug(String TAG, String msg) {
            Log.d(TAG, msg);
        }

        @Override
        public void info(String TAG, String msg) {
            //To change body of implemented methods use File | Settings | File Templates.
            Log.i(TAG, msg);
        }

        @Override
        public void warn(String TAG, String msg) {
            //To change body of implemented methods use File | Settings | File Templates.
            Log.w(TAG, msg);
        }

        @Override
        public void error(String TAG, String msg) {
            //To change body of implemented methods use File | Settings | File Templates.
            Log.e(TAG, msg);
        }

        @Override
        public void fatal(String TAG, String msg) {
            //To change body of implemented methods use File | Settings | File Templates.
            Log.wtf(TAG, msg);
        }
    };

    static {
        try {
            System.loadLibrary("alljoyn_java");
        } catch (Exception e) {
            System.out.println("can't load library alljoyn_java");
        }
    }

    //======================================================================
    /* (non-Javadoc)
     * @see android.app.Application#onCreate()
     */
    @Override
    public void onCreate() {

        super.onCreate();
        HandlerThread busThread = new HandlerThread("BusHandler");
        busThread.start();
        m_wifiManager = (WifiManager) getSystemService(Context.WIFI_SERVICE);
        m_devicesMap = new HashMap<String, SoftAPDetails>();

        //Receiver
        m_receiver = new BroadcastReceiver() {

            @Override
            public void onReceive(Context context, Intent intent) {

                if(WifiManager.NETWORK_STATE_CHANGED_ACTION.equals(intent.getAction())){

                    NetworkInfo networkInfo = intent.getParcelableExtra(WifiManager.EXTRA_NETWORK_INFO);

                    String str = "";
                    if(networkInfo.getState().equals(State.CONNECTED)){
                        WifiInfo wifiInfo = intent.getParcelableExtra(WifiManager.EXTRA_WIFI_INFO);
                        str = wifiInfo.getSSID();
                    }
                    else{
                        str = networkInfo.getState().toString().toLowerCase(Locale.getDefault());
                    }
                    Intent networkIntent = new Intent(Keys.Actions.ACTION_CONNECTED_TO_NETWORK);
                    networkIntent.putExtra(Keys.Extras.EXTRA_NETWORK_SSID, str);
                    sendBroadcast(networkIntent);
                }
            }
        };
        IntentFilter filter = new IntentFilter();
        filter.addAction(WifiManager.NETWORK_STATE_CHANGED_ACTION);
        registerReceiver(m_receiver, filter);

    }
    //======================================================================
    public String getCurrentSSID(){
        return m_wifiManager.getConnectionInfo().getSSID();
    }
    //======================================================================
    /**
     * @param msg Given a msg, create and display a toast on the screen.
     */
    public void makeToast(String msg){
        Toast.makeText(this, msg, Toast.LENGTH_LONG).show();
    }
    //======================================================================
    /**
     * Sets the daemon realm name.
     * @param realmName The daemon realm name.
     */
    public void setRealmName(String realmName){
        m_realmName = realmName;
    }
    //======================================================================
    /* (non-Javadoc)
     * @see android.app.Application#onTerminate()
     */
    @Override
    public void onTerminate() {
        super.onTerminate();
        unregisterReceiver(m_receiver);
    }
    //======================================================================

    /**
     * Connect to the Alljoyn bus and register bus objects.
     */
    public void doConnect(){

        /*All communication through AllJoyn begins with a BusAttachment. */
        boolean b = DaemonInit.PrepareDaemon(getApplicationContext());
        System.out.println(b);
        String ss = getPackageName();
        m_Bus = new BusAttachment(ss , BusAttachment.RemoteMessage.Receive);

        //setting the password for the daemon to allow thin clients to connect
        Log.d(TAG, "Setting daemon password");
        Status pasStatus = PasswordManager.setCredentials("ALLJOYN_PIN_KEYX", "000000");

        if ( pasStatus != Status.OK ) {
            Log.e(TAG, "Failed to set password for daemon, Error: " + pasStatus);
        }

        Status status = m_Bus.connect();
        Log.d(TAG, "bus.connect status: "+status);

        // Pump up the daemon debug level
        m_Bus.setDaemonDebug("ALL", 7);
        m_Bus.setLogLevels("ALL=7");
        m_Bus.useOSLogging(true);

        try
        {
            AnnouncementHandler receiver = new AnnouncementHandler(){

                @Override
                public void onAnnouncement(String busName, short port, BusObjectDescription[] interfaces, Map<String, Variant> aboutMap) {

                    Map<String, Object> newMap = new HashMap<String, Object>();
                    try {
                        newMap = TransportUtil.fromVariantMap(aboutMap);
                        String deviceId = (String) (newMap.get(AboutKeys.ABOUT_APP_ID).toString());
                        String deviceFriendlyName = (String) newMap.get(AboutKeys.ABOUT_DEVICE_NAME);
                        Log.d(TAG, "onAnnouncement received: with parameters: busName:"+busName+", port:"+port+", deviceid"+deviceId+", deviceName:"+deviceFriendlyName);
                        addDevice(deviceId, busName, port, deviceFriendlyName, interfaces, newMap);

                    } catch (BusException e) {
                        e.printStackTrace();
                    }
                }

                @Override
                public void onDeviceLost(String serviceName)
                {
                    //remove the device from the spinner
                    Log.d(TAG, "onDeviceLost received: device with busName: "+serviceName+" was lost");
                    removeDevice(serviceName);
                }
            };

            m_aboutService = AboutServiceImpl.getInstance();
            m_aboutService.setLogger(m_logger);
            m_aboutService.startAboutClient(m_Bus);
            m_aboutService.addAnnouncementHandler(receiver);

        } catch (Exception e){
            e.printStackTrace();
        }

        //request the name
        int flag = BusAttachment.ALLJOYN_REQUESTNAME_FLAG_DO_NOT_QUEUE;
        String DAEMON_NAME = m_realmName;//"org.alljoyn.BusNode.Dashboard2";
        Status reqStatus = m_Bus.requestName(DAEMON_NAME, flag);
        if (reqStatus == Status.OK) {
            //advertise the name
            //advertise the name with a quite prefix for TC to find it
            Status adStatus = m_Bus.advertiseName(DAEMON_QUIET_PREFIX + DAEMON_NAME, SessionOpts.TRANSPORT_ANY);
            if (adStatus != Status.OK){
                m_Bus.releaseName(DAEMON_NAME);
                Log.w(TAG, "failed to advertise daemon name " + DAEMON_NAME);
            }
            else{
                Log.d(TAG, "Succefully advertised daemon name " + DAEMON_NAME);
            }
        }

        // DO the AJ addMatch.
        Status s = m_Bus.addMatch(SESSIONLESS_MATCH_RULE);
        Log.i(TAG, "BusAttachment.addMatch() status = " + s);
    }

    //======================================================================
    /**
     * Disconnect from Alljoyn bus and unregister bus objects.
     */
    public void doDisconnect(){
        /* It is important to unregister the BusObject before disconnecting from the bus.
         * Failing to do so could result in a resource leak.
         */
        try {
            if(m_aboutService != null)
                m_aboutService.stopAboutClient();
            if(m_Bus != null){
                m_Bus.cancelAdvertiseName(DAEMON_QUIET_PREFIX + m_realmName, SessionOpts.TRANSPORT_ANY);
                m_Bus.releaseName(m_realmName);
                m_Bus.disconnect();
                m_Bus = null;
            }

        } catch (Exception e) {
            e.printStackTrace();
        }
    }
    //======================================================================

    // Add an AllJoym device to the application.
    private void addDevice(String deviceId, String busName, short port, String deviceFriendlyName, BusObjectDescription[] interfaces, Map<String, Object> aboutMap)
    {
        SoftAPDetails oldDevice = m_devicesMap.get(deviceId);

        if(oldDevice != null){//device already exist. update the fields that might have changed.
            oldDevice.busName = busName;
            oldDevice.aboutMap = aboutMap;
            oldDevice.deviceFriendlyName = deviceFriendlyName;
            oldDevice.port = port;
            oldDevice.interfaces = interfaces;
            oldDevice.updateSupportedServices();

        }
        else{
            //add the device to the map
            SoftAPDetails sad = new SoftAPDetails(deviceId, busName, deviceFriendlyName, port, interfaces, aboutMap);
            m_devicesMap.put(deviceId, sad);
        }
        //notify the activity to come and get it
        Intent intent = new Intent(Keys.Actions.ACTION_DEVICE_FOUND);
        Bundle extras = new Bundle();
        extras.putString(Keys.Extras.EXTRA_DEVICE_ID, deviceId);
        intent.putExtras(extras);
        sendBroadcast(intent);
    }
    //======================================================================

    // Remove an AllJoyn device from the application.
    private void removeDevice(String busName){

        Collection<SoftAPDetails> devices = m_devicesMap.values();
        Object[] array = devices.toArray();
        for(int i = 0; i < array.length; i++){
            SoftAPDetails d = (SoftAPDetails) array[i];
            if(d.busName.equals(busName)){
                m_devicesMap.remove(d.appId);
            }
        }
        Intent intent = new Intent(Keys.Actions.ACTION_DEVICE_LOST);
        Bundle extras = new Bundle();
        extras.putString(Keys.Extras.EXTRA_BUS_NAME, busName);
        intent.putExtras(extras);
        sendBroadcast(intent);
    }
    //======================================================================

    // Send an intent indicating an error has occurred.
    private void updateTheUiAboutError(String error){

        Intent intent = new Intent(Keys.Actions.ACTION_ERROR);
        intent.putExtra(Keys.Extras.EXTRA_ERROR, error);
        sendBroadcast(intent);
    }
    //======================================================================

    // Retrieve a device by its device is.
    public SoftAPDetails getDevice(String deviceId){
        return m_devicesMap.get(deviceId);
    }
    //======================================================================

    // Display a dialog with the given errorMsg and displays it.
    public void showAlert(Context context, String errorMsg) {

        AlertDialog.Builder alert = new AlertDialog.Builder(context);
        alert.setTitle("Error");
        alert.setMessage(errorMsg);

        alert.setPositiveButton(android.R.string.ok, new DialogInterface.OnClickListener() {
            public void onClick(DialogInterface dialog, int whichButton) {
                dialog.dismiss();
            }
        });
        alert.show();
    }

    //======================================================================
    public void startAboutSession(SoftAPDetails device){
        try {
            m_aboutClient =  m_aboutService.createAboutClient(device.busName, null, device.port);
        }
        catch (Exception e) {
            String m = e.getMessage();
            Log.d(TAG, "startSession: Exception: "+m);
            e.printStackTrace();
            updateTheUiAboutError("startSession: Exception: "+m);
        }
        if (m_aboutClient != null)
            m_aboutClient.connect();
    }

    //======================================================================
    public void stopAboutSession(){
        if (m_aboutClient != null){
            m_aboutClient.disconnect();
        }
    }
    //======================================================================
    public void startIconSession(SoftAPDetails device){
        try {
            m_aboutIconClient =  m_aboutService.createAboutIconClient(device.busName, null, device.port);
        }
        catch (Exception e) {
            String m = e.getMessage();
            Log.d(TAG, "startSession: Exception: "+m);
            e.printStackTrace();
            updateTheUiAboutError("startSession: Exception: "+m);
        }
        if (m_aboutIconClient != null)
            m_aboutIconClient.connect();
    }

    //======================================================================
    public void stopIconSession(){
        if (m_aboutIconClient != null){
            m_aboutIconClient.disconnect();
        }
    }
    //======================================================================
    /**
     * Returns the about service version.
     * @return the about service version.
     */
    public Short getAboutVersion() {

        short aboutVersion = -1;
        try {
            if (m_aboutClient != null){
                if(!m_aboutClient.isConnected()){
                    m_aboutClient.connect();
                }
                aboutVersion = m_aboutClient.getVersion();
            }
        }catch (Exception e) {
            e.printStackTrace();
            updateTheUiAboutError("GET ABOUT VERSION: "+e.getMessage());
        }
        return Short.valueOf(aboutVersion);
    }
    //======================================================================
    /**
     * Returns the about service fields.
     * @return the about service fields.
     */
    public Map<String, Object> getAbout(String lang) {

        Map<String, Object> aboutMap = null;
        try {
            if (m_aboutClient != null){
                if(!m_aboutClient.isConnected()){
                    m_aboutClient.connect();
                }
                aboutMap = m_aboutClient.getAbout(lang);
            }
            Log.d(TAG, "GET_ABOUT: 'About' information has returned");

        } catch (Exception e){
            String m = e.getMessage();
            Log.d(TAG, "GET_ABOUT: Exception: "+m);
            e.printStackTrace();
            updateTheUiAboutError("GET_ABOUT: Exception: "+m);
        }
        return aboutMap;
    }
    //======================================================================
    /**
     * Return the about service bus object description, meaning the supported interfaces.
     * @return the about service bus object description, meaning the supported interfaces.
     */
    public BusObjectDescription[] getBusObjectDescription(){

        BusObjectDescription[] busObjectDescription = null;
        try {

            busObjectDescription = m_aboutClient.getBusObjectDescriptions();
        } catch (Exception e){
            e.printStackTrace();
            updateTheUiAboutError("GET BUS OBJECT DESCRIPTION: "+e.getMessage());
        }
        return busObjectDescription;
    }

    //***************************** ICON ***********************************
    //======================================================================
    /**
     * Return the icon service fields.
     * @return the icon service fields.
     */
    public Short getIconVersion() {

        short iconVersion = -1;
        try {
            if (m_aboutIconClient != null){
                if(!m_aboutIconClient.isConnected()){
                    m_aboutIconClient.connect();
                }
                iconVersion = m_aboutIconClient.getVersion();
            }
        }catch (Exception e) {
            e.printStackTrace();
            updateTheUiAboutError("GET ICON VERSION: Exception: "+e.toString());
        }
        return Short.valueOf(iconVersion);
    }
    //======================================================================
    /**
     * Return the icon details: size, url, mime type and the byte array of the icon content.
     * @return the icon details: size, url, mime type and the byte array of the icon content.
     */
    public IconDetails getIconDetails(){

        String url = "";
        int size = 0;
        byte[] content = new byte[]{};
        String mimeType = "";

        try {
            if (m_aboutIconClient != null){
                if(!m_aboutIconClient.isConnected()){
                    m_aboutIconClient.connect();
                }
                url = m_aboutIconClient.GetUrl();
                size = m_aboutIconClient.getSize();
                content = m_aboutIconClient.GetContent();
                mimeType = m_aboutIconClient.getMimeType();
                Log.d(TAG, "GET_ABOUT_ICON: 'Icon' information has returned");
            }
        } catch (Exception e)
        {
            Log.d(TAG, "GET_ABOUT_ICON: Exception: "+e.toString());
            updateTheUiAboutError("GET ICON DETAILS: Exception: "+e.getMessage());
            e.printStackTrace();
        }
        return new IconDetails(url, size, content, mimeType);
    }
    //======================================================================
    class AboutProperty
    {
        String key;
        Object value;
        public AboutProperty(String key, Object value)
        {
            this.key = key;
            this.value = value;
        }
    }
    //======================================================================
    class IconDetails
    {
        String url;
        int size;
        byte[] content;
        String mimeType;
        public IconDetails(String url, int size, byte[] content, String mimeType)
        {
            this.url = url;
            this.size = size;
            this.content = content;
            this.mimeType = mimeType;
        }
    }
>>>>>>> 3a207ac5
}
<|MERGE_RESOLUTION|>--- conflicted
+++ resolved
@@ -63,507 +63,7 @@
 public class AboutApplication extends Application
 {
 
-<<<<<<< HEAD
-	public static final String TAG = "AboutClient";
-
-	private BusAttachment m_Bus;
-	private HashMap<String, SoftAPDetails> m_devicesMap;
-	private AboutService m_aboutService;
-	private AboutClient m_aboutClient;
-	private AboutIconClient m_aboutIconClient;
-	private String m_realmName;
-	private BroadcastReceiver m_receiver;
-	private WifiManager m_wifiManager;
-
-	/**
-	 * The daemon should advertise itself "quietly" (directly to the calling port)
-	 * This is to reply directly to a TC looking for a daemon 
-	 */
-	private static final String DAEMON_QUIET_PREFIX= "quiet@";
-
-	private final GenericLogger m_logger = new GenericLogger() {
-		@Override
-		public void debug(String TAG, String msg) {
-			Log.d(TAG, msg);
-		}
-
-		@Override
-		public void info(String TAG, String msg) {
-			//To change body of implemented methods use File | Settings | File Templates.
-			Log.i(TAG, msg);
-		}
-
-		@Override
-		public void warn(String TAG, String msg) {
-			//To change body of implemented methods use File | Settings | File Templates.
-			Log.w(TAG, msg);
-		}
-
-		@Override
-		public void error(String TAG, String msg) {
-			//To change body of implemented methods use File | Settings | File Templates.
-			Log.e(TAG, msg);
-		}
-
-		@Override
-		public void fatal(String TAG, String msg) {
-			//To change body of implemented methods use File | Settings | File Templates.
-			Log.wtf(TAG, msg);
-		}
-	};
-
-	static {
-		try {
-			System.loadLibrary("alljoyn_java");
-		} catch (Exception e) {
-			System.out.println("can't load library alljoyn_java");
-		}
-	}
-
-	//======================================================================
-	/* (non-Javadoc)
-	 * @see android.app.Application#onCreate()
-	 */
-	@Override
-	public void onCreate() {
-
-		super.onCreate();
-		HandlerThread busThread = new HandlerThread("BusHandler");
-		busThread.start();
-		m_wifiManager = (WifiManager) getSystemService(Context.WIFI_SERVICE);
-		m_devicesMap = new HashMap<String, SoftAPDetails>();
-
-		//Receiver
-		m_receiver = new BroadcastReceiver() {
-
-			@Override
-			public void onReceive(Context context, Intent intent) {
-
-				if(WifiManager.NETWORK_STATE_CHANGED_ACTION.equals(intent.getAction())){
-
-					NetworkInfo networkInfo = intent.getParcelableExtra(WifiManager.EXTRA_NETWORK_INFO);
-
-					String str = "";
-					if(networkInfo.getState().equals(State.CONNECTED)){					
-						WifiInfo wifiInfo = intent.getParcelableExtra(WifiManager.EXTRA_WIFI_INFO);
-						str = wifiInfo.getSSID();
-					}
-					else{
-						str = networkInfo.getState().toString().toLowerCase(Locale.getDefault());
-					}
-					Intent networkIntent = new Intent(Keys.Actions.ACTION_CONNECTED_TO_NETWORK);
-					networkIntent.putExtra(Keys.Extras.EXTRA_NETWORK_SSID, str);
-					sendBroadcast(networkIntent);
-				}
-			}			
-		};
-		IntentFilter filter = new IntentFilter();
-		filter.addAction(WifiManager.NETWORK_STATE_CHANGED_ACTION);
-		registerReceiver(m_receiver, filter);
-
-	}
-	//======================================================================
-	public String getCurrentSSID(){
-		return m_wifiManager.getConnectionInfo().getSSID();
-	}
-	//======================================================================
-	/**
-	 * @param msg Given a msg, create and display a toast on the screen.
-	 */
-	public void makeToast(String msg){
-		Toast.makeText(this, msg, Toast.LENGTH_LONG).show();
-	}
-	//======================================================================
-	/**
-	 * Sets the daemon realm name.
-	 * @param realmName The daemon realm name.
-	 */
-	public void setRealmName(String realmName){
-		m_realmName = realmName;
-	}
-	//======================================================================
-	/* (non-Javadoc)
-	 * @see android.app.Application#onTerminate()
-	 */
-	@Override
-	public void onTerminate() {		
-		super.onTerminate();
-		unregisterReceiver(m_receiver);
-	}
-	//======================================================================
-
-	/**
-	 * Connect to the Alljoyn bus and register bus objects.
-	 */
-	public void doConnect(){
-
-		/*All communication through AllJoyn begins with a BusAttachment. */
-		boolean b = DaemonInit.PrepareDaemon(getApplicationContext());
-		System.out.println(b);
-		String ss = getPackageName();
-		m_Bus = new BusAttachment(ss , BusAttachment.RemoteMessage.Receive);
-
-		//setting the password for the daemon to allow thin clients to connect
-		Log.d(TAG, "Setting daemon password");
-		Status pasStatus = PasswordManager.setCredentials("ALLJOYN_PIN_KEYX", "000000");
-
-		if ( pasStatus != Status.OK ) {
-			Log.e(TAG, "Failed to set password for daemon, Error: " + pasStatus);
-		}
-
-		Status status = m_Bus.connect();
-		Log.d(TAG, "bus.connect status: "+status);
-
-		// Pump up the daemon debug level
-		m_Bus.setDaemonDebug("ALL", 7);
-		m_Bus.setLogLevels("ALL=7");
-		m_Bus.useOSLogging(true);
-
-		try
-		{
-			AnnouncementHandler receiver = new AnnouncementHandler(){
-
-				@Override
-				public void onAnnouncement(String busName, short port, BusObjectDescription[] interfaces, Map<String, Variant> aboutMap) {
-
-					Map<String, Object> newMap = new HashMap<String, Object>();
-					try {
-						newMap = TransportUtil.fromVariantMap(aboutMap);
-						String deviceId = (String) (newMap.get(AboutKeys.ABOUT_APP_ID).toString()); 
-						String deviceFriendlyName = (String) newMap.get(AboutKeys.ABOUT_DEVICE_NAME);
-						Log.d(TAG, "onAnnouncement received: with parameters: busName:"+busName+", port:"+port+", deviceid"+deviceId+", deviceName:"+deviceFriendlyName);
-						addDevice(deviceId, busName, port, deviceFriendlyName, interfaces, newMap);
-
-					} catch (BusException e) {
-						e.printStackTrace();
-					}
-				}
-
-				@Override
-				public void onDeviceLost(String serviceName)
-				{						
-					//remove the device from the spinner
-					Log.d(TAG, "onDeviceLost received: device with busName: "+serviceName+" was lost");
-					removeDevice(serviceName);
-				}
-			};
-
-			m_aboutService = AboutServiceImpl.getInstance();
-			m_aboutService.setLogger(m_logger);
-			m_aboutService.startAboutClient(m_Bus);
-			m_aboutService.addAnnouncementHandler(receiver);
-
-		} catch (Exception e){
-			e.printStackTrace();
-		}
-
-		//request the name	
-		int flag = BusAttachment.ALLJOYN_REQUESTNAME_FLAG_DO_NOT_QUEUE;
-		String DAEMON_NAME = m_realmName;//"org.alljoyn.BusNode.Dashboard2";
-		Status reqStatus = m_Bus.requestName(DAEMON_NAME, flag);
-		if (reqStatus == Status.OK) {
-			//advertise the name
-			//advertise the name with a quite prefix for TC to find it
-			Status adStatus = m_Bus.advertiseName(DAEMON_QUIET_PREFIX + DAEMON_NAME, SessionOpts.TRANSPORT_ANY);
-			if (adStatus != Status.OK){
-				m_Bus.releaseName(DAEMON_NAME);
-				Log.w(TAG, "failed to advertise daemon name " + DAEMON_NAME);
-			}
-			else{
-				Log.d(TAG, "Succefully advertised daemon name " + DAEMON_NAME);
-			}
-		}
-	}
-
-	//======================================================================
-	/**
-	 * Disconnect from Alljoyn bus and unregister bus objects.
-	 */
-	public void doDisconnect(){
-		/* It is important to unregister the BusObject before disconnecting from the bus.
-		 * Failing to do so could result in a resource leak.
-		 */
-		try {
-			if(m_aboutService != null)
-				m_aboutService.stopAboutClient();
-			if(m_Bus != null){
-				m_Bus.cancelAdvertiseName(DAEMON_QUIET_PREFIX + m_realmName, SessionOpts.TRANSPORT_ANY);
-				m_Bus.releaseName(m_realmName);
-				m_Bus.disconnect();
-				m_Bus = null;
-			}
-
-		} catch (Exception e) {
-			e.printStackTrace();
-		}
-	}
-	//======================================================================
-
-	// Add an AllJoym device to the application. 
-	private void addDevice(String deviceId, String busName, short port, String deviceFriendlyName, BusObjectDescription[] interfaces, Map<String, Object> aboutMap)
-	{
-		SoftAPDetails oldDevice = m_devicesMap.get(deviceId);
-
-		if(oldDevice != null){//device already exist. update the fields that might have changed.
-			oldDevice.busName = busName;
-			oldDevice.aboutMap = aboutMap;
-			oldDevice.deviceFriendlyName = deviceFriendlyName;
-			oldDevice.port = port;
-			oldDevice.interfaces = interfaces;
-			oldDevice.updateSupportedServices();
-
-		}
-		else{
-			//add the device to the map
-			SoftAPDetails sad = new SoftAPDetails(deviceId, busName, deviceFriendlyName, port, interfaces, aboutMap);
-			m_devicesMap.put(deviceId, sad);
-		}
-		//notify the activity to come and get it
-		Intent intent = new Intent(Keys.Actions.ACTION_DEVICE_FOUND);
-		Bundle extras = new Bundle();
-		extras.putString(Keys.Extras.EXTRA_DEVICE_ID, deviceId);
-		intent.putExtras(extras);
-		sendBroadcast(intent);
-	}
-	//======================================================================
-
-	// Remove an AllJoyn device from the application.
-	private void removeDevice(String busName){
-
-		Collection<SoftAPDetails> devices = m_devicesMap.values();
-		Object[] array = devices.toArray();
-		for(int i = 0; i < array.length; i++){
-			SoftAPDetails d = (SoftAPDetails) array[i];
-			if(d.busName.equals(busName)){
-				m_devicesMap.remove(d.appId);
-			}
-		}
-		Intent intent = new Intent(Keys.Actions.ACTION_DEVICE_LOST);
-		Bundle extras = new Bundle();
-		extras.putString(Keys.Extras.EXTRA_BUS_NAME, busName);
-		intent.putExtras(extras);
-		sendBroadcast(intent);
-	}
-	//======================================================================
-
-	// Send an intent indicating an error has occurred. 
-	private void updateTheUiAboutError(String error){
-
-		Intent intent = new Intent(Keys.Actions.ACTION_ERROR);
-		intent.putExtra(Keys.Extras.EXTRA_ERROR, error);
-		sendBroadcast(intent);
-	}
-	//======================================================================
-
-	// Retrieve a device by its device is.
-	public SoftAPDetails getDevice(String deviceId){
-		return m_devicesMap.get(deviceId);
-	}
-	//======================================================================
-
-	// Display a dialog with the given errorMsg and displays it.
-	public void showAlert(Context context, String errorMsg) {
-
-		AlertDialog.Builder alert = new AlertDialog.Builder(context);
-		alert.setTitle("Error");
-		alert.setMessage(errorMsg);
-
-		alert.setPositiveButton(android.R.string.ok, new DialogInterface.OnClickListener() {
-			public void onClick(DialogInterface dialog, int whichButton) {
-				dialog.dismiss();
-			}
-		});
-		alert.show();
-	}
-
-	//======================================================================
-	public void startAboutSession(SoftAPDetails device){
-		try {
-			m_aboutClient =  m_aboutService.createAboutClient(device.busName, null, device.port);
-		}
-		catch (Exception e) {
-			String m = e.getMessage();
-			Log.d(TAG, "startSession: Exception: "+m);
-			e.printStackTrace();
-			updateTheUiAboutError("startSession: Exception: "+m);
-		}
-		if (m_aboutClient != null)
-			m_aboutClient.connect();
-	}
-
-	//======================================================================
-	public void stopAboutSession(){
-		if (m_aboutClient != null){
-			m_aboutClient.disconnect();
-		}
-	}
-	//======================================================================
-	public void startIconSession(SoftAPDetails device){
-		try {
-			m_aboutIconClient =  m_aboutService.createAboutIconClient(device.busName, null, device.port);
-		}
-		catch (Exception e) {
-			String m = e.getMessage();
-			Log.d(TAG, "startSession: Exception: "+m);
-			e.printStackTrace();
-			updateTheUiAboutError("startSession: Exception: "+m);
-		}
-		if (m_aboutIconClient != null)
-			m_aboutIconClient.connect();
-	}
-
-	//======================================================================
-	public void stopIconSession(){
-		if (m_aboutIconClient != null){
-			m_aboutIconClient.disconnect();
-		}
-	}
-	//======================================================================
-	/**
-	 * Returns the about service version.
-	 * @return the about service version.
-	 */
-	public Short getAboutVersion() {
-
-		short aboutVersion = -1;
-		try {
-			if (m_aboutClient != null){
-				if(!m_aboutClient.isConnected()){
-					m_aboutClient.connect();
-				}	
-				aboutVersion = m_aboutClient.getVersion();
-			}
-		}catch (Exception e) {
-			e.printStackTrace();
-			updateTheUiAboutError("GET ABOUT VERSION: "+e.getMessage());
-		}
-		return Short.valueOf(aboutVersion);
-	}
-	//======================================================================
-	/**
-	 * Returns the about service fields.
-	 * @return the about service fields.
-	 */
-	public Map<String, Object> getAbout(String lang) {
-
-		Map<String, Object> aboutMap = null;
-		try {
-			if (m_aboutClient != null){
-				if(!m_aboutClient.isConnected()){
-					m_aboutClient.connect();
-				}	
-				aboutMap = m_aboutClient.getAbout(lang);
-			}
-			Log.d(TAG, "GET_ABOUT: 'About' information has returned");
-
-		} catch (Exception e){
-			String m = e.getMessage();
-			Log.d(TAG, "GET_ABOUT: Exception: "+m);
-			e.printStackTrace();
-			updateTheUiAboutError("GET_ABOUT: Exception: "+m);
-		}
-		return aboutMap;
-	}
-	//======================================================================
-	/**
-	 * Return the about service bus object description, meaning the supported interfaces.
-	 * @return the about service bus object description, meaning the supported interfaces.
-	 */
-	public BusObjectDescription[] getBusObjectDescription(){
-
-		BusObjectDescription[] busObjectDescription = null;
-		try {
-
-			busObjectDescription = m_aboutClient.getBusObjectDescriptions();
-		} catch (Exception e){
-			e.printStackTrace();
-			updateTheUiAboutError("GET BUS OBJECT DESCRIPTION: "+e.getMessage());
-		}
-		return busObjectDescription;
-	}
-
-	//***************************** ICON ***********************************
-	//======================================================================
-	/**
-	 * Return the icon service fields. 
-	 * @return the icon service fields.
-	 */
-	public Short getIconVersion() {
-
-		short iconVersion = -1;
-		try {
-			if (m_aboutIconClient != null){
-				if(!m_aboutIconClient.isConnected()){
-					m_aboutIconClient.connect();
-				}	
-				iconVersion = m_aboutIconClient.getVersion();
-			}
-		}catch (Exception e) {
-			e.printStackTrace();
-			updateTheUiAboutError("GET ICON VERSION: Exception: "+e.toString());
-		}
-		return Short.valueOf(iconVersion);
-	}
-	//======================================================================
-	/**
-	 * Return the icon details: size, url, mime type and the byte array of the icon content.
-	 * @return the icon details: size, url, mime type and the byte array of the icon content.
-	 */
-	public IconDetails getIconDetails(){
-
-		String url = "";
-		int size = 0;
-		byte[] content = new byte[]{};
-		String mimeType = "";
-
-		try {
-			if (m_aboutIconClient != null){
-				if(!m_aboutIconClient.isConnected()){
-					m_aboutIconClient.connect();
-				}	
-				url = m_aboutIconClient.GetUrl();
-				size = m_aboutIconClient.getSize();
-				content = m_aboutIconClient.GetContent();
-				mimeType = m_aboutIconClient.getMimeType();
-				Log.d(TAG, "GET_ABOUT_ICON: 'Icon' information has returned");
-			}
-		} catch (Exception e)
-		{
-			Log.d(TAG, "GET_ABOUT_ICON: Exception: "+e.toString());
-			updateTheUiAboutError("GET ICON DETAILS: Exception: "+e.getMessage());
-			e.printStackTrace();
-		}
-		return new IconDetails(url, size, content, mimeType);
-	}
-	//======================================================================
-	class AboutProperty 
-	{
-		String key;
-		Object value;
-		public AboutProperty(String key, Object value)
-		{
-			this.key = key;
-			this.value = value;
-		}
-	}
-	//======================================================================
-	class IconDetails 
-	{
-		String url;
-		int size;
-		byte[] content;
-		String mimeType;
-		public IconDetails(String url, int size, byte[] content, String mimeType)
-		{
-			this.url = url;
-			this.size = size;
-			this.content = content;
-			this.mimeType = mimeType;
-		}
-	}
-=======
     public static final String TAG = "AboutClient";
-	private static final String SESSIONLESS_MATCH_RULE = "sessionless='t',type='error'";
 
     private BusAttachment m_Bus;
     private HashMap<String, SoftAPDetails> m_devicesMap;
@@ -772,10 +272,6 @@
                 Log.d(TAG, "Succefully advertised daemon name " + DAEMON_NAME);
             }
         }
-
-        // DO the AJ addMatch.
-        Status s = m_Bus.addMatch(SESSIONLESS_MATCH_RULE);
-        Log.i(TAG, "BusAttachment.addMatch() status = " + s);
     }
 
     //======================================================================
@@ -1064,5 +560,4 @@
             this.mimeType = mimeType;
         }
     }
->>>>>>> 3a207ac5
 }

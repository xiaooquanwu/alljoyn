--- conflicted
+++ resolved
@@ -68,14 +68,10 @@
         return status;
     }
 
-<<<<<<< HEAD
-    CHECK_RETURN(bus.AddMatch("type='signal',interface='org.alljoyn.About',member='Announce',sessionless='t'"))
-=======
-    status = bus.AddMatch("type='signal',interface='org.alljoyn.About',member='Announce'");
+    status = bus.AddMatch("type='signal',interface='org.alljoyn.About',member='Announce',sessionless='t'");
     if (status != ER_OK) {
         return status;
     }
->>>>>>> c8f62108
 
     QCC_DbgPrintf(("AnnouncementRegistrar::%s result %s", __FUNCTION__, QCC_StatusText(status)));
     return status;

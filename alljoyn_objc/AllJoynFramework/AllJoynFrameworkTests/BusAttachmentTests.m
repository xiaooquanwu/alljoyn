////////////////////////////////////////////////////////////////////////////////
// Copyright (c) 2012, 2014, AllSeen Alliance. All rights reserved.
//
//    Permission to use, copy, modify, and/or distribute this software for any
//    purpose with or without fee is hereby granted, provided that the above
//    copyright notice and this permission notice appear in all copies.
//
//    THE SOFTWARE IS PROVIDED "AS IS" AND THE AUTHOR DISCLAIMS ALL WARRANTIES
//    WITH REGARD TO THIS SOFTWARE INCLUDING ALL IMPLIED WARRANTIES OF
//    MERCHANTABILITY AND FITNESS. IN NO EVENT SHALL THE AUTHOR BE LIABLE FOR
//    ANY SPECIAL, DIRECT, INDIRECT, OR CONSEQUENTIAL DAMAGES OR ANY DAMAGES
//    WHATSOEVER RESULTING FROM LOSS OF USE, DATA OR PROFITS, WHETHER IN AN
//    ACTION OF CONTRACT, NEGLIGENCE OR OTHER TORTIOUS ACTION, ARISING OUT OF
//    OR IN CONNECTION WITH THE USE OR PERFORMANCE OF THIS SOFTWARE.
////////////////////////////////////////////////////////////////////////////////

#import "BusAttachmentTests.h"
#import "AJNBusAttachment.h"
#import "AJNInterfaceDescription.h"
#import "AJNAboutDataListener.h"
#import "AJNAboutObject.h"
#import "AJNAboutProxy.h"
#import "AJNAboutIcon.h"
#import "AJNAboutIconObject.h"
#import "AJNAboutIconProxy.h"
#import "AJNAboutObjectDescription.h"
#import "BasicObject.h"
#import "AJNMessageArgument.h"
#import "AJNMessage.h"



static NSString * const kBusAttachmentTestsAdvertisedName = @"org.alljoyn.bus.objc.tests.AReallyNiftyNameThatNoOneWillUse";
static NSString * const kBusAttachmentTestsInterfaceName = @"org.alljoyn.bus.objc.tests.NNNNNNEEEEEEEERRRRRRRRRRDDDDDDDSSSSSSSS";
static NSString * const kBusAttachmentTestsInterfaceMethod = @"behaveInSociallyAwkwardWay";
static NSString * const kBusAttachmentTestsInterfaceXML = @"<interface name=\"org.alljoyn.bus.objc.tests.NNNNNNEEEEEEEERRRRRRRRRRDDDDDDDSSSSSSSS\">\
                                                                <signal name=\"FigdetingNervously\">\
                                                                    <arg name=\"levelOfAwkwardness\" type=\"s\"/>\
                                                                </signal>\
                                                                <property name=\"nerdiness\" type=\"s\" access=\"read\"/>\
                                                            </interface>";

static NSString * const kBusObjectTestsObjectPath = @"/basic_object";
const NSTimeInterval kBusAttachmentTestsWaitTimeBeforeFailure = 10.0;
const NSInteger kBusAttachmentTestsServicePort = 999;
BOOL receiveAnnounce = NO;
static NSMutableDictionary *gDefaultAboutData;
// MAX_ICON_SIZE_IN_BYTES = ALLJOYN_MAX_ARRAY_LEN
static const size_t MAX_ICON_SIZE_IN_BYTES = 131072;
static const uint8_t ICON_BYTE = 0x11;

@interface BusAttachmentTests() <AJNBusListener, AJNSessionListener, AJNSessionPortListener, AJNSessionDelegate, AJNPingPeerDelegate, AJNAboutDataListener, AJNAboutListener>

@property (nonatomic, strong) AJNBusAttachment *bus;
@property (nonatomic) BOOL listenerDidRegisterWithBusCompleted;
@property (nonatomic) BOOL listenerDidUnregisterWithBusCompleted;
@property (nonatomic) BOOL didFindAdvertisedNameCompleted;
@property (nonatomic) BOOL didLoseAdvertisedNameCompleted;
@property (nonatomic) BOOL nameOwnerChangedCompleted;
@property (nonatomic) BOOL busWillStopCompleted;
@property (nonatomic) BOOL busDidDisconnectCompleted;
@property (nonatomic) BOOL sessionWasLost;
@property (nonatomic) BOOL didAddMemberNamed;
@property (nonatomic) BOOL didRemoveMemberNamed;
@property (nonatomic) BOOL shouldAcceptSessionJoinerNamed;
@property (nonatomic) BOOL didJoinInSession;
@property (nonatomic) AJNSessionId testSessionId;
@property (nonatomic) BOOL isTestClient;
@property (nonatomic) BOOL clientConnectionCompleted;
@property (nonatomic) BOOL isAsyncTestClientBlock;
@property (nonatomic) BOOL isAsyncTestClientDelegate;
@property (nonatomic) BOOL isPingAsyncComplete;
@property (nonatomic) BOOL didReceiveAnnounce;
@property (nonatomic) BOOL setInvalidData;
@property (nonatomic) BOOL setInvalidLanguage;
@property (nonatomic) NSString *busNameToConnect;
@property (nonatomic) AJNSessionPort sessionPortToConnect;
@property (nonatomic) BOOL testBadAnnounceData;
@property (nonatomic) BOOL testMissingAboutDataField;
@property (nonatomic) BOOL testMissingAnnounceDataField;
@property (nonatomic) BOOL testUnsupportedLanguage;
@property (nonatomic) BOOL testNonDefaultUTFLanguage;


- (BOOL)waitForBusToStop:(NSTimeInterval)timeoutSeconds;
- (BOOL)waitForCompletion:(NSTimeInterval)timeoutSeconds onFlag:(BOOL*)flag;

@end

@implementation BusAttachmentTests

@synthesize bus = _bus;
@synthesize listenerDidRegisterWithBusCompleted = _listenerDidRegisterWithBusCompleted;
@synthesize listenerDidUnregisterWithBusCompleted = _listenerDidUnregisterWithBusCompleted;
@synthesize didFindAdvertisedNameCompleted = _didFindAdvertisedNameCompleted;
@synthesize didLoseAdvertisedNameCompleted = _didLoseAdvertisedNameCompleted;
@synthesize nameOwnerChangedCompleted = _nameOwnerChangedCompleted;
@synthesize busWillStopCompleted = _busWillStopCompleted;
@synthesize busDidDisconnectCompleted = _busDidDisconnectCompleted;
@synthesize sessionWasLost = _sessionWasLost;
@synthesize didAddMemberNamed = _didAddMemberNamed;
@synthesize didRemoveMemberNamed = _didRemoveMemberNamed;
@synthesize shouldAcceptSessionJoinerNamed = _shouldAcceptSessionJoinerNamed;
@synthesize didJoinInSession = _didJoinInSession;
@synthesize testSessionId = _testSessionId;
@synthesize isTestClient = _isTestClient;
@synthesize isAsyncTestClientBlock = _isAsyncTestClientBlock;
@synthesize isAsyncTestClientDelegate = _isAsyncTestClientDelegate;
@synthesize clientConnectionCompleted = _clientConnectionCompleted;
@synthesize isPingAsyncComplete = _isPingAsyncComplete;
@synthesize didReceiveAnnounce = _didReceiveAnnounce;
@synthesize setInvalidData = _setInvalidData;
@synthesize setInvalidLanguage = _setInvalidLanguage;
@synthesize busNameToConnect = _busNameToConnect;
@synthesize sessionPortToConnect = _sessionPortToConnect;
@synthesize testBadAnnounceData = _testBadAnnounceData;
@synthesize testMissingAboutDataField = _testMissingAboutDataField;
@synthesize testMissingAnnounceDataField = _testMissingAnnounceDataField;
@synthesize testUnsupportedLanguage = _testUnsupportedLanguage;
@synthesize testNonDefaultUTFLanguage = _testNonDefaultUTFLanguage;
- (void)setUp
{
    [super setUp];
    
    // Set-up code here. Executed before each test case is run.
    //
    [self setUpWithBusAttachement: [[AJNBusAttachment alloc] initWithApplicationName:@"testApp" allowRemoteMessages:YES]];
}

- (void)setUpWithBusAttachement:(AJNBusAttachment *)busAttachment
{
    self.bus = busAttachment;
    self.listenerDidRegisterWithBusCompleted = NO;
    self.listenerDidUnregisterWithBusCompleted = NO;
    self.didFindAdvertisedNameCompleted = NO;
    self.didLoseAdvertisedNameCompleted = NO;
    self.nameOwnerChangedCompleted = NO;
    self.busWillStopCompleted = NO;
    self.busDidDisconnectCompleted = NO;
    
    self.sessionWasLost = NO;
    self.didAddMemberNamed = NO;
    self.didRemoveMemberNamed = NO;
    self.shouldAcceptSessionJoinerNamed = NO;
    self.didJoinInSession = NO;
    self.isTestClient = NO;
    self.isAsyncTestClientBlock = NO;
    self.isAsyncTestClientDelegate = NO;
    self.clientConnectionCompleted = NO;
    self.isPingAsyncComplete = NO;
    self.setInvalidData = NO;
    self.setInvalidLanguage = NO;
    receiveAnnounce = NO;
    self.busNameToConnect = nil;
    self.sessionPortToConnect = nil;
    self.testBadAnnounceData = NO;
    self.testMissingAboutDataField = NO;
    self.testMissingAnnounceDataField = NO;
    self.testUnsupportedLanguage = NO;
    self.testNonDefaultUTFLanguage = NO;
}

- (void)tearDown
{
    // Tear-down code here. Executed after each test case is run.
    //
    self.listenerDidRegisterWithBusCompleted = NO;
    self.listenerDidUnregisterWithBusCompleted = NO;
    self.didFindAdvertisedNameCompleted = NO;
    self.didLoseAdvertisedNameCompleted = NO;
    self.nameOwnerChangedCompleted = NO;
    self.busWillStopCompleted = NO;
    self.busDidDisconnectCompleted = NO;

    self.sessionWasLost = NO;
    self.didAddMemberNamed = NO;
    self.didRemoveMemberNamed = NO;
    self.shouldAcceptSessionJoinerNamed = NO;
    self.didJoinInSession = NO;
    self.isTestClient = NO;
    self.isAsyncTestClientBlock = NO;
    self.isAsyncTestClientDelegate = NO;
    self.clientConnectionCompleted = NO;
    self.isPingAsyncComplete = NO;
    self.setInvalidData = NO;
    self.setInvalidLanguage = NO;
    self.didReceiveAnnounce = NO;
    receiveAnnounce = NO;
    self.busNameToConnect = nil;
    self.sessionPortToConnect = nil;
    self.testBadAnnounceData = NO;
    self.testMissingAboutDataField = NO;
    self.testMissingAnnounceDataField = NO;
    self.testUnsupportedLanguage = NO;
    self.testNonDefaultUTFLanguage = NO;
    
    self.bus = nil;    
    
    [super tearDown];
}

- (void)testShouldHaveValidHandleAfterIntialization
{
    STAssertTrue(self.bus.handle != NULL, @"The bus attachment should always have a valid handle after initialization.");
}

- (void)testShouldCreateInterface
{
    AJNInterfaceDescription *iface = [self.bus createInterfaceWithName:kBusAttachmentTestsInterfaceName enableSecurity:NO];
    STAssertNotNil(iface, @"Bus failed to create interface.");
    
    [iface activate];
    
    iface = [self.bus interfaceWithName:kBusAttachmentTestsInterfaceName];
    STAssertNotNil(iface, @"Bus failed to retrieve interface that had already been created.");
    
    NSArray *interfaces = self.bus.interfaces;
    BOOL didFindInterface = NO;
    for (AJNInterfaceDescription *interfaceDescription in interfaces) {
        if ([interfaceDescription.name compare:kBusAttachmentTestsInterfaceName] == NSOrderedSame) {
            didFindInterface = YES;
            break;
        }
    }
    STAssertTrue(didFindInterface,@"Bus did not return interface that was activated.");
}

- (void)testShouldCreateInterfaceFromXml
{
    QStatus status = [self.bus createInterfacesFromXml:kBusAttachmentTestsInterfaceXML];
    STAssertTrue(status == ER_OK, @"Bus failed to create interface from XML.");    

    AJNInterfaceDescription *iface = [self.bus interfaceWithName:kBusAttachmentTestsInterfaceName];
    STAssertNotNil(iface, @"Bus failed to retrieve interface that had already been created from XML.");
}

- (void)testShouldDeleteInterface
{
    AJNInterfaceDescription *iface = [self.bus createInterfaceWithName:kBusAttachmentTestsInterfaceName enableSecurity:NO];
    STAssertNotNil(iface, @"Bus failed to create interface.");
    QStatus status = [iface addMethodWithName:kBusAttachmentTestsInterfaceMethod inputSignature:@"s" outputSignature:@"s" argumentNames:[NSArray arrayWithObject:@"behavior"]];
    STAssertTrue(status == ER_OK, @"Interface description failed to add method to interface.");

    status = [self.bus deleteInterface:iface];
    STAssertTrue(status == ER_OK, @"Bus failed to delete interface.");
    
    iface = [self.bus interfaceWithName:kBusAttachmentTestsInterfaceName];
    STAssertNil(iface, @"Bus retrieved interface that had already been deleted.");
}

- (void)testShouldNotDeleteInterface
{
    AJNInterfaceDescription *iface = [self.bus createInterfaceWithName:kBusAttachmentTestsInterfaceName enableSecurity:NO];
    STAssertNotNil(iface, @"Bus failed to create interface.");
    QStatus status = [iface addMethodWithName:kBusAttachmentTestsInterfaceMethod inputSignature:@"s" outputSignature:@"s" argumentNames:[NSArray arrayWithObject:@"behavior"]];
    STAssertTrue(status == ER_OK, @"Interface description failed to add method to interface.");
    [iface activate];
    
    status = [self.bus deleteInterface:iface];
    STAssertTrue(status != ER_OK, @"Bus deleted interface after it was activated.");
    
    iface = [self.bus interfaceWithName:kBusAttachmentTestsInterfaceName];
    STAssertNotNil(iface, @"Bus failed to retrieve interface that had been unsuccessfully deleted.");
}

- (void)testShouldReportConnectionStatusCorrectly
{
    STAssertFalse(self.bus.isStarted, @"Bus attachment indicates that it is started before successful call to start.");        
    STAssertFalse(self.bus.isStopping, @"Bus attachment indicates that it is stopping before successful call to stop.");            
    STAssertFalse(self.bus.isConnected, @"Bus attachment indicates that it is connected before successful call to connect.");                
    
    QStatus status = [self.bus start];
    STAssertTrue(status == ER_OK, @"Bus failed to start.");    
    STAssertTrue(self.bus.isStarted, @"Bus attachment indicates that it is not started after successful call to start.");    
    STAssertFalse(self.bus.isStopping, @"Bus attachment indicates that it is stopping before successful call to stop.");            
    STAssertFalse(self.bus.isConnected, @"Bus attachment indicates that it is connected before successful call to connect.");                
    
    status = [self.bus connectWithArguments:@"null:"];
    STAssertTrue(status == ER_OK, @"Connection to bus via null transport failed.");
    STAssertTrue(self.bus.isConnected, @"Bus attachment indicates that it is not connected after successful call to connect.");                
    STAssertTrue(self.bus.isStarted, @"Bus attachment indicates that it is not started after successful call to start.");        
    STAssertFalse(self.bus.isStopping, @"Bus attachment indicates that it is stopping before successful call to stop.");            
    
    status = [self.bus disconnectWithArguments:@"null:"];
    STAssertTrue(status == ER_OK, @"Disconnect from bus via null transport failed.");
    STAssertFalse(self.bus.isConnected, @"Bus attachment indicates that it is connected after successful call to disconnect.");                    
    
    status = [self.bus stop];
    STAssertTrue(status == ER_OK, @"Bus failed to stop.");
    STAssertTrue(self.bus.isStopping, @"Bus attachment indicates that it is not stopping after successful call to stop.");            
    STAssertFalse(self.bus.isConnected, @"Bus attachment indicates that it is connected after successful call to disconnect.");                    
}

- (void)testShouldHaveUniqueNameAndIdentifier
{
    QStatus status = [self.bus start];
    STAssertTrue(status == ER_OK, @"Bus failed to start.");    
    
    status = [self.bus connectWithArguments:@"null:"];
    STAssertTrue(status == ER_OK, @"Connection to bus via null transport failed.");
    
    STAssertTrue(self.bus.uniqueName != nil && self.bus.uniqueName.length > 0, @"Bus should be assigned a unique name after starting and connecting.");
    
    STAssertTrue(self.bus.uniqueIdentifier != nil && self.bus.uniqueIdentifier.length > 0, @"Bus should be assigned a unique identifier after starting and connecting.");    

    status = [self.bus disconnectWithArguments:@"null:"];
    STAssertTrue(status == ER_OK, @"Disconnect from bus via null transport failed.");
    STAssertFalse(self.bus.isConnected, @"Bus attachment indicates that it is connected after successful call to disconnect.");                    
    
    status = [self.bus stop];
    STAssertTrue(status == ER_OK, @"Bus failed to stop.");
    STAssertTrue(self.bus.isStopping, @"Bus attachment indicates that it is not stopping after successful call to stop.");            
    STAssertFalse(self.bus.isConnected, @"Bus attachment indicates that it is connected after successful call to disconnect.");                    
    
}

- (void)testShouldRegisterBusListener
{
    [self.bus registerBusListener:self];
    STAssertTrue([self waitForCompletion:kBusAttachmentTestsWaitTimeBeforeFailure onFlag:&_listenerDidRegisterWithBusCompleted], @"The bus listener should have been notified that a listener was registered.");
    
    [self.bus unregisterBusListener:self];
    STAssertTrue([self waitForCompletion:kBusAttachmentTestsWaitTimeBeforeFailure onFlag:&_listenerDidUnregisterWithBusCompleted], @"The bus listener should have been notified that a listener was unregistered.");    
}

- (void)testShouldNotifyBusListenerWhenStopping
{
    [self.bus registerBusListener:self];

    QStatus status = [self.bus start];
    STAssertTrue(status == ER_OK, @"Bus failed to start.");    

    status = [self.bus connectWithArguments:@"null:"];
    STAssertTrue(status == ER_OK, @"Connection to bus via null transport failed.");

    status = [self.bus disconnectWithArguments:@"null:"];
    STAssertTrue(status == ER_OK, @"Disconnect from bus via null transport failed.");
    
    status = [self.bus stop];
    STAssertTrue(status == ER_OK, @"Bus failed to stop.");
    
    STAssertTrue([self waitForCompletion:kBusAttachmentTestsWaitTimeBeforeFailure onFlag:&_busWillStopCompleted], @"The bus listener should have been notified that the bus is stopping.");    
    STAssertTrue([self waitForCompletion:kBusAttachmentTestsWaitTimeBeforeFailure onFlag:&_busDidDisconnectCompleted], @"The bus listener should have been notified that the bus was disconnected.");    
    
    [self.bus unregisterBusListener:self];
    STAssertTrue([self waitForCompletion:kBusAttachmentTestsWaitTimeBeforeFailure onFlag:&_listenerDidUnregisterWithBusCompleted], @"The bus listener should have been notified that a listener was unregistered.");    
}

- (void)testShouldNotifyBusListenerWhenDisconnecting
{
    [self.bus registerBusListener:self];
    
    QStatus status = [self.bus start];
    STAssertTrue(status == ER_OK, @"Bus failed to start.");    
    
    status = [self.bus connectWithArguments:@"null:"];
    STAssertTrue(status == ER_OK, @"Connection to bus via null transport failed.");
    
    status = [self.bus disconnectWithArguments:@"null:"];
    STAssertTrue(status == ER_OK, @"Disconnect from bus via null transport failed.");
    
    status = [self.bus stop];
    STAssertTrue(status == ER_OK, @"Bus failed to stop.");
    
    STAssertTrue([self waitForCompletion:kBusAttachmentTestsWaitTimeBeforeFailure onFlag:&_busWillStopCompleted], @"The bus listener should have been notified that the bus is stopping.");    
    STAssertTrue([self waitForCompletion:kBusAttachmentTestsWaitTimeBeforeFailure onFlag:&_busDidDisconnectCompleted], @"The bus listener should have been notified that the bus was disconnected.");    
    
    [self.bus unregisterBusListener:self];
    STAssertTrue([self waitForCompletion:kBusAttachmentTestsWaitTimeBeforeFailure onFlag:&_listenerDidUnregisterWithBusCompleted], @"The bus listener should have been notified that a listener was unregistered.");    
}

- (void)testShouldNotifyBusListenerWhenAdvertisedNameFound
{
    [self.bus registerBusListener:self];
    
    QStatus status = [self.bus start];
    STAssertTrue(status == ER_OK, @"Bus failed to start.");    
    
    status = [self.bus connectWithArguments:@"null:"];
    STAssertTrue(status == ER_OK, @"Connection to bus via null transport failed.");
    
    status = [self.bus requestWellKnownName:kBusAttachmentTestsAdvertisedName withFlags:kAJNBusNameFlagDoNotQueue|kAJNBusNameFlagReplaceExisting];
    STAssertTrue(status == ER_OK, @"Request for well known name failed.");
    
    status = [self.bus advertiseName:kBusAttachmentTestsAdvertisedName withTransportMask:kAJNTransportMaskAny];
    STAssertTrue(status == ER_OK, @"Advertise name failed.");   
    
    status = [self.bus findAdvertisedName:kBusAttachmentTestsAdvertisedName];
    STAssertTrue(status == ER_OK, @"Find advertised name failed.");       
    STAssertTrue([self waitForCompletion:kBusAttachmentTestsWaitTimeBeforeFailure onFlag:&_didFindAdvertisedNameCompleted], @"The bus listener should have been notified that the advertised name was found.");    
    
    status = [self.bus disconnectWithArguments:@"null:"];
    STAssertTrue(status == ER_OK, @"Disconnect from bus via null transport failed.");
    
    status = [self.bus stop];
    STAssertTrue(status == ER_OK, @"Bus failed to stop.");
    
    STAssertTrue([self waitForCompletion:kBusAttachmentTestsWaitTimeBeforeFailure onFlag:&_busWillStopCompleted], @"The bus listener should have been notified that the bus is stopping.");    
    STAssertTrue([self waitForCompletion:kBusAttachmentTestsWaitTimeBeforeFailure onFlag:&_busDidDisconnectCompleted], @"The bus listener should have been notified that the bus was disconnected.");    
    
    [self.bus unregisterBusListener:self];
    STAssertTrue([self waitForCompletion:kBusAttachmentTestsWaitTimeBeforeFailure onFlag:&_listenerDidUnregisterWithBusCompleted], @"The bus listener should have been notified that a listener was unregistered.");    
}

- (void)testShouldNotifyBusListenerWhenAdvertisedNameLost
{
    [self.bus registerBusListener:self];
    
    QStatus status = [self.bus start];
    STAssertTrue(status == ER_OK, @"Bus failed to start.");    
    
    status = [self.bus connectWithArguments:@"null:"];
    STAssertTrue(status == ER_OK, @"Connection to bus via null transport failed.");
    
    status = [self.bus requestWellKnownName:kBusAttachmentTestsAdvertisedName withFlags:kAJNBusNameFlagDoNotQueue|kAJNBusNameFlagReplaceExisting];
    STAssertTrue(status == ER_OK, @"Request for well known name failed.");
    
    status = [self.bus advertiseName:kBusAttachmentTestsAdvertisedName withTransportMask:kAJNTransportMaskAny];
    STAssertTrue(status == ER_OK, @"Advertise name failed.");   
    
    status = [self.bus findAdvertisedName:kBusAttachmentTestsAdvertisedName];
    STAssertTrue(status == ER_OK, @"Find advertised name failed.");       
    STAssertTrue([self waitForCompletion:kBusAttachmentTestsWaitTimeBeforeFailure onFlag:&_didFindAdvertisedNameCompleted], @"The bus listener should have been notified that the advertised name was found.");    

    status = [self.bus cancelAdvertisedName:kBusAttachmentTestsAdvertisedName withTransportMask:kAJNTransportMaskAny];
    STAssertTrue(status == ER_OK, @"Advertise name failed.");   
    STAssertTrue([self waitForCompletion:kBusAttachmentTestsWaitTimeBeforeFailure onFlag:&_didLoseAdvertisedNameCompleted], @"The bus listener should have been notified that the advertised name was lost.");    
    
    status = [self.bus disconnectWithArguments:@"null:"];
    STAssertTrue(status == ER_OK, @"Disconnect from bus via null transport failed.");
    
    status = [self.bus stop];
    STAssertTrue(status == ER_OK, @"Bus failed to stop.");
    
    STAssertTrue([self waitForCompletion:kBusAttachmentTestsWaitTimeBeforeFailure onFlag:&_busWillStopCompleted], @"The bus listener should have been notified that the bus is stopping.");    
    STAssertTrue([self waitForCompletion:kBusAttachmentTestsWaitTimeBeforeFailure onFlag:&_busDidDisconnectCompleted], @"The bus listener should have been notified that the bus was disconnected.");    
    
    [self.bus unregisterBusListener:self];
    STAssertTrue([self waitForCompletion:kBusAttachmentTestsWaitTimeBeforeFailure onFlag:&_listenerDidUnregisterWithBusCompleted], @"The bus listener should have been notified that a listener was unregistered.");    
}

- (void)testShouldNotifyBusListenerWhenNameOwnerChanges
{
    [self.bus registerBusListener:self];
    
    QStatus status = [self.bus start];
    STAssertTrue(status == ER_OK, @"Bus failed to start.");    
    
    status = [self.bus connectWithArguments:@"null:"];
    STAssertTrue(status == ER_OK, @"Connection to bus via null transport failed.");
    
    status = [self.bus requestWellKnownName:kBusAttachmentTestsAdvertisedName withFlags:kAJNBusNameFlagDoNotQueue|kAJNBusNameFlagReplaceExisting];
    STAssertTrue(status == ER_OK, @"Request for well known name failed.");
    STAssertTrue([self waitForCompletion:kBusAttachmentTestsWaitTimeBeforeFailure onFlag:&_nameOwnerChangedCompleted], @"The bus listener should have been notified that the name we requested has a new owner now (us).");
    
    status = [self.bus disconnectWithArguments:@"null:"];
    STAssertTrue(status == ER_OK, @"Disconnect from bus via null transport failed.");
    
    status = [self.bus stop];
    STAssertTrue(status == ER_OK, @"Bus failed to stop.");
    
    STAssertTrue([self waitForCompletion:kBusAttachmentTestsWaitTimeBeforeFailure onFlag:&_busWillStopCompleted], @"The bus listener should have been notified that the bus is stopping.");
    STAssertTrue([self waitForCompletion:kBusAttachmentTestsWaitTimeBeforeFailure onFlag:&_busDidDisconnectCompleted], @"The bus listener should have been notified that the bus was disconnected.");
    
    [self.bus unregisterBusListener:self];
    STAssertTrue([self waitForCompletion:kBusAttachmentTestsWaitTimeBeforeFailure onFlag:&_listenerDidUnregisterWithBusCompleted], @"The bus listener should have been notified that a listener was unregistered.");
}

- (void)testShouldIndicateThatNameHasOwner
{
    [self.bus registerBusListener:self];
    
    QStatus status = [self.bus start];
    STAssertTrue(status == ER_OK, @"Bus failed to start.");    
    
    status = [self.bus connectWithArguments:@"null:"];
    STAssertTrue(status == ER_OK, @"Connection to bus via null transport failed.");
    
    status = [self.bus requestWellKnownName:kBusAttachmentTestsAdvertisedName withFlags:kAJNBusNameFlagDoNotQueue|kAJNBusNameFlagReplaceExisting];
    STAssertTrue(status == ER_OK, @"Request for well known name failed.");
    STAssertTrue([self waitForCompletion:kBusAttachmentTestsWaitTimeBeforeFailure onFlag:&_nameOwnerChangedCompleted], @"The bus listener should have been notified that the name we requested has a new owner now (us).");
    
    BOOL hasOwner = [self.bus doesWellKnownNameHaveOwner:kBusAttachmentTestsAdvertisedName];
    STAssertTrue(hasOwner, @"The doesWellKnownNameHaveOwner message should have returned true after we took ownership of the name.");
    
    status = [self.bus disconnectWithArguments:@"null:"];
    STAssertTrue(status == ER_OK, @"Disconnect from bus via null transport failed.");
    
    status = [self.bus stop];
    STAssertTrue(status == ER_OK, @"Bus failed to stop.");
    
    STAssertTrue([self waitForCompletion:kBusAttachmentTestsWaitTimeBeforeFailure onFlag:&_busWillStopCompleted], @"The bus listener should have been notified that the bus is stopping.");
    STAssertTrue([self waitForCompletion:kBusAttachmentTestsWaitTimeBeforeFailure onFlag:&_busDidDisconnectCompleted], @"The bus listener should have been notified that the bus was disconnected.");
    
    [self.bus unregisterBusListener:self];
    STAssertTrue([self waitForCompletion:kBusAttachmentTestsWaitTimeBeforeFailure onFlag:&_listenerDidUnregisterWithBusCompleted], @"The bus listener should have been notified that a listener was unregistered.");
}

- (void)testShouldAllowSessionToBeJoinedByAClient
{
    BusAttachmentTests *client = [[BusAttachmentTests alloc] init];
    [client setUp];
    
    client.isTestClient = YES;
    
    [self.bus registerBusListener:self];
    [client.bus registerBusListener:client];
    
    QStatus status = [self.bus start];
    STAssertTrue(status == ER_OK, @"Bus failed to start.");    
    status = [client.bus start];
    STAssertTrue(status == ER_OK, @"Bus for client failed to start.");        
    
    status = [self.bus connectWithArguments:@"null:"];
    STAssertTrue(status == ER_OK, @"Connection to bus via null transport failed.");
    status = [client.bus connectWithArguments:@"null:"];
    STAssertTrue(status == ER_OK, @"Client connection to bus via null transport failed.");
    
    status = [self.bus requestWellKnownName:kBusAttachmentTestsAdvertisedName withFlags:kAJNBusNameFlagDoNotQueue|kAJNBusNameFlagReplaceExisting];
    STAssertTrue(status == ER_OK, @"Request for well known name failed.");
    
    AJNSessionOptions *sessionOptions = [[AJNSessionOptions alloc] initWithTrafficType:kAJNTrafficMessages supportsMultipoint:YES proximity:kAJNProximityAny transportMask:kAJNTransportMaskAny];
    
    status = [self.bus bindSessionOnPort:kBusAttachmentTestsServicePort withOptions:sessionOptions withDelegate:self];
    STAssertTrue(status == ER_OK, @"Bind session on port %u failed.", kBusAttachmentTestsServicePort);
    
    status = [self.bus advertiseName:kBusAttachmentTestsAdvertisedName withTransportMask:kAJNTransportMaskAny];
    STAssertTrue(status == ER_OK, @"Advertise name failed.");
    
    status = [client.bus findAdvertisedName:kBusAttachmentTestsAdvertisedName];
    STAssertTrue(status == ER_OK, @"Client attempt to find advertised name %@ failed.", kBusAttachmentTestsAdvertisedName);

    STAssertTrue([self waitForCompletion:kBusAttachmentTestsWaitTimeBeforeFailure onFlag:&_shouldAcceptSessionJoinerNamed], @"The service did not report that it was queried for acceptance of the client joiner.");
    STAssertTrue([self waitForCompletion:kBusAttachmentTestsWaitTimeBeforeFailure onFlag:&_didJoinInSession], @"The service did not receive a notification that the client joined the session.");
    STAssertTrue(client.clientConnectionCompleted, @"The client did not report that it connected.");
    STAssertTrue(client.testSessionId == self.testSessionId, @"The client session id does not match the service session id.");

    status = [client.bus disconnectWithArguments:@"null:"];
    STAssertTrue(status == ER_OK, @"Client disconnect from bus via null transport failed.");
    status = [self.bus disconnectWithArguments:@"null:"];
    STAssertTrue(status == ER_OK, @"Disconnect from bus via null transport failed.");
    
    status = [client.bus stop];
    STAssertTrue(status == ER_OK, @"Client bus failed to stop.");
    status = [self.bus stop];
    STAssertTrue(status == ER_OK, @"Bus failed to stop.");
    
    STAssertTrue([self waitForBusToStop:kBusAttachmentTestsWaitTimeBeforeFailure], @"The bus listener should have been notified that the bus is stopping.");    
    STAssertTrue([client waitForBusToStop:kBusAttachmentTestsWaitTimeBeforeFailure], @"The client bus listener should have been notified that the bus is stopping.");    
    STAssertTrue([self waitForCompletion:kBusAttachmentTestsWaitTimeBeforeFailure onFlag:&_busDidDisconnectCompleted], @"The bus listener should have been notified that the bus was disconnected.");    

    [client.bus unregisterBusListener:client];
    [self.bus unregisterBusListener:self];
    STAssertTrue([self waitForCompletion:kBusAttachmentTestsWaitTimeBeforeFailure onFlag:&_listenerDidUnregisterWithBusCompleted], @"The bus listener should have been notified that a listener was unregistered.");

    [client tearDown];
}

- (void)testShouldNotifyClientWhenLinkIsBroken
{
    BusAttachmentTests *client = [[BusAttachmentTests alloc] init];
    [client setUp];
    
    client.isTestClient = YES;
    
    [self.bus registerBusListener:self];
    [client.bus registerBusListener:client];
    
    QStatus status = [self.bus start];
    STAssertTrue(status == ER_OK, @"Bus failed to start.");    
    status = [client.bus start];
    STAssertTrue(status == ER_OK, @"Bus for client failed to start.");        
    
    status = [self.bus connectWithArguments:@"null:"];
    STAssertTrue(status == ER_OK, @"Connection to bus via null transport failed.");
    status = [client.bus connectWithArguments:@"null:"];
    STAssertTrue(status == ER_OK, @"Client connection to bus via null transport failed.");
    
    status = [self.bus requestWellKnownName:kBusAttachmentTestsAdvertisedName withFlags:kAJNBusNameFlagDoNotQueue|kAJNBusNameFlagReplaceExisting];
    STAssertTrue(status == ER_OK, @"Request for well known name failed.");
    
    AJNSessionOptions *sessionOptions = [[AJNSessionOptions alloc] initWithTrafficType:kAJNTrafficMessages supportsMultipoint:YES proximity:kAJNProximityAny transportMask:kAJNTransportMaskAny];
    
    status = [self.bus bindSessionOnPort:kBusAttachmentTestsServicePort withOptions:sessionOptions withDelegate:self];
    STAssertTrue(status == ER_OK, @"Bind session on port %u failed.", kBusAttachmentTestsServicePort);
    
    status = [self.bus advertiseName:kBusAttachmentTestsAdvertisedName withTransportMask:kAJNTransportMaskAny];
    STAssertTrue(status == ER_OK, @"Advertise name failed.");
    
    status = [client.bus findAdvertisedName:kBusAttachmentTestsAdvertisedName];
    STAssertTrue(status == ER_OK, @"Client attempt to find advertised name %@ failed.", kBusAttachmentTestsAdvertisedName);
    
    STAssertTrue([self waitForCompletion:kBusAttachmentTestsWaitTimeBeforeFailure onFlag:&_shouldAcceptSessionJoinerNamed], @"The service did not report that it was queried for acceptance of the client joiner.");
    STAssertTrue([self waitForCompletion:kBusAttachmentTestsWaitTimeBeforeFailure onFlag:&_didJoinInSession], @"The service did not receive a notification that the client joined the session.");
    STAssertTrue(client.clientConnectionCompleted, @"The client did not report that it connected.");
    STAssertTrue(client.testSessionId == self.testSessionId, @"The client session id does not match the service session id.");
    
    uint32_t timeout = 40;
    status = [client.bus setLinkTimeout:&timeout forSession:client.testSessionId];
    STAssertTrue(status == ER_OK, @"Failed to set the link timeout on the client's bus attachment. Error was %@", [AJNStatus descriptionForStatusCode:status]);
    timeout = 40;
    status = [self.bus setLinkTimeout:&timeout forSession:self.testSessionId];
    STAssertTrue(status == ER_OK, @"Failed to set the link timeout on the service's bus attachment. Error was %@", [AJNStatus descriptionForStatusCode:status]);
    
    status = [client.bus disconnectWithArguments:@"null:"];
    STAssertTrue(status == ER_OK, @"Client disconnect from bus via null transport failed.");
    status = [self.bus disconnectWithArguments:@"null:"];
    STAssertTrue(status == ER_OK, @"Disconnect from bus via null transport failed.");
    
    status = [client.bus stop];
    STAssertTrue(status == ER_OK, @"Client bus failed to stop.");
    status = [self.bus stop];
    STAssertTrue(status == ER_OK, @"Bus failed to stop.");
    
    STAssertTrue([self waitForBusToStop:kBusAttachmentTestsWaitTimeBeforeFailure], @"The bus listener should have been notified that the bus is stopping.");    
    STAssertTrue([client waitForBusToStop:kBusAttachmentTestsWaitTimeBeforeFailure], @"The client bus listener should have been notified that the bus is stopping.");    
    STAssertTrue([self waitForCompletion:kBusAttachmentTestsWaitTimeBeforeFailure onFlag:&_busDidDisconnectCompleted], @"The bus listener should have been notified that the bus was disconnected.");    
    
    [client.bus unregisterBusListener:client];
    [self.bus unregisterBusListener:self];
    STAssertTrue([self waitForCompletion:kBusAttachmentTestsWaitTimeBeforeFailure onFlag:&_listenerDidUnregisterWithBusCompleted], @"The bus listener should have been notified that a listener was unregistered.");
    
    [client tearDown];
}

- (void)testShouldAllowSessionToBeAsynchronouslyJoinedByAClientUsingBlock
{
    BusAttachmentTests *client = [[BusAttachmentTests alloc] init];
    [client setUp];
    
    client.isAsyncTestClientBlock = YES;
    
    [self.bus registerBusListener:self];
    [client.bus registerBusListener:client];
    
    QStatus status = [self.bus start];
    STAssertTrue(status == ER_OK, @"Bus failed to start.");    
    status = [client.bus start];
    STAssertTrue(status == ER_OK, @"Bus for client failed to start.");        
    
    status = [self.bus connectWithArguments:@"null:"];
    STAssertTrue(status == ER_OK, @"Connection to bus via null transport failed.");
    status = [client.bus connectWithArguments:@"null:"];
    STAssertTrue(status == ER_OK, @"Client connection to bus via null transport failed.");
    
    status = [self.bus requestWellKnownName:kBusAttachmentTestsAdvertisedName withFlags:kAJNBusNameFlagDoNotQueue|kAJNBusNameFlagReplaceExisting];
    STAssertTrue(status == ER_OK, @"Request for well known name failed.");
    
    AJNSessionOptions *sessionOptions = [[AJNSessionOptions alloc] initWithTrafficType:kAJNTrafficMessages supportsMultipoint:YES proximity:kAJNProximityAny transportMask:kAJNTransportMaskAny];
    
    status = [self.bus bindSessionOnPort:kBusAttachmentTestsServicePort withOptions:sessionOptions withDelegate:self];
    STAssertTrue(status == ER_OK, @"Bind session on port %u failed.", kBusAttachmentTestsServicePort);
    
    status = [self.bus advertiseName:kBusAttachmentTestsAdvertisedName withTransportMask:kAJNTransportMaskAny];
    STAssertTrue(status == ER_OK, @"Advertise name failed.");
    
    status = [client.bus findAdvertisedName:kBusAttachmentTestsAdvertisedName];
    STAssertTrue(status == ER_OK, @"Client attempt to find advertised name %@ failed.", kBusAttachmentTestsAdvertisedName);
    
    STAssertTrue([self waitForCompletion:kBusAttachmentTestsWaitTimeBeforeFailure onFlag:&_shouldAcceptSessionJoinerNamed], @"The service did not report that it was queried for acceptance of the client joiner.");
    STAssertTrue([self waitForCompletion:kBusAttachmentTestsWaitTimeBeforeFailure onFlag:&_didJoinInSession], @"The service did not receive a notification that the client joined the session.");
    STAssertTrue(client.clientConnectionCompleted, @"The client did not report that it connected.");
    STAssertTrue(client.testSessionId == self.testSessionId, @"The client session id does not match the service session id.");
    
    status = [client.bus disconnectWithArguments:@"null:"];
    STAssertTrue(status == ER_OK, @"Client disconnect from bus via null transport failed.");
    status = [self.bus disconnectWithArguments:@"null:"];
    STAssertTrue(status == ER_OK, @"Disconnect from bus via null transport failed.");
    
    status = [client.bus stop];
    STAssertTrue(status == ER_OK, @"Client bus failed to stop.");
    status = [self.bus stop];
    STAssertTrue(status == ER_OK, @"Bus failed to stop.");
    
    STAssertTrue([self waitForBusToStop:kBusAttachmentTestsWaitTimeBeforeFailure], @"The bus listener should have been notified that the bus is stopping.");    
    STAssertTrue([client waitForBusToStop:kBusAttachmentTestsWaitTimeBeforeFailure], @"The client bus listener should have been notified that the bus is stopping.");    
    STAssertTrue([self waitForCompletion:kBusAttachmentTestsWaitTimeBeforeFailure onFlag:&_busDidDisconnectCompleted], @"The bus listener should have been notified that the bus was disconnected.");    
    
    [client.bus unregisterBusListener:client];
    [self.bus unregisterBusListener:self];
    STAssertTrue([self waitForCompletion:kBusAttachmentTestsWaitTimeBeforeFailure onFlag:&_listenerDidUnregisterWithBusCompleted], @"The bus listener should have been notified that a listener was unregistered.");
    
    [client tearDown];
}

- (void)testShouldAllowSessionToBeAsynchronouslyJoinedByAClientUsingDelegate
{
    BusAttachmentTests *client = [[BusAttachmentTests alloc] init];
    [client setUp];
    
    client.isAsyncTestClientDelegate = YES;
    
    [self.bus registerBusListener:self];
    [client.bus registerBusListener:client];
    
    QStatus status = [self.bus start];
    STAssertTrue(status == ER_OK, @"Bus failed to start.");    
    status = [client.bus start];
    STAssertTrue(status == ER_OK, @"Bus for client failed to start.");        
    
    status = [self.bus connectWithArguments:@"null:"];
    STAssertTrue(status == ER_OK, @"Connection to bus via null transport failed.");
    status = [client.bus connectWithArguments:@"null:"];
    STAssertTrue(status == ER_OK, @"Client connection to bus via null transport failed.");
    
    status = [self.bus requestWellKnownName:kBusAttachmentTestsAdvertisedName withFlags:kAJNBusNameFlagDoNotQueue|kAJNBusNameFlagReplaceExisting];
    STAssertTrue(status == ER_OK, @"Request for well known name failed.");
    
    AJNSessionOptions *sessionOptions = [[AJNSessionOptions alloc] initWithTrafficType:kAJNTrafficMessages supportsMultipoint:YES proximity:kAJNProximityAny transportMask:kAJNTransportMaskAny];
    
    status = [self.bus bindSessionOnPort:kBusAttachmentTestsServicePort withOptions:sessionOptions withDelegate:self];
    STAssertTrue(status == ER_OK, @"Bind session on port %u failed.", kBusAttachmentTestsServicePort);
    
    status = [self.bus advertiseName:kBusAttachmentTestsAdvertisedName withTransportMask:kAJNTransportMaskAny];
    STAssertTrue(status == ER_OK, @"Advertise name failed.");
    
    status = [client.bus findAdvertisedName:kBusAttachmentTestsAdvertisedName];
    STAssertTrue(status == ER_OK, @"Client attempt to find advertised name %@ failed.", kBusAttachmentTestsAdvertisedName);
    
    STAssertTrue([self waitForCompletion:kBusAttachmentTestsWaitTimeBeforeFailure onFlag:&_shouldAcceptSessionJoinerNamed], @"The service did not report that it was queried for acceptance of the client joiner.");
    STAssertTrue([self waitForCompletion:kBusAttachmentTestsWaitTimeBeforeFailure onFlag:&_didJoinInSession], @"The service did not receive a notification that the client joined the session.");
    STAssertTrue(client.clientConnectionCompleted, @"The client did not report that it connected.");
    STAssertTrue(client.testSessionId == self.testSessionId, @"The client session id does not match the service session id.");
    status = [client.bus disconnectWithArguments:@"null:"];
    STAssertTrue(status == ER_OK, @"Client disconnect from bus via null transport failed.");
    status = [self.bus disconnectWithArguments:@"null:"];
    STAssertTrue(status == ER_OK, @"Disconnect from bus via null transport failed.");
    
    status = [client.bus stop];
    STAssertTrue(status == ER_OK, @"Client bus failed to stop.");
    status = [self.bus stop];
    STAssertTrue(status == ER_OK, @"Bus failed to stop.");
    
    STAssertTrue([self waitForBusToStop:kBusAttachmentTestsWaitTimeBeforeFailure], @"The bus listener should have been notified that the bus is stopping.");    
    STAssertTrue([client waitForBusToStop:kBusAttachmentTestsWaitTimeBeforeFailure], @"The client bus listener should have been notified that the bus is stopping.");    
    STAssertTrue([self waitForCompletion:kBusAttachmentTestsWaitTimeBeforeFailure onFlag:&_busDidDisconnectCompleted], @"The bus listener should have been notified that the bus was disconnected.");    
    
    [client.bus unregisterBusListener:client];
    [self.bus unregisterBusListener:self];
    STAssertTrue([self waitForCompletion:kBusAttachmentTestsWaitTimeBeforeFailure onFlag:&_listenerDidUnregisterWithBusCompleted], @"The bus listener should have been notified that a listener was unregistered.");
    
    [client tearDown];
}


- (void)testShouldAllowPeerToBeAsynchronouslyPingedByAClientUsingDelegate
{
    BusAttachmentTests *client = [[BusAttachmentTests alloc] init];
    [client setUp];
    
    client.isAsyncTestClientDelegate = YES;
    
    [self.bus registerBusListener:self];
    [client.bus registerBusListener:client];
    
    QStatus status = [self.bus start];
    STAssertTrue(status == ER_OK, @"Bus failed to start.");
    status = [client.bus start];
    STAssertTrue(status == ER_OK, @"Bus for client failed to start.");
    
    status = [self.bus connectWithArguments:@"null:"];
    STAssertTrue(status == ER_OK, @"Connection to bus via null transport failed.");
    status = [client.bus connectWithArguments:@"null:"];
    STAssertTrue(status == ER_OK, @"Client connection to bus via null transport failed.");
    
    status = [self.bus requestWellKnownName:kBusAttachmentTestsAdvertisedName withFlags:kAJNBusNameFlagDoNotQueue|kAJNBusNameFlagReplaceExisting];
    STAssertTrue(status == ER_OK, @"Request for well known name failed.");
    
    AJNSessionOptions *sessionOptions = [[AJNSessionOptions alloc] initWithTrafficType:kAJNTrafficMessages supportsMultipoint:YES proximity:kAJNProximityAny transportMask:kAJNTransportMaskAny];
    
    status = [self.bus bindSessionOnPort:kBusAttachmentTestsServicePort withOptions:sessionOptions withDelegate:self];
    STAssertTrue(status == ER_OK, @"Bind session on port %u failed.", kBusAttachmentTestsServicePort);
    
    status = [self.bus advertiseName:kBusAttachmentTestsAdvertisedName withTransportMask:kAJNTransportMaskAny];
    STAssertTrue(status == ER_OK, @"Advertise name failed.");
    
    status = [client.bus findAdvertisedName:kBusAttachmentTestsAdvertisedName];
    STAssertTrue(status == ER_OK, @"Client attempt to find advertised name %@ failed.", kBusAttachmentTestsAdvertisedName);
    
    STAssertTrue([self waitForCompletion:kBusAttachmentTestsWaitTimeBeforeFailure onFlag:&_shouldAcceptSessionJoinerNamed], @"The service did not report that it was queried for acceptance of the client joiner.");
    STAssertTrue([self waitForCompletion:kBusAttachmentTestsWaitTimeBeforeFailure onFlag:&_didJoinInSession], @"The service did not receive a notification that the client joined the session.");
    STAssertTrue(client.clientConnectionCompleted, @"The client did not report that it connected.");
    STAssertTrue(client.testSessionId == self.testSessionId, @"The client session id does not match the service session id.");
    
    STAssertTrue(ER_OK == [self.bus pingPeerAsync:kBusAttachmentTestsAdvertisedName withTimeout:5 completionDelegate:self context:nil], @"PingPeerAsync Failed");
    STAssertTrue([self waitForCompletion:kBusAttachmentTestsWaitTimeBeforeFailure onFlag:&_isPingAsyncComplete], @"The service could not be pinged");
    
    status = [client.bus disconnectWithArguments:@"null:"];
    STAssertTrue(status == ER_OK, @"Client disconnect from bus via null transport failed.");
    status = [self.bus disconnectWithArguments:@"null:"];
    STAssertTrue(status == ER_OK, @"Disconnect from bus via null transport failed.");
    
    status = [client.bus stop];
    STAssertTrue(status == ER_OK, @"Client bus failed to stop.");
    status = [self.bus stop];
    STAssertTrue(status == ER_OK, @"Bus failed to stop.");
    
    STAssertTrue([self waitForBusToStop:kBusAttachmentTestsWaitTimeBeforeFailure], @"The bus listener should have been notified that the bus is stopping.");
    STAssertTrue([client waitForBusToStop:kBusAttachmentTestsWaitTimeBeforeFailure], @"The client bus listener should have been notified that the bus is stopping.");
    STAssertTrue([self waitForCompletion:kBusAttachmentTestsWaitTimeBeforeFailure onFlag:&_busDidDisconnectCompleted], @"The bus listener should have been notified that the bus was disconnected.");
    
    [client.bus unregisterBusListener:client];
    [self.bus unregisterBusListener:self];
    STAssertTrue([self waitForCompletion:kBusAttachmentTestsWaitTimeBeforeFailure onFlag:&_listenerDidUnregisterWithBusCompleted], @"The bus listener should have been notified that a listener was unregistered.");
    
    [client tearDown];
}

- (void)testShouldAllowPeerToBeAsynchronouslyPingedByAClientUsingBlock
{
    BusAttachmentTests *client = [[BusAttachmentTests alloc] init];
    [client setUp];
    
    client.isAsyncTestClientBlock = YES;
    
    [self.bus registerBusListener:self];
    [client.bus registerBusListener:client];
    
    QStatus status = [self.bus start];
    STAssertTrue(status == ER_OK, @"Bus failed to start.");
    status = [client.bus start];
    STAssertTrue(status == ER_OK, @"Bus for client failed to start.");
    
    status = [self.bus connectWithArguments:@"null:"];
    STAssertTrue(status == ER_OK, @"Connection to bus via null transport failed.");
    status = [client.bus connectWithArguments:@"null:"];
    STAssertTrue(status == ER_OK, @"Client connection to bus via null transport failed.");
    
    status = [self.bus requestWellKnownName:kBusAttachmentTestsAdvertisedName withFlags:kAJNBusNameFlagDoNotQueue|kAJNBusNameFlagReplaceExisting];
    STAssertTrue(status == ER_OK, @"Request for well known name failed.");
    
    AJNSessionOptions *sessionOptions = [[AJNSessionOptions alloc] initWithTrafficType:kAJNTrafficMessages supportsMultipoint:YES proximity:kAJNProximityAny transportMask:kAJNTransportMaskAny];
    
    status = [self.bus bindSessionOnPort:kBusAttachmentTestsServicePort withOptions:sessionOptions withDelegate:self];
    STAssertTrue(status == ER_OK, @"Bind session on port %u failed.", kBusAttachmentTestsServicePort);
    
    status = [self.bus advertiseName:kBusAttachmentTestsAdvertisedName withTransportMask:kAJNTransportMaskAny];
    STAssertTrue(status == ER_OK, @"Advertise name failed.");
    
    status = [client.bus findAdvertisedName:kBusAttachmentTestsAdvertisedName];
    STAssertTrue(status == ER_OK, @"Client attempt to find advertised name %@ failed.", kBusAttachmentTestsAdvertisedName);
    
    STAssertTrue([self waitForCompletion:kBusAttachmentTestsWaitTimeBeforeFailure onFlag:&_shouldAcceptSessionJoinerNamed], @"The service did not report that it was queried for acceptance of the client joiner.");
    STAssertTrue([self waitForCompletion:kBusAttachmentTestsWaitTimeBeforeFailure onFlag:&_didJoinInSession], @"The service did not receive a notification that the client joined the session.");
    STAssertTrue(client.clientConnectionCompleted, @"The client did not report that it connected.");
    STAssertTrue(client.testSessionId == self.testSessionId, @"The client session id does not match the service session id.");
    
    STAssertTrue(ER_OK == [self.bus pingPeerAsync:kBusAttachmentTestsAdvertisedName withTimeout:5
                                  completionBlock:^(QStatus status, void *context) {
                                      NSLog(@"Ping Peer Async callback");
                                      STAssertTrue(status == ER_OK, @"Ping Peer Async failed");
                                      self.isPingAsyncComplete = YES;
                                  }context:nil], @"PingPeerAsync Failed");
    STAssertTrue([self waitForCompletion:kBusAttachmentTestsWaitTimeBeforeFailure onFlag:&_isPingAsyncComplete], @"The service could not be pinged");
    
    status = [client.bus disconnectWithArguments:@"null:"];
    STAssertTrue(status == ER_OK, @"Client disconnect from bus via null transport failed.");
    status = [self.bus disconnectWithArguments:@"null:"];
    STAssertTrue(status == ER_OK, @"Disconnect from bus via null transport failed.");
    
    status = [client.bus stop];
    STAssertTrue(status == ER_OK, @"Client bus failed to stop.");
    status = [self.bus stop];
    STAssertTrue(status == ER_OK, @"Bus failed to stop.");
    
    STAssertTrue([self waitForBusToStop:kBusAttachmentTestsWaitTimeBeforeFailure], @"The bus listener should have been notified that the bus is stopping.");
    STAssertTrue([client waitForBusToStop:kBusAttachmentTestsWaitTimeBeforeFailure], @"The client bus listener should have been notified that the bus is stopping.");
    STAssertTrue([self waitForCompletion:kBusAttachmentTestsWaitTimeBeforeFailure onFlag:&_busDidDisconnectCompleted], @"The bus listener should have been notified that the bus was disconnected.");
    
    [client.bus unregisterBusListener:client];
    [self.bus unregisterBusListener:self];
    STAssertTrue([self waitForCompletion:kBusAttachmentTestsWaitTimeBeforeFailure onFlag:&_listenerDidUnregisterWithBusCompleted], @"The bus listener should have been notified that a listener was unregistered.");
    
    [client tearDown];
}

- (void)testShouldAllowServiceToLeaveSelfJoin
{
    BusAttachmentTests *client = [[BusAttachmentTests alloc] init];
    [client setUpWithBusAttachement:self.bus];
    client.isTestClient = YES;
    [client.bus registerBusListener:client];
    [self.bus registerBusListener:self];
    
    QStatus status = [self.bus start];
    STAssertTrue(status == ER_OK, @"Bus failed to start.");
    
    status = [self.bus connectWithArguments:@"null:"];
    STAssertTrue(status == ER_OK, @"Connection to bus via null transport failed.");
    
    AJNSessionOptions *sessionOptions = [[AJNSessionOptions alloc] initWithTrafficType:kAJNTrafficMessages supportsMultipoint:NO proximity:kAJNProximityAny transportMask:kAJNTransportMaskAny];
    
    status = [self.bus bindSessionOnPort:kBusAttachmentTestsServicePort withOptions:sessionOptions withDelegate:self];
    STAssertTrue(status == ER_OK, @"Bind session on port %u failed.", kBusAttachmentTestsServicePort);
    
    status = [self.bus requestWellKnownName:kBusAttachmentTestsAdvertisedName withFlags:kAJNBusNameFlagDoNotQueue|kAJNBusNameFlagReplaceExisting];
    STAssertTrue(status == ER_OK, @"Request for well known name failed.");
    
    status = [self.bus advertiseName:kBusAttachmentTestsAdvertisedName withTransportMask:kAJNTransportMaskAny];
    STAssertTrue(status == ER_OK, @"Advertise name failed.");
    
    status = [client.bus findAdvertisedName:kBusAttachmentTestsAdvertisedName];
    STAssertTrue(status == ER_OK, @"Client attempt to find advertised name %@ failed.", kBusAttachmentTestsAdvertisedName);
    
    STAssertTrue([self waitForCompletion:kBusAttachmentTestsWaitTimeBeforeFailure onFlag:&_shouldAcceptSessionJoinerNamed], @"The service did not report that it was queried for acceptance of the client joiner.");
    STAssertTrue([self waitForCompletion:kBusAttachmentTestsWaitTimeBeforeFailure onFlag:&_didJoinInSession], @"The service did not receive a notification that the client joined the session.");
    STAssertTrue(client.clientConnectionCompleted, @"The client did not report that it connected.");
    STAssertTrue(client.testSessionId == self.testSessionId, @"The client session id does not match the service session id.");
    
    status = [self.bus bindHostedSessionListener:self toSession:self.testSessionId];
    STAssertTrue(status == ER_OK, @"Binding of a Service sessionlistener failed");
    
    status = [client.bus bindJoinedSessionListener:client toSession:client.testSessionId];
    STAssertTrue(status == ER_OK, @"Binding of a Client sessionlistener failed");
    
    status = [self.bus bindHostedSessionListener:nil toSession:self.testSessionId];
    STAssertTrue(status == ER_OK, @"Removal of the Service sessionlistener failed");
    
    status = [client.bus bindJoinedSessionListener:nil toSession:client.testSessionId];
    STAssertTrue(status == ER_OK, @"Removal of the Client sessionlistener failed");
    
    status = [self.bus leaveHostedSession:self.testSessionId];
    STAssertTrue(status == ER_OK, @"Service failed to leave self joined session");
    
    status = [self.bus stop];
    STAssertTrue(status == ER_OK, @"Bus failed to stop.");
    
    STAssertTrue([client waitForBusToStop:kBusAttachmentTestsWaitTimeBeforeFailure], @"The bus listener should have been notified that the bus is stopping.");
    STAssertTrue([self waitForBusToStop:kBusAttachmentTestsWaitTimeBeforeFailure], @"The bus listener should have been notified that the bus is stopping.");
    
    [client.bus unregisterBusListener:client];
    [self.bus unregisterBusListener:self];
    STAssertTrue([self waitForCompletion:kBusAttachmentTestsWaitTimeBeforeFailure onFlag:&_listenerDidUnregisterWithBusCompleted], @"The bus listener should have been notified that a listener was unregistered.");
    
    [client tearDown];
}

- (void)testShouldAllowClientToLeaveSelfJoin
{
    BusAttachmentTests *client = [[BusAttachmentTests alloc] init];
    [client setUpWithBusAttachement:self.bus];
    client.isTestClient = YES;
    [client.bus registerBusListener:client];
    [self.bus registerBusListener:self];
    
    QStatus status = [self.bus start];
    STAssertTrue(status == ER_OK, @"Bus failed to start.");
    
    status = [self.bus connectWithArguments:@"null:"];
    STAssertTrue(status == ER_OK, @"Connection to bus via null transport failed.");
    
    AJNSessionOptions *sessionOptions = [[AJNSessionOptions alloc] initWithTrafficType:kAJNTrafficMessages supportsMultipoint:NO proximity:kAJNProximityAny transportMask:kAJNTransportMaskAny];
    
    status = [self.bus bindSessionOnPort:kBusAttachmentTestsServicePort withOptions:sessionOptions withDelegate:self];
    STAssertTrue(status == ER_OK, @"Bind session on port %u failed.", kBusAttachmentTestsServicePort);
    
    status = [self.bus requestWellKnownName:kBusAttachmentTestsAdvertisedName withFlags:kAJNBusNameFlagDoNotQueue|kAJNBusNameFlagReplaceExisting];
    STAssertTrue(status == ER_OK, @"Request for well known name failed.");
    
    status = [self.bus advertiseName:kBusAttachmentTestsAdvertisedName withTransportMask:kAJNTransportMaskAny];
    STAssertTrue(status == ER_OK, @"Advertise name failed.");
    
    status = [client.bus findAdvertisedName:kBusAttachmentTestsAdvertisedName];
    STAssertTrue(status == ER_OK, @"Client attempt to find advertised name %@ failed.", kBusAttachmentTestsAdvertisedName);
    
    STAssertTrue([self waitForCompletion:kBusAttachmentTestsWaitTimeBeforeFailure onFlag:&_shouldAcceptSessionJoinerNamed], @"The service did not report that it was queried for acceptance of the client joiner.");
    STAssertTrue([self waitForCompletion:kBusAttachmentTestsWaitTimeBeforeFailure onFlag:&_didJoinInSession], @"The service did not receive a notification that the client joined the session.");
    STAssertTrue(client.clientConnectionCompleted, @"The client did not report that it connected.");
    STAssertTrue(client.testSessionId == self.testSessionId, @"The client session id does not match the service session id.");
    
    status = [self.bus bindHostedSessionListener:self toSession:self.testSessionId];
    STAssertTrue(status == ER_OK, @"Binding of a Service sessionlistener failed");
    
    status = [client.bus bindJoinedSessionListener:client toSession:client.testSessionId];
    STAssertTrue(status == ER_OK, @"Binding of a Client sessionlistener failed");
    
    status = [client.bus leaveJoinedSession:client.testSessionId];
    STAssertTrue(status == ER_OK, @"Client failed to leave self joined session");
    
    STAssertTrue([self waitForCompletion:kBusAttachmentTestsWaitTimeBeforeFailure onFlag:&_sessionWasLost], @"The Service was not informed that the session was lost.");
    
    status = [self.bus stop];
    STAssertTrue(status == ER_OK, @"Bus failed to stop.");
    
    STAssertTrue([client waitForBusToStop:kBusAttachmentTestsWaitTimeBeforeFailure], @"The bus listener should have been notified that the bus is stopping.");
    STAssertTrue([self waitForBusToStop:kBusAttachmentTestsWaitTimeBeforeFailure], @"The bus listener should have been notified that the bus is stopping.");
    
    [client.bus unregisterBusListener:client];
    [self.bus unregisterBusListener:self];
    STAssertTrue([self waitForCompletion:kBusAttachmentTestsWaitTimeBeforeFailure onFlag:&_listenerDidUnregisterWithBusCompleted], @"The bus listener should have been notified that a listener was unregistered.");
    
    [client tearDown];
}

- (void)testShouldReceiveAnnounceSignalAndPrintIt
{
    BusAttachmentTests *client = [[BusAttachmentTests alloc] init];
    [client setUp];
    
    client.isTestClient = YES;
    client.didReceiveAnnounce = NO;
    
    // Service
    BasicObject *basicObject = [[BasicObject alloc] initWithBusAttachment:self.bus onPath:kBusObjectTestsObjectPath];
    [self.bus registerBusObject:basicObject];
    
    QStatus status = [self.bus start];
    STAssertTrue(status == ER_OK, @"Bus failed to start.");
    status = [self.bus connectWithArguments:@"null:"];
    STAssertTrue(status == ER_OK, @"Connection to bus via null transport failed.");
    
    AJNSessionOptions *sessionOptions = [[AJNSessionOptions alloc] initWithTrafficType:kAJNTrafficMessages supportsMultipoint:YES proximity:kAJNProximityAny transportMask:kAJNTransportMaskAny];
    
    status = [self.bus bindSessionOnPort:kBusAttachmentTestsServicePort withOptions:sessionOptions withDelegate:self];
    STAssertTrue(status == ER_OK, @"Bind session on port %u failed.", kBusAttachmentTestsServicePort);

    AJNAboutObject *aboutObj = [[AJNAboutObject alloc] initWithBusAttachment:self.bus withAnnounceFlag:ANNOUNCED];
    [aboutObj announceForSessionPort:kBusAttachmentTestsServicePort withAboutDataListener:self];
    
    // Client
    [client.bus registerAboutListener:client];
    status = [client.bus start];
    STAssertTrue(status == ER_OK, @"Bus for client failed to start.");
    status = [client.bus connectWithArguments:@"null:"];
    STAssertTrue(status == ER_OK, @"Client connection to bus via null transport failed.");
    status = [client.bus whoImplementsInterface:@"org.alljoyn.bus.sample.strings"];
    STAssertTrue(status == ER_OK, @"Client call to WhoImplements Failed");
    
    STAssertTrue([client waitForCompletion:20 onFlag:&receiveAnnounce], @"The about listener should have been notified that the announce signal is received.");
    
    [self.bus disconnectWithArguments:@"null:"];
    [self.bus stop];

    [client.bus disconnectWithArguments:@"null:"];
    [client.bus stop];
    
    [client.bus unregisterBusListener:self];
    [client.bus unregisterAllAboutListeners];
    [client tearDown];
}

- (void)testShouldReceiveAboutIcon
{
    BusAttachmentTests *client = [[BusAttachmentTests alloc] init];
    [client setUp];
    
    client.isTestClient = YES;
    client.didReceiveAnnounce = NO;
    
    // Service
    BasicObject *basicObject = [[BasicObject alloc] initWithBusAttachment:self.bus onPath:kBusObjectTestsObjectPath];
    [self.bus registerBusObject:basicObject];
    
    QStatus status = [self.bus start];
    STAssertTrue(status == ER_OK, @"Bus failed to start.");
    status = [self.bus connectWithArguments:@"null:"];
    STAssertTrue(status == ER_OK, @"Connection to bus via null transport failed.");
    
    AJNSessionOptions *sessionOptions = [[AJNSessionOptions alloc] initWithTrafficType:kAJNTrafficMessages supportsMultipoint:YES proximity:kAJNProximityAny transportMask:kAJNTransportMaskAny];
    
    status = [self.bus bindSessionOnPort:kBusAttachmentTestsServicePort withOptions:sessionOptions withDelegate:self];
    STAssertTrue(status == ER_OK, @"Bind session on port %u failed.", kBusAttachmentTestsServicePort);
    
    AJNAboutObject *aboutObj = [[AJNAboutObject alloc] initWithBusAttachment:self.bus withAnnounceFlag:ANNOUNCED];
    [aboutObj announceForSessionPort:kBusAttachmentTestsServicePort withAboutDataListener:self];
    
    // Client
    [client.bus registerAboutListener:client];
    status = [client.bus start];
    STAssertTrue(status == ER_OK, @"Bus for client failed to start.");
    status = [client.bus connectWithArguments:@"null:"];
    STAssertTrue(status == ER_OK, @"Client connection to bus via null transport failed.");
    status = [client.bus whoImplementsInterface:@"org.alljoyn.bus.sample.strings"];
    STAssertTrue(status == ER_OK, @"Client call to WhoImplements Failed");
    
    STAssertTrue([client waitForCompletion:20 onFlag:&receiveAnnounce], @"The about listener should have been notified that the announce signal is received.");
    
    // Service sets the About Icon
    AJNAboutIcon *aboutIcon = [[AJNAboutIcon alloc] init];
    status = [aboutIcon setUrlWithMimeType:@"image/png" url:@"http://www.example.com"];
    STAssertTrue(status == ER_OK, @"Could not set Url for the About Icon");
    uint8_t aboutIconContent[] = { 0x89, 0x50, 0x4E, 0x47, 0x0D, 0x0A, 0x1A, 0x0A, 0x00, 0x00,
        0x00, 0x0D, 0x49, 0x48, 0x44, 0x52, 0x00, 0x00, 0x00, 0x0A,
        0x00, 0x00, 0x00, 0x0A, 0x08, 0x02, 0x00, 0x00, 0x00, 0x02,
        0x50, 0x58, 0xEA, 0x00, 0x00, 0x00, 0x04, 0x67, 0x41, 0x4D,
        0x41, 0x00, 0x00, 0xAF, 0xC8, 0x37, 0x05, 0x8A, 0xE9, 0x00,
        0x00, 0x00, 0x19, 0x74, 0x45, 0x58, 0x74, 0x53, 0x6F, 0x66,
        0x74, 0x77, 0x61, 0x72, 0x65, 0x00, 0x41, 0x64, 0x6F, 0x62,
        0x65, 0x20, 0x49, 0x6D, 0x61, 0x67, 0x65, 0x52, 0x65, 0x61,
        0x64, 0x79, 0x71, 0xC9, 0x65, 0x3C, 0x00, 0x00, 0x00, 0x18,
        0x49, 0x44, 0x41, 0x54, 0x78, 0xDA, 0x62, 0xFC, 0x3F, 0x95,
        0x9F, 0x01, 0x37, 0x60, 0x62, 0xC0, 0x0B, 0x46, 0xAA, 0x34,
        0x40, 0x80, 0x01, 0x00, 0x06, 0x7C, 0x01, 0xB7, 0xED, 0x4B,
        0x53, 0x2C, 0x00, 0x00, 0x00, 0x00, 0x49, 0x45, 0x4E, 0x44,
        0xAE, 0x42, 0x60, 0x82 };
    
    [aboutIcon setContentWithMimeType:@"image/png" data:aboutIconContent size:(sizeof(aboutIconContent) / sizeof(aboutIconContent[0])) ownsFlag:false];
    
    // Set AboutIconObject
    STAssertTrue(status == ER_OK, @"Could not set Url for the About Icon");
    AJNAboutIconObject *aboutIconObject = [[AJNAboutIconObject alloc] initWithBusAttachment:self.bus aboutIcon:aboutIcon];
    
    //Client gets the About Icon
    AJNAboutIconProxy *aboutIconProxy = [[AJNAboutIconProxy alloc] initWithBusAttachment:client.bus busName:client.busNameToConnect sessionId:client.testSessionId];
    AJNAboutIcon *clientAboutIcon = [[AJNAboutIcon alloc] init];
    [aboutIconProxy getIcon:clientAboutIcon];

    // Check Url
    STAssertTrue([[clientAboutIcon getUrl] isEqualToString:[aboutIcon getUrl]], @"About Icon Url does not match");
    
    // Check content size
    STAssertTrue([clientAboutIcon getContentSize] == [aboutIcon getContentSize], @"About Icon content size does not match");
    
    // Check About Icon content
    uint8_t *clientAboutIconContent = [clientAboutIcon getContent];
    
    for (size_t i=0 ;i < [clientAboutIcon getContentSize] ; i++) {
        STAssertTrue((clientAboutIconContent[i] == aboutIconContent[i]), @"Mistmatch in About Icon content");
        if (clientAboutIconContent[i] != aboutIconContent[i]) {
            break;
        }
        
    }
    [self.bus disconnectWithArguments:@"null:"];
    [self.bus stop];
    
    [client.bus disconnectWithArguments:@"null:"];
    [client.bus stop];
    
    [client.bus unregisterBusListener:self];
    [client.bus unregisterAllAboutListeners];
    [client tearDown];
}

- (void)testShouldHandleLargeAboutIcon
{
    BusAttachmentTests *client = [[BusAttachmentTests alloc] init];
    [client setUp];
    
    client.isTestClient = YES;
    client.didReceiveAnnounce = NO;
    
    // Service
    BasicObject *basicObject = [[BasicObject alloc] initWithBusAttachment:self.bus onPath:kBusObjectTestsObjectPath];
    [self.bus registerBusObject:basicObject];
    
    QStatus status = [self.bus start];
    STAssertTrue(status == ER_OK, @"Bus failed to start.");
    status = [self.bus connectWithArguments:@"null:"];
    STAssertTrue(status == ER_OK, @"Connection to bus via null transport failed.");
    
    AJNSessionOptions *sessionOptions = [[AJNSessionOptions alloc] initWithTrafficType:kAJNTrafficMessages supportsMultipoint:YES proximity:kAJNProximityAny transportMask:kAJNTransportMaskAny];
    
    status = [self.bus bindSessionOnPort:kBusAttachmentTestsServicePort withOptions:sessionOptions withDelegate:self];
    STAssertTrue(status == ER_OK, @"Bind session on port %u failed.", kBusAttachmentTestsServicePort);
    
    AJNAboutObject *aboutObj = [[AJNAboutObject alloc] initWithBusAttachment:self.bus withAnnounceFlag:ANNOUNCED];
<<<<<<< HEAD
    status = [aboutObj announceForSessionPort:kBusAttachmentTestsServicePort withAboutDataListener:self];
    STAssertTrue(status == ER_ABOUT_INVALID_ABOUTDATA_LISTENER, @"Inconsistent about announce and about data should be reported as error");

    [self.bus disconnectWithArguments:@"null:"];
    [self.bus stop];
}


#pragma mark - AJNAboutListener delegate methods
=======
    [aboutObj announceForSessionPort:kBusAttachmentTestsServicePort withAboutDataListener:self];
    
    // Client
    [client.bus registerAboutListener:client];
    status = [client.bus start];
    STAssertTrue(status == ER_OK, @"Bus for client failed to start.");
    status = [client.bus connectWithArguments:@"null:"];
    STAssertTrue(status == ER_OK, @"Client connection to bus via null transport failed.");
    status = [client.bus whoImplementsInterface:@"org.alljoyn.bus.sample.strings"];
    STAssertTrue(status == ER_OK, @"Client call to WhoImplements Failed");
    
    STAssertTrue([client waitForCompletion:20 onFlag:&receiveAnnounce], @"The about listener should have been notified that the announce signal is received.");
    
    // Service sets the About Icon
    AJNAboutIcon *aboutIcon = [[AJNAboutIcon alloc] init];
    status = [aboutIcon setUrlWithMimeType:@"image/png" url:@"http://www.example.com"];
    STAssertTrue(status == ER_OK, @"Could not set Url for the About Icon");
>>>>>>> 71cdf821

    uint8_t aboutIconContent[MAX_ICON_SIZE_IN_BYTES];
    if (aboutIconContent) {
        for (size_t iconByte = 0; iconByte < MAX_ICON_SIZE_IN_BYTES; iconByte++) {
            aboutIconContent[iconByte] = ICON_BYTE;
        }
    }
    
    status = [aboutIcon setContentWithMimeType:@"image/png" data:aboutIconContent size:(sizeof(aboutIconContent) / sizeof(aboutIconContent[0])) ownsFlag:false];
    
    // Set AboutIconObject
    STAssertTrue(status == ER_OK, @"Could not content for About Icon");
    AJNAboutIconObject *aboutIconObject = [[AJNAboutIconObject alloc] initWithBusAttachment:self.bus aboutIcon:aboutIcon];
    
    //Client gets the About Icon
    AJNAboutIconProxy *aboutIconProxy = [[AJNAboutIconProxy alloc] initWithBusAttachment:client.bus busName:client.busNameToConnect sessionId:client.testSessionId];
    AJNAboutIcon *clientAboutIcon = [[AJNAboutIcon alloc] init];
    [aboutIconProxy getIcon:clientAboutIcon];
    
    // Check Url
    STAssertTrue([[clientAboutIcon getUrl] isEqualToString:[aboutIcon getUrl]], @"About Icon Url does not match");
    
    // Check content size
    STAssertTrue([clientAboutIcon getContentSize] == [aboutIcon getContentSize], @"About Icon content size does not match");
    
    // Check About Icon content
    uint8_t *clientAboutIconContent = [clientAboutIcon getContent];
    
    for (size_t i=0 ;i < [clientAboutIcon getContentSize] ; i++) {
        STAssertTrue((clientAboutIconContent[i] == aboutIconContent[i]), @"Mistmatch in About Icon content");
        if (clientAboutIconContent[i] != aboutIconContent[i]) {
            break;
        }
        
    }
    [self.bus disconnectWithArguments:@"null:"];
    [self.bus stop];
    
    [client.bus disconnectWithArguments:@"null:"];
    [client.bus stop];
    
    [client.bus unregisterBusListener:self];
    [client.bus unregisterAllAboutListeners];
    [client tearDown];
}

- (void)testShouldFailLargeAboutIcon
{
    BusAttachmentTests *client = [[BusAttachmentTests alloc] init];
    [client setUp];
    
    client.isTestClient = YES;
    client.didReceiveAnnounce = NO;
    
    // Service
    BasicObject *basicObject = [[BasicObject alloc] initWithBusAttachment:self.bus onPath:kBusObjectTestsObjectPath];
    [self.bus registerBusObject:basicObject];
    
    QStatus status = [self.bus start];
    STAssertTrue(status == ER_OK, @"Bus failed to start.");
    status = [self.bus connectWithArguments:@"null:"];
    STAssertTrue(status == ER_OK, @"Connection to bus via null transport failed.");
    
    AJNSessionOptions *sessionOptions = [[AJNSessionOptions alloc] initWithTrafficType:kAJNTrafficMessages supportsMultipoint:YES proximity:kAJNProximityAny transportMask:kAJNTransportMaskAny];
    
    status = [self.bus bindSessionOnPort:kBusAttachmentTestsServicePort withOptions:sessionOptions withDelegate:self];
    STAssertTrue(status == ER_OK, @"Bind session on port %u failed.", kBusAttachmentTestsServicePort);
    
    AJNAboutObject *aboutObj = [[AJNAboutObject alloc] initWithBusAttachment:self.bus withAnnounceFlag:ANNOUNCED];
    [aboutObj announceForSessionPort:kBusAttachmentTestsServicePort withAboutDataListener:self];
    
    // Client
    [client.bus registerAboutListener:client];
    status = [client.bus start];
    STAssertTrue(status == ER_OK, @"Bus for client failed to start.");
    status = [client.bus connectWithArguments:@"null:"];
    STAssertTrue(status == ER_OK, @"Client connection to bus via null transport failed.");
    status = [client.bus whoImplementsInterface:@"org.alljoyn.bus.sample.strings"];
    STAssertTrue(status == ER_OK, @"Client call to WhoImplements Failed");
    
    STAssertTrue([client waitForCompletion:20 onFlag:&receiveAnnounce], @"The about listener should have been notified that the announce signal is received.");
    
    // Service sets the About Icon
    AJNAboutIcon *aboutIcon = [[AJNAboutIcon alloc] init];
    status = [aboutIcon setUrlWithMimeType:@"image/png" url:@"http://www.example.com"];
    STAssertTrue(status == ER_OK, @"Could not set Url for the About Icon");
    
    uint8_t aboutIconContent[MAX_ICON_SIZE_IN_BYTES + 2];
    if (aboutIconContent) {
        for (size_t iconByte = 0; iconByte < MAX_ICON_SIZE_IN_BYTES; iconByte++) {
            aboutIconContent[iconByte] = ICON_BYTE;
        }
    }
    
    status = [aboutIcon setContentWithMimeType:@"image/png" data:aboutIconContent size:(sizeof(aboutIconContent) / sizeof(aboutIconContent[0])) ownsFlag:false];
    
    // Set AboutIconObject
    STAssertTrue(status == ER_BUS_BAD_VALUE, @"Could not content for About Icon");
    AJNAboutIconObject *aboutIconObject = [[AJNAboutIconObject alloc] initWithBusAttachment:self.bus aboutIcon:aboutIcon];
    
    //Client gets the About Icon
    AJNAboutIconProxy *aboutIconProxy = [[AJNAboutIconProxy alloc] initWithBusAttachment:client.bus busName:client.busNameToConnect sessionId:client.testSessionId];
    AJNAboutIcon *clientAboutIcon = [[AJNAboutIcon alloc] init];
    [aboutIconProxy getIcon:clientAboutIcon];
    
    // Check Url
    STAssertTrue([[clientAboutIcon getUrl] isEqualToString:[aboutIcon getUrl]], @"About Icon Url does not match");
    
    // Check content size
    STAssertTrue([clientAboutIcon getContentSize] == [aboutIcon getContentSize], @"About Icon content size does not match");
    
    // Check About Icon content
    uint8_t *clientAboutIconContent = [clientAboutIcon getContent];
    
    for (size_t i=0 ;i < [clientAboutIcon getContentSize] ; i++) {
        STAssertTrue((clientAboutIconContent[i] == aboutIconContent[i]), @"Mistmatch in About Icon content");
        if (clientAboutIconContent[i] != aboutIconContent[i]) {
            break;
        }
        
    }
    [self.bus disconnectWithArguments:@"null:"];
    [self.bus stop];
    
    [client.bus disconnectWithArguments:@"null:"];
    [client.bus stop];
    
    [client.bus unregisterBusListener:self];
    [client.bus unregisterAllAboutListeners];
    [client tearDown];
}


- (void)testShouldHandleInconsistentAnnounceData
{
    self.testBadAnnounceData = YES;

    // Service
    BasicObject *basicObject = [[BasicObject alloc] initWithBusAttachment:self.bus onPath:kBusObjectTestsObjectPath];
    [self.bus registerBusObject:basicObject];

    QStatus status = [self.bus start];
    STAssertTrue(status == ER_OK, @"Bus failed to start.");
    status = [self.bus connectWithArguments:@"null:"];
    STAssertTrue(status == ER_OK, @"Connection to bus via null transport failed.");

    AJNSessionOptions *sessionOptions = [[AJNSessionOptions alloc] initWithTrafficType:kAJNTrafficMessages supportsMultipoint:YES proximity:kAJNProximityAny transportMask:kAJNTransportMaskAny];

    status = [self.bus bindSessionOnPort:kBusAttachmentTestsServicePort withOptions:sessionOptions withDelegate:self];
    STAssertTrue(status == ER_OK, @"Bind session on port %u failed.", kBusAttachmentTestsServicePort);

    AJNAboutObject *aboutObj = [[AJNAboutObject alloc] initWithBusAttachment:self.bus withAnnounceFlag:ANNOUNCED];
    status = [aboutObj announceForSessionPort:kBusAttachmentTestsServicePort withAboutDataListener:self];
    STAssertTrue(status == ER_ABOUT_INVALID_ABOUT_DATA_LISTENER, @"Inconsistent about announce and about data should be reported as error");

    [self.bus disconnectWithArguments:@"null:"];
    [self.bus stop];
}

- (void)testShouldReportMissingFieldInAboutData
{
    self.testMissingAboutDataField = YES;
    
    // Service
    BasicObject *basicObject = [[BasicObject alloc] initWithBusAttachment:self.bus onPath:kBusObjectTestsObjectPath];
    [self.bus registerBusObject:basicObject];
    
    QStatus status = [self.bus start];
    STAssertTrue(status == ER_OK, @"Bus failed to start.");
    status = [self.bus connectWithArguments:@"null:"];
    STAssertTrue(status == ER_OK, @"Connection to bus via null transport failed.");
    
    AJNSessionOptions *sessionOptions = [[AJNSessionOptions alloc] initWithTrafficType:kAJNTrafficMessages supportsMultipoint:YES proximity:kAJNProximityAny transportMask:kAJNTransportMaskAny];
    
    status = [self.bus bindSessionOnPort:kBusAttachmentTestsServicePort withOptions:sessionOptions withDelegate:self];
    STAssertTrue(status == ER_OK, @"Bind session on port %u failed.", kBusAttachmentTestsServicePort);
    
    AJNAboutObject *aboutObj = [[AJNAboutObject alloc] initWithBusAttachment:self.bus withAnnounceFlag:ANNOUNCED];
    status = [aboutObj announceForSessionPort:kBusAttachmentTestsServicePort withAboutDataListener:self];
    STAssertTrue(status == ER_ABOUT_INVALID_ABOUT_DATA_LISTENER, @"Missing about data field should be reported as error");
    
    [self.bus disconnectWithArguments:@"null:"];
    [self.bus stop];
}

- (void)testShouldReportMissingFieldInAnnounceData
{
    self.testMissingAnnounceDataField = YES;
    
    // Service
    BasicObject *basicObject = [[BasicObject alloc] initWithBusAttachment:self.bus onPath:kBusObjectTestsObjectPath];
    [self.bus registerBusObject:basicObject];
    
    QStatus status = [self.bus start];
    STAssertTrue(status == ER_OK, @"Bus failed to start.");
    status = [self.bus connectWithArguments:@"null:"];
    STAssertTrue(status == ER_OK, @"Connection to bus via null transport failed.");
    
    AJNSessionOptions *sessionOptions = [[AJNSessionOptions alloc] initWithTrafficType:kAJNTrafficMessages supportsMultipoint:YES proximity:kAJNProximityAny transportMask:kAJNTransportMaskAny];
    
    status = [self.bus bindSessionOnPort:kBusAttachmentTestsServicePort withOptions:sessionOptions withDelegate:self];
    STAssertTrue(status == ER_OK, @"Bind session on port %u failed.", kBusAttachmentTestsServicePort);
    
    AJNAboutObject *aboutObj = [[AJNAboutObject alloc] initWithBusAttachment:self.bus withAnnounceFlag:ANNOUNCED];
    status = [aboutObj announceForSessionPort:kBusAttachmentTestsServicePort withAboutDataListener:self];
    STAssertTrue(status == ER_ABOUT_INVALID_ABOUT_DATA_LISTENER, @"Missing about data field should be reported as error");
    
    [self.bus disconnectWithArguments:@"null:"];
    [self.bus stop];
}

- (void)testShouldHandleUnsupportedLanguageForAbout
{
    BusAttachmentTests *client = [[BusAttachmentTests alloc] init];
    [client setUp];
    
    client.isTestClient = YES;
    client.didReceiveAnnounce = NO;
    client.testUnsupportedLanguage= YES;
    
    // Service
    BasicObject *basicObject = [[BasicObject alloc] initWithBusAttachment:self.bus onPath:kBusObjectTestsObjectPath];
    [self.bus registerBusObject:basicObject];
    
    QStatus status = [self.bus start];
    STAssertTrue(status == ER_OK, @"Bus failed to start.");
    status = [self.bus connectWithArguments:@"null:"];
    STAssertTrue(status == ER_OK, @"Connection to bus via null transport failed.");
    
    AJNSessionOptions *sessionOptions = [[AJNSessionOptions alloc] initWithTrafficType:kAJNTrafficMessages supportsMultipoint:YES proximity:kAJNProximityAny transportMask:kAJNTransportMaskAny];
    
    status = [self.bus bindSessionOnPort:kBusAttachmentTestsServicePort withOptions:sessionOptions withDelegate:self];
    STAssertTrue(status == ER_OK, @"Bind session on port %u failed.", kBusAttachmentTestsServicePort);
    
    AJNAboutObject *aboutObj = [[AJNAboutObject alloc] initWithBusAttachment:self.bus withAnnounceFlag:ANNOUNCED];
    [aboutObj announceForSessionPort:kBusAttachmentTestsServicePort withAboutDataListener:self];
    
    // Client
    [client.bus registerAboutListener:client];
    status = [client.bus start];
    STAssertTrue(status == ER_OK, @"Bus for client failed to start.");
    status = [client.bus connectWithArguments:@"null:"];
    STAssertTrue(status == ER_OK, @"Client connection to bus via null transport failed.");
    status = [client.bus whoImplementsInterface:@"org.alljoyn.bus.sample.strings"];
    STAssertTrue(status == ER_OK, @"Client call to WhoImplements Failed");
    
    STAssertTrue([client waitForCompletion:20 onFlag:&receiveAnnounce], @"The about listener should have been notified that the announce signal is received.");
    
    [self.bus disconnectWithArguments:@"null:"];
    [self.bus stop];
    
    [client.bus disconnectWithArguments:@"null:"];
    [client.bus stop];
    
    [client.bus unregisterBusListener:self];
    [client.bus unregisterAllAboutListeners];
    [client tearDown];
}

- (void)testForNonDefaultLanguageAbout
{
    BusAttachmentTests *client = [[BusAttachmentTests alloc] init];
    [client setUp];
    
    client.isTestClient = YES;
    client.didReceiveAnnounce = NO;
    client.testUnsupportedLanguage= YES;
    
    // Service
    BasicObject *basicObject = [[BasicObject alloc] initWithBusAttachment:self.bus onPath:kBusObjectTestsObjectPath];
    [self.bus registerBusObject:basicObject];
    
    QStatus status = [self.bus start];
    STAssertTrue(status == ER_OK, @"Bus failed to start.");
    status = [self.bus connectWithArguments:@"null:"];
    STAssertTrue(status == ER_OK, @"Connection to bus via null transport failed.");
    
    AJNSessionOptions *sessionOptions = [[AJNSessionOptions alloc] initWithTrafficType:kAJNTrafficMessages supportsMultipoint:YES proximity:kAJNProximityAny transportMask:kAJNTransportMaskAny];
    
    status = [self.bus bindSessionOnPort:kBusAttachmentTestsServicePort withOptions:sessionOptions withDelegate:self];
    STAssertTrue(status == ER_OK, @"Bind session on port %u failed.", kBusAttachmentTestsServicePort);
    
    AJNAboutObject *aboutObj = [[AJNAboutObject alloc] initWithBusAttachment:self.bus withAnnounceFlag:ANNOUNCED];
    [aboutObj announceForSessionPort:kBusAttachmentTestsServicePort withAboutDataListener:self];
    
    // Client
    [client.bus registerAboutListener:client];
    status = [client.bus start];
    STAssertTrue(status == ER_OK, @"Bus for client failed to start.");
    status = [client.bus connectWithArguments:@"null:"];
    STAssertTrue(status == ER_OK, @"Client connection to bus via null transport failed.");
    status = [client.bus whoImplementsInterface:@"org.alljoyn.bus.sample.strings"];
    STAssertTrue(status == ER_OK, @"Client call to WhoImplements Failed");
    
    STAssertTrue([client waitForCompletion:20 onFlag:&receiveAnnounce], @"The about listener should have been notified that the announce signal is received.");
    
    // Create AboutProxy
    AJNAboutProxy *aboutProxy = [[AJNAboutProxy alloc] initWithBusAttachment:client.bus busName:client.busNameToConnect sessionId:client.testSessionId];
    
    NSMutableDictionary *aboutData;
    status = [aboutProxy getAboutDataForLanguage:@"foo" usingDictionary:aboutData];
    STAssertTrue(status == ER_OK, @"Non default language should not throw error");

    [self.bus disconnectWithArguments:@"null:"];
    [self.bus stop];
    
    [client.bus disconnectWithArguments:@"null:"];
    [client.bus stop];
    
    [client.bus unregisterBusListener:self];
    [client.bus unregisterAllAboutListeners];
    [client tearDown];
}

- (void)testForNonDefaultLanguageUTFAbout
{
    BusAttachmentTests *client = [[BusAttachmentTests alloc] init];
    [client setUp];
    
    client.isTestClient = YES;
    client.didReceiveAnnounce = NO;
    client.testNonDefaultUTFLanguage= YES;
    
    // Service
    BasicObject *basicObject = [[BasicObject alloc] initWithBusAttachment:self.bus onPath:kBusObjectTestsObjectPath];
    [self.bus registerBusObject:basicObject];
    
    QStatus status = [self.bus start];
    STAssertTrue(status == ER_OK, @"Bus failed to start.");
    status = [self.bus connectWithArguments:@"null:"];
    STAssertTrue(status == ER_OK, @"Connection to bus via null transport failed.");
    
    AJNSessionOptions *sessionOptions = [[AJNSessionOptions alloc] initWithTrafficType:kAJNTrafficMessages supportsMultipoint:YES proximity:kAJNProximityAny transportMask:kAJNTransportMaskAny];
    
    status = [self.bus bindSessionOnPort:kBusAttachmentTestsServicePort withOptions:sessionOptions withDelegate:self];
    STAssertTrue(status == ER_OK, @"Bind session on port %u failed.", kBusAttachmentTestsServicePort);
    
    AJNAboutObject *aboutObj = [[AJNAboutObject alloc] initWithBusAttachment:self.bus withAnnounceFlag:ANNOUNCED];
    [aboutObj announceForSessionPort:kBusAttachmentTestsServicePort withAboutDataListener:self];
    
    // Client
    [client.bus registerAboutListener:client];
    status = [client.bus start];
    STAssertTrue(status == ER_OK, @"Bus for client failed to start.");
    status = [client.bus connectWithArguments:@"null:"];
    STAssertTrue(status == ER_OK, @"Client connection to bus via null transport failed.");
    status = [client.bus whoImplementsInterface:@"org.alljoyn.bus.sample.strings"];
    STAssertTrue(status == ER_OK, @"Client call to WhoImplements Failed");
    
    STAssertTrue([client waitForCompletion:20 onFlag:&receiveAnnounce], @"The about listener should have been notified that the announce signal is received.");
    
    // Create AboutProxy
    AJNAboutProxy *aboutProxy = [[AJNAboutProxy alloc] initWithBusAttachment:client.bus busName:client.busNameToConnect sessionId:client.testSessionId];
    
    NSMutableDictionary *aboutData;
    status = [aboutProxy getAboutDataForLanguage:@"foo" usingDictionary:aboutData];
    STAssertTrue(status == ER_OK, @"Non default language should not throw error");
    
    [self.bus disconnectWithArguments:@"null:"];
    [self.bus stop];
    
    [client.bus disconnectWithArguments:@"null:"];
    [client.bus stop];
    
    [client.bus unregisterBusListener:self];
    [client.bus unregisterAllAboutListeners];
    [client tearDown];
}

- (void)testForAboutProxyGetAboutObjectDescription
{
    BusAttachmentTests *client = [[BusAttachmentTests alloc] init];
    [client setUp];
    
    // Service
    BasicObject *basicObject = [[BasicObject alloc] initWithBusAttachment:self.bus onPath:kBusObjectTestsObjectPath];
    [self.bus registerBusObject:basicObject];
    
    QStatus status = [self.bus start];
    STAssertTrue(status == ER_OK, @"Bus failed to start.");
    status = [self.bus connectWithArguments:@"null:"];
    STAssertTrue(status == ER_OK, @"Connection to bus via null transport failed.");
    
    AJNSessionOptions *sessionOptions = [[AJNSessionOptions alloc] initWithTrafficType:kAJNTrafficMessages supportsMultipoint:YES proximity:kAJNProximityAny transportMask:kAJNTransportMaskAny];
    
    status = [self.bus bindSessionOnPort:kBusAttachmentTestsServicePort withOptions:sessionOptions withDelegate:self];
    STAssertTrue(status == ER_OK, @"Bind session on port %u failed.", kBusAttachmentTestsServicePort);
    
    AJNAboutObject *aboutObj = [[AJNAboutObject alloc] initWithBusAttachment:self.bus withAnnounceFlag:ANNOUNCED];
    [aboutObj announceForSessionPort:kBusAttachmentTestsServicePort withAboutDataListener:self];
    
    // Client
    [client.bus registerAboutListener:client];
    status = [client.bus start];
    STAssertTrue(status == ER_OK, @"Bus for client failed to start.");
    status = [client.bus connectWithArguments:@"null:"];
    STAssertTrue(status == ER_OK, @"Client connection to bus via null transport failed.");
    status = [client.bus whoImplementsInterface:@"org.alljoyn.bus.sample.strings"];
    STAssertTrue(status == ER_OK, @"Client call to WhoImplements Failed");
    
    STAssertTrue([client waitForCompletion:20 onFlag:&receiveAnnounce], @"The about listener should have been notified that the announce signal is received.");
    
    // Create AboutProxy
    AJNAboutProxy *aboutProxy = [[AJNAboutProxy alloc] initWithBusAttachment:client.bus busName:client.busNameToConnect sessionId:client.testSessionId];
    
    AJNMessageArgument *aboutObjectDescription;
    //status = [aboutProxy getObjectDescriptionUsingMsgArg:aboutObjectDescription];
    STAssertTrue(status == ER_OK, @"getObjectDescriptionUsingMsgArg returned error");
    
    [self.bus disconnectWithArguments:@"null:"];
    [self.bus stop];
    
    [client.bus disconnectWithArguments:@"null:"];
    [client.bus stop];
    
    [client.bus unregisterBusListener:self];
    [client.bus unregisterAllAboutListeners];
    [client tearDown];
}

- (void)testForAboutObjectDescription
{
    QStatus status;
    self.testMissingAnnounceDataField = YES;
    
    // Service
    BasicObject *basicObject = [[BasicObject alloc] initWithBusAttachment:self.bus onPath:kBusObjectTestsObjectPath];
    [self.bus registerBusObject:basicObject];
    
    // Populate a MsgArg with a(oas)
    AJNMessageArgument *testAboutDescriptionArgs = [[AJNMessageArgument alloc] init];
    AJNMessageArgument *entryOne = [[AJNMessageArgument alloc] init];
    AJNMessageArgument *entryTwo = [[AJNMessageArgument alloc] init];
    
    
    AJNMessageArgument *arrayOfInterfaces = [[AJNMessageArgument alloc] init];
    char *interfaces[] = { "com.test.about", "com.foo.bar" };
    char *objPath1 = "/test/about";
    
    
    status = [arrayOfInterfaces setValue:@"(oas)", objPath1, 2, interfaces];
    STAssertTrue(status == ER_OK, @"createFromMsgArg returned an error");
    [arrayOfInterfaces stabilize];
    
    AJNMessageArgument *arrayOfInterfacesTwo = [[AJNMessageArgument alloc] init];
    char *interfacesTwo[] = { "org.test.about", "org.foo.bar" };
    char *objPath2 = "/test/about";

    [arrayOfInterfacesTwo setValue:@"(oas)", objPath2, 2, interfacesTwo];
    [arrayOfInterfacesTwo stabilize];
    
     //status = [testAboutDescriptionArgs setValue:@"a(oas)", 2, arrayOfInterfaces, arrayOfInterfacesTwo];
    status = [testAboutDescriptionArgs setValue:@"a(oas)", 1, arrayOfInterfaces];
//    status = [testAboutDescriptionArgs setValue:@"a(oas)", 1, entryOne];
    STAssertTrue(status == ER_OK, @"Error creating msg arg");
    [testAboutDescriptionArgs stabilize];
    
    // Call create from MsgArg
    AJNAboutObjectDescription *aboutObjectDescription = [[AJNAboutObjectDescription alloc] initWithMsgArg:testAboutDescriptionArgs];
    status = [aboutObjectDescription createFromMsgArg:testAboutDescriptionArgs];
    STAssertTrue(status == ER_OK, @"createFromMsgArg returned an error");
    
    // Call other AJNAboutObjectDescription functions
    
}

- (void)testWhoImplementsCallForWildCardPositive
{
    BusAttachmentTests *client = [[BusAttachmentTests alloc] init];
    [client setUp];
    
    client.isTestClient = YES;
    client.didReceiveAnnounce = NO;
    
    // Service
    BasicObject *basicObject = [[BasicObject alloc] initWithBusAttachment:self.bus onPath:kBusObjectTestsObjectPath];
    [self.bus registerBusObject:basicObject];
    
    QStatus status = [self.bus start];
    STAssertTrue(status == ER_OK, @"Bus failed to start.");
    status = [self.bus connectWithArguments:@"null:"];
    STAssertTrue(status == ER_OK, @"Connection to bus via null transport failed.");
    
    AJNSessionOptions *sessionOptions = [[AJNSessionOptions alloc] initWithTrafficType:kAJNTrafficMessages supportsMultipoint:YES proximity:kAJNProximityAny transportMask:kAJNTransportMaskAny];
    
    status = [self.bus bindSessionOnPort:kBusAttachmentTestsServicePort withOptions:sessionOptions withDelegate:self];
    STAssertTrue(status == ER_OK, @"Bind session on port %u failed.", kBusAttachmentTestsServicePort);
    
    AJNAboutObject *aboutObj = [[AJNAboutObject alloc] initWithBusAttachment:self.bus withAnnounceFlag:ANNOUNCED];
    [aboutObj announceForSessionPort:kBusAttachmentTestsServicePort withAboutDataListener:self];
    
    // Client
    [client.bus registerAboutListener:client];
    status = [client.bus start];
    STAssertTrue(status == ER_OK, @"Bus for client failed to start.");
    status = [client.bus connectWithArguments:@"null:"];
    STAssertTrue(status == ER_OK, @"Client connection to bus via null transport failed.");
    status = [client.bus whoImplementsInterface:@"*"];
    STAssertTrue(status == ER_OK, @"Client call to WhoImplements Failed");
    
    STAssertTrue([client waitForCompletion:20 onFlag:&receiveAnnounce], @"The about listener should have been notified that the announce signal is received.");
    
    [self.bus disconnectWithArguments:@"null:"];
    [self.bus stop];
    
    [client.bus disconnectWithArguments:@"null:"];
    [client.bus stop];
    
    [client.bus unregisterBusListener:self];
    [client.bus unregisterAllAboutListeners];
    [client tearDown];
}

- (void)testWhoImplementsCallForNull
{
    BusAttachmentTests *client = [[BusAttachmentTests alloc] init];
    [client setUp];
    
    client.isTestClient = YES;
    client.didReceiveAnnounce = NO;
    
    // Service
    BasicObject *basicObject = [[BasicObject alloc] initWithBusAttachment:self.bus onPath:kBusObjectTestsObjectPath];
    [self.bus registerBusObject:basicObject];
    
    QStatus status = [self.bus start];
    STAssertTrue(status == ER_OK, @"Bus failed to start.");
    status = [self.bus connectWithArguments:@"null:"];
    STAssertTrue(status == ER_OK, @"Connection to bus via null transport failed.");
    
    AJNSessionOptions *sessionOptions = [[AJNSessionOptions alloc] initWithTrafficType:kAJNTrafficMessages supportsMultipoint:YES proximity:kAJNProximityAny transportMask:kAJNTransportMaskAny];
    
    status = [self.bus bindSessionOnPort:kBusAttachmentTestsServicePort withOptions:sessionOptions withDelegate:self];
    STAssertTrue(status == ER_OK, @"Bind session on port %u failed.", kBusAttachmentTestsServicePort);
    
    AJNAboutObject *aboutObj = [[AJNAboutObject alloc] initWithBusAttachment:self.bus withAnnounceFlag:ANNOUNCED];
    [aboutObj announceForSessionPort:kBusAttachmentTestsServicePort withAboutDataListener:self];
    
    // Client
    [client.bus registerAboutListener:client];
    status = [client.bus start];
    STAssertTrue(status == ER_OK, @"Bus for client failed to start.");
    status = [client.bus connectWithArguments:@"null:"];
    STAssertTrue(status == ER_OK, @"Client connection to bus via null transport failed.");
    status = [client.bus whoImplementsInterface:nil];
    STAssertTrue(status == ER_OK, @"Client call to WhoImplements Failed");
    
    STAssertTrue([client waitForCompletion:20 onFlag:&receiveAnnounce], @"The about listener should have been notified that the announce signal is received.");
    
    [self.bus disconnectWithArguments:@"null:"];
    [self.bus stop];
    
    [client.bus disconnectWithArguments:@"null:"];
    [client.bus stop];
    
    [client.bus unregisterBusListener:self];
    [client.bus unregisterAllAboutListeners];
    [client tearDown];
}

- (void)testCancelWhoImplementsMismatch
{
    BusAttachmentTests *client = [[BusAttachmentTests alloc] init];
    [client setUp];
    
    // Client
    [client.bus registerAboutListener:client];
    QStatus status = [client.bus start];
    STAssertTrue(status == ER_OK, @"Bus for client failed to start.");
    status = [client.bus connectWithArguments:@"null:"];
    STAssertTrue(status == ER_OK, @"Client connection to bus via null transport failed.");
    status = [client.bus whoImplementsInterface:@"org.alljoyn.bus.sample.strings"];
    STAssertTrue(status == ER_OK, @"Client call to WhoImplements Failed");
    status = [client.bus cancelWhoImplements:@"org.alljoyn.bus.sample.strings.mismatch"];
    STAssertTrue(status == ER_BUS_MATCH_RULE_NOT_FOUND, @"Test for mismatched CancelWhoImplements Failed");
    
    [client.bus disconnectWithArguments:@"null:"];
    [client.bus stop];
    
    [client.bus unregisterBusListener:self];
    [client.bus unregisterAllAboutListeners];
    [client tearDown];
}

#pragma mark - AJNAboutListener delegate methods

- (void)didReceiveAnnounceOnBus:(NSString *)busName withVersion:(uint16_t)version withSessionPort:(AJNSessionPort)port withObjectDescription:(AJNMessageArgument *)objectDescriptionArg withAboutDataArg:(AJNMessageArgument *)aboutDataArg
{
    NSLog(@"Received Announce signal from %s Version : %d SessionPort: %d", [busName UTF8String], version, port);
    receiveAnnounce = YES;
    self.didReceiveAnnounce = YES;
    
    if (self.isTestClient) {
        AJNSessionOptions *sessionOptions = [[AJNSessionOptions alloc] initWithTrafficType:kAJNTrafficMessages supportsMultipoint:NO proximity:kAJNProximityAny transportMask:kAJNTransportMaskAny];
        [self.bus enableConcurrentCallbacks];
        AJNSessionId sessionId = [self.bus joinSessionWithName:busName onPort:port withDelegate:self options:sessionOptions];
        self.testSessionId = sessionId;
        self.sessionPortToConnect = port;
        self.busNameToConnect = busName;
        
        // Create AboutProxy
        AJNAboutProxy *aboutProxy = [[AJNAboutProxy alloc] initWithBusAttachment:self.bus busName:busName sessionId:sessionId];
        
        // Make a call to GetAboutData and GetVersion
        uint16_t version;
        QStatus status;
        NSMutableDictionary *aboutData;
        [aboutProxy getVersion:&version];
        STAssertTrue(version == 1, @"Version value is incorrect");
        if (self.testUnsupportedLanguage == YES) {
            status = [aboutProxy getAboutDataForLanguage:@"bar" usingDictionary:aboutData];
            STAssertTrue(status != ER_OK, @"Unsupported language not should throw error");
        } else {
            [aboutProxy getAboutDataForLanguage:@"en" usingDictionary:aboutData];
        }
        NSLog(@"Version %d", version);
       
        // Verify data by comparing the data that you set with the data that you received
        STAssertTrue([gDefaultAboutData isEqualToDictionary:aboutData], @"The announce data is correct");
    }
    
}

#pragma mark - AJNAboutDataListener delegate methods

- (QStatus)getAboutDataForLanguage:(NSString *)language usingDictionary:(NSMutableDictionary **)aboutData
{
    NSLog(@"Inside getAboutDataForLanguage");
    QStatus status = ER_OK;
    *aboutData = [[NSMutableDictionary alloc] initWithCapacity:16];
    gDefaultAboutData = [[NSMutableDictionary alloc] initWithCapacity:16];
    
    AJNMessageArgument *appID = [[AJNMessageArgument alloc] init];
    uint8_t originalAppId[] = { 0, 1, 2, 3, 4, 5, 6, 7, 8, 9, 10, 11, 12, 13, 14, 15 };
    [appID setValue:@"ay", sizeof(originalAppId) / sizeof(originalAppId[0]), originalAppId];
    [appID stabilize];
    [*aboutData setValue:appID forKey:@"AppId"];
    [gDefaultAboutData setValue:appID forKey:@"AppId"];
    
    AJNMessageArgument *defaultLang = [[AJNMessageArgument alloc] init];
    [defaultLang setValue:@"s", "en"];
    [defaultLang stabilize];
    [*aboutData setValue:defaultLang forKey:@"DefaultLanguage"];
    [gDefaultAboutData setValue:defaultLang forKey:@"DefaultLanguage"];
    
    AJNMessageArgument *deviceName = [[AJNMessageArgument alloc] init];
    if (self.testBadAnnounceData == YES) {
        [deviceName setValue:@"s", "foo"];
    } else {
        [deviceName setValue:@"s", "Device Name"];
    }
    [deviceName stabilize];
    [*aboutData setValue:deviceName forKey:@"DeviceName"];
    [gDefaultAboutData setValue:deviceName forKey:@"DeviceName"];
    
    AJNMessageArgument *deviceId = [[AJNMessageArgument alloc] init];
    if (self.testMissingAboutDataField == YES) {
        [deviceId setValue:@"s", ""];
    } else {
        [deviceId setValue:@"s", "avec-awe1213-1234559xvc123"];
    }
    
    [deviceId stabilize];
    [*aboutData setValue:deviceId forKey:@"DeviceId"];
    [gDefaultAboutData setValue:deviceId forKey:@"DeviceId"];
    
    AJNMessageArgument *appName = [[AJNMessageArgument alloc] init];
    if (self.testMissingAnnounceDataField == YES) {
        [appName setValue:@"s", ""];
    } else {
        [appName setValue:@"s", "App Name"];
    }
    
    [appName stabilize];
    [*aboutData setValue:appName forKey:@"AppName"];
    [gDefaultAboutData setValue:appName forKey:@"AppName"];
    
    AJNMessageArgument *manufacturer = [[AJNMessageArgument alloc] init];
    [manufacturer setValue:@"s", "Manufacturer"];
    [manufacturer stabilize];
    [*aboutData setValue:manufacturer forKey:@"Manufacturer"];
    [gDefaultAboutData setValue:manufacturer forKey:@"Manufacturer"];
    
    AJNMessageArgument *modelNo = [[AJNMessageArgument alloc] init];
    [modelNo setValue:@"s", "ModelNo"];
    [modelNo stabilize];
    [*aboutData setValue:modelNo forKey:@"ModelNumber"];
    [gDefaultAboutData setValue:modelNo forKey:@"ModelNumber"];
    
    AJNMessageArgument *supportedLang = [[AJNMessageArgument alloc] init];
    const char *supportedLangs[] = {"en", "foo"};
    [supportedLang setValue:@"as", 1, supportedLangs];
    [supportedLang stabilize];
    [*aboutData setValue:supportedLang forKey:@"SupportedLanguages"];
    [gDefaultAboutData setValue:supportedLang forKey:@"SupportedLanguages"];
    
    AJNMessageArgument *description = [[AJNMessageArgument alloc] init];
    if (self.testNonDefaultUTFLanguage == YES) {
        [description setValue:@"s", "Sólo se puede aceptar cadenas distintas de cadenas nada debe hacerse utilizando el método"];
    } else {
        [description setValue:@"s", "Description"];
    }
    [description stabilize];
    [*aboutData setValue:description forKey:@"Description"];
    [gDefaultAboutData setValue:description forKey:@"Description"];
    
    AJNMessageArgument *dateOfManufacture = [[AJNMessageArgument alloc] init];
    [dateOfManufacture setValue:@"s", "1-1-2014"];
    [dateOfManufacture stabilize];
    [*aboutData setValue:dateOfManufacture forKey:@"DateOfManufacture"];
    [gDefaultAboutData setValue:dateOfManufacture forKey:@"DateOfManufacture"];
    
    AJNMessageArgument *softwareVersion = [[AJNMessageArgument alloc] init];
    [softwareVersion setValue:@"s", "1.0"];
    [softwareVersion stabilize];
    [*aboutData setValue:softwareVersion forKey:@"SoftwareVersion"];
    [gDefaultAboutData setValue:softwareVersion forKey:@"SoftwareVersion"];
    
    AJNMessageArgument *ajSoftwareVersion = [[AJNMessageArgument alloc] init];
    [ajSoftwareVersion setValue:@"s", "14.12"];
    [ajSoftwareVersion stabilize];
    [*aboutData setValue:ajSoftwareVersion forKey:@"AJSoftwareVersion"];
    [gDefaultAboutData setValue:ajSoftwareVersion forKey:@"AJSoftwareVersion"];
    
    AJNMessageArgument *hwSoftwareVersion = [[AJNMessageArgument alloc] init];
    [hwSoftwareVersion setValue:@"s", "14.12"];
    [hwSoftwareVersion stabilize];
    [*aboutData setValue:hwSoftwareVersion forKey:@"HardwareVersion"];
    [gDefaultAboutData setValue:hwSoftwareVersion forKey:@"HardwareVersion"];
    
    AJNMessageArgument *supportURL = [[AJNMessageArgument alloc] init];
    [supportURL setValue:@"s", "some.random.url"];
    [supportURL stabilize];
    [*aboutData setValue:supportURL forKey:@"SupportUrl"];
    [gDefaultAboutData setValue:supportURL forKey:@"SupportUrl"];

    return status;
}

-(QStatus)getDefaultAnnounceData:(NSMutableDictionary **)aboutData
{
    NSLog(@"Inside getDefaultAnnounceData");
    QStatus status = ER_OK;
    *aboutData = [[NSMutableDictionary alloc] initWithCapacity:16];
    gDefaultAboutData = [[NSMutableDictionary alloc] initWithCapacity:16];

    AJNMessageArgument *appID = [[AJNMessageArgument alloc] init];
    uint8_t originalAppId[] = { 0, 1, 2, 3, 4, 5, 6, 7, 8, 9, 10, 11, 12, 13, 14, 15 };
    [appID setValue:@"ay", sizeof(originalAppId) / sizeof(originalAppId[0]), originalAppId];
    [appID stabilize];
    [*aboutData setValue:appID forKey:@"AppId"];
    [gDefaultAboutData setValue:appID forKey:@"AppId"];
    
    AJNMessageArgument *defaultLang = [[AJNMessageArgument alloc] init];
    [defaultLang setValue:@"s", "en"];
    [defaultLang stabilize];
    [*aboutData setValue:defaultLang forKey:@"DefaultLanguage"];
    [gDefaultAboutData setValue:defaultLang forKey:@"DefaultLanguage"];

    AJNMessageArgument *deviceName = [[AJNMessageArgument alloc] init];
    [deviceName setValue:@"s", "Device Name"];
    [deviceName stabilize];
    [*aboutData setValue:deviceName forKey:@"DeviceName"];
    [gDefaultAboutData setValue:deviceName forKey:@"DeviceName"];

    AJNMessageArgument *deviceId = [[AJNMessageArgument alloc] init];
    [deviceId setValue:@"s", "avec-awe1213-1234559xvc123"];
    [deviceId stabilize];
    [*aboutData setValue:deviceId forKey:@"DeviceId"];
    [gDefaultAboutData setValue:deviceId forKey:@"DeviceId"];

    AJNMessageArgument *appName = [[AJNMessageArgument alloc] init];
    [appName setValue:@"s", "App Name"];
    [appName stabilize];
    [*aboutData setValue:appName forKey:@"AppName"];
    [gDefaultAboutData setValue:appName forKey:@"AppName"];
    
    AJNMessageArgument *manufacturer = [[AJNMessageArgument alloc] init];
    [manufacturer setValue:@"s", "Manufacturer"];
    [manufacturer stabilize];
    [*aboutData setValue:manufacturer forKey:@"Manufacturer"];
    [gDefaultAboutData setValue:manufacturer forKey:@"Manufacturer"];

    AJNMessageArgument *modelNo = [[AJNMessageArgument alloc] init];
    [modelNo setValue:@"s", "ModelNo"];
    [modelNo stabilize];
    [*aboutData setValue:modelNo forKey:@"ModelNumber"];
    [gDefaultAboutData setValue:modelNo forKey:@"ModelNumber"];

    AJNMessageArgument *supportedLang = [[AJNMessageArgument alloc] init];
    const char *supportedLangs[] = {"en"};
    [supportedLang setValue:@"as", 1, supportedLangs];
    [supportedLang stabilize];
    [*aboutData setValue:supportedLang forKey:@"SupportedLanguages"];
    [gDefaultAboutData setValue:supportedLang forKey:@"SupportedLanguages"];

    AJNMessageArgument *description = [[AJNMessageArgument alloc] init];
    if (self.testNonDefaultUTFLanguage == YES) {
        [description setValue:@"s", "Sólo se puede aceptar cadenas distintas de cadenas nada debe hacerse utilizando el método"];
    } else {
        [description setValue:@"s", "Description"];
    }
    [description stabilize];
    [*aboutData setValue:description forKey:@"Description"];
    [gDefaultAboutData setValue:description forKey:@"Description"];
    
    AJNMessageArgument *dateOfManufacture = [[AJNMessageArgument alloc] init];
    [dateOfManufacture setValue:@"s", "1-1-2014"];
    [dateOfManufacture stabilize];
    [*aboutData setValue:dateOfManufacture forKey:@"DateOfManufacture"];
    [gDefaultAboutData setValue:dateOfManufacture forKey:@"DateOfManufacture"];

    AJNMessageArgument *softwareVersion = [[AJNMessageArgument alloc] init];
    [softwareVersion setValue:@"s", "1.0"];
    [softwareVersion stabilize];
    [*aboutData setValue:softwareVersion forKey:@"SoftwareVersion"];
    [gDefaultAboutData setValue:softwareVersion forKey:@"SoftwareVersion"];

    AJNMessageArgument *ajSoftwareVersion = [[AJNMessageArgument alloc] init];
    [ajSoftwareVersion setValue:@"s", "14.12"];
    [ajSoftwareVersion stabilize];
    [*aboutData setValue:ajSoftwareVersion forKey:@"AJSoftwareVersion"];
    [gDefaultAboutData setValue:ajSoftwareVersion forKey:@"AJSoftwareVersion"];

    AJNMessageArgument *hwSoftwareVersion = [[AJNMessageArgument alloc] init];
    [hwSoftwareVersion setValue:@"s", "14.12"];
    [hwSoftwareVersion stabilize];
    [*aboutData setValue:hwSoftwareVersion forKey:@"HardwareVersion"];
    [gDefaultAboutData setValue:hwSoftwareVersion forKey:@"HardwareVersion"];

    AJNMessageArgument *supportURL = [[AJNMessageArgument alloc] init];
    [supportURL setValue:@"s", "some.random.url"];
    [supportURL stabilize];
    [*aboutData setValue:supportURL forKey:@"SupportUrl"];
    [gDefaultAboutData setValue:supportURL forKey:@"SupportUrl"];

    return status;
}

#pragma mark - Asynchronous test case support

- (BOOL)waitForBusToStop:(NSTimeInterval)timeoutSeconds
{
    return [self waitForCompletion:timeoutSeconds onFlag:&_busWillStopCompleted];
}

- (BOOL)waitForCompletion:(NSTimeInterval)timeoutSeconds onFlag:(BOOL*)flag
{
    NSDate *timeoutDate = [NSDate dateWithTimeIntervalSinceNow:timeoutSeconds];
    
    do {
        [[NSRunLoop currentRunLoop] runMode:NSDefaultRunLoopMode beforeDate:timeoutDate];
        if ([timeoutDate timeIntervalSinceNow] < 0.0) {
            break;
        }
    } while (!*flag);
    
    return *flag;
}

#pragma mark - AJNBusListener delegate methods

- (void)listenerDidRegisterWithBus:(AJNBusAttachment*)busAttachment
{
    NSLog(@"AJNBusListener::listenerDidRegisterWithBus:%@",busAttachment);
    self.listenerDidRegisterWithBusCompleted = YES;
}

- (void)listenerDidUnregisterWithBus:(AJNBusAttachment*)busAttachment
{
    NSLog(@"AJNBusListener::listenerDidUnregisterWithBus:%@",busAttachment);
    self.listenerDidUnregisterWithBusCompleted = YES;    
}

- (void)didFindAdvertisedName:(NSString*)name withTransportMask:(AJNTransportMask)transport namePrefix:(NSString*)namePrefix
{
    NSLog(@"AJNBusListener::didFindAdvertisedName:%@ withTransportMask:%u namePrefix:%@", name, transport, namePrefix);
    if ([name compare:kBusAttachmentTestsAdvertisedName] == NSOrderedSame) {
        self.didFindAdvertisedNameCompleted = YES;
        if (self.isTestClient) {
            
            [self.bus enableConcurrentCallbacks];
            
            AJNSessionOptions *sessionOptions = [[AJNSessionOptions alloc] initWithTrafficType:kAJNTrafficMessages supportsMultipoint:NO proximity:kAJNProximityAny transportMask:kAJNTransportMaskAny];
            
            self.testSessionId = [self.bus joinSessionWithName:name onPort:kBusAttachmentTestsServicePort withDelegate:self options:sessionOptions];
            STAssertTrue(self.testSessionId != -1, @"Test client failed to connect to the service %@ on port %u", name, kBusAttachmentTestsServicePort);
            
            self.clientConnectionCompleted = YES;
        }
        else if (self.isAsyncTestClientBlock) {
            
            [self.bus enableConcurrentCallbacks];
            
            AJNSessionOptions *sessionOptions = [[AJNSessionOptions alloc] initWithTrafficType:kAJNTrafficMessages supportsMultipoint:NO proximity:kAJNProximityAny transportMask:kAJNTransportMaskAny];
            
            [self.bus joinSessionAsyncWithName:name onPort:kBusAttachmentTestsServicePort withDelegate:self options:sessionOptions joinCompletedBlock:^(QStatus status, AJNSessionId sessionId, AJNSessionOptions *opts, void *context) {
                self.testSessionId = sessionId;
                STAssertTrue(self.testSessionId != -1, @"Test client failed to connect asynchronously using block to the service on port %u", kBusAttachmentTestsServicePort);
                
                self.clientConnectionCompleted = YES;            

            } context:nil];
        }
        else if (self.isAsyncTestClientDelegate) {
            
            [self.bus enableConcurrentCallbacks];
            
            AJNSessionOptions *sessionOptions = [[AJNSessionOptions alloc] initWithTrafficType:kAJNTrafficMessages supportsMultipoint:NO proximity:kAJNProximityAny transportMask:kAJNTransportMaskAny];
            
            [self.bus joinSessionAsyncWithName:name onPort:kBusAttachmentTestsServicePort withDelegate:self options:sessionOptions joinCompletedDelegate:self context:nil];            
        }
    }
}

- (void) pingPeerHasStatus:(QStatus)status context:(void *)context
{
    NSLog(@"Ping Peer Async callback");
    STAssertTrue(status == ER_OK, @"Ping Peer Async failed");
    self.isPingAsyncComplete = YES;
}

- (void)didLoseAdvertisedName:(NSString*)name withTransportMask:(AJNTransportMask)transport namePrefix:(NSString*)namePrefix
{
    NSLog(@"AJNBusListener::listenerDidUnregisterWithBus:%@ withTransportMask:%u namePrefix:%@",name,transport,namePrefix);    
    self.didLoseAdvertisedNameCompleted = YES;    
}

- (void)nameOwnerChanged:(NSString*)name to:(NSString*)newOwner from:(NSString*)previousOwner
{
    NSLog(@"AJNBusListener::nameOwnerChanged:%@ to:%@ from:%@", name, newOwner, previousOwner);    
    if ([name compare:kBusAttachmentTestsAdvertisedName] == NSOrderedSame) {
        self.nameOwnerChangedCompleted = YES;
    }
}

- (void)busWillStop
{
    NSLog(@"AJNBusListener::busWillStop");
    self.busWillStopCompleted = YES;    
}

- (void)busDidDisconnect
{
    NSLog(@"AJNBusListener::busDidDisconnect");    
    self.busDidDisconnectCompleted = YES;    
}

#pragma mark - AJNSessionListener methods

- (void)sessionWasLost:(AJNSessionId)sessionId
{
    NSLog(@"AJNBusListener::sessionWasLost %u", sessionId);
    if (self.testSessionId == sessionId) {
        self.sessionWasLost = YES;
    }

}

- (void)didAddMemberNamed:(NSString*)memberName toSession:(AJNSessionId)sessionId
{
    NSLog(@"AJNBusListener::didAddMemberNamed:%@ toSession:%u", memberName, sessionId);    
    if (self.testSessionId == sessionId) {
        self.didAddMemberNamed = YES;        
    }
}

- (void)didRemoveMemberNamed:(NSString*)memberName fromSession:(AJNSessionId)sessionId
{
    NSLog(@"AJNBusListener::didRemoveMemberNamed:%@ fromSession:%u", memberName, sessionId);    
    if (self.testSessionId == sessionId) {    
        self.didRemoveMemberNamed = YES;
    }
}

#pragma mark - AJNSessionPortListener implementation

- (BOOL)shouldAcceptSessionJoinerNamed:(NSString*)joiner onSessionPort:(AJNSessionPort)sessionPort withSessionOptions:(AJNSessionOptions*)options
{
    NSLog(@"AJNSessionPortListener::shouldAcceptSessionJoinerNamed:%@ onSessionPort:%u withSessionOptions:", joiner, sessionPort);    
    if (sessionPort == kBusAttachmentTestsServicePort) {
        self.shouldAcceptSessionJoinerNamed = YES;
        return YES;
    }
    return NO;
}

- (void)didJoin:(NSString*)joiner inSessionWithId:(AJNSessionId)sessionId onSessionPort:(AJNSessionPort)sessionPort
{
    NSLog(@"AJNSessionPortListener::didJoin:%@ inSessionWithId:%u onSessionPort:%u withSessionOptions:", joiner, sessionId, sessionPort);    
    if (sessionPort == kBusAttachmentTestsServicePort) {
        self.testSessionId = sessionId;
        self.didJoinInSession = YES;
    }
}

#pragma mark - AJNSessionDelegate implementation

- (void)didJoinSession:(AJNSessionId)sessionId status:(QStatus)status sessionOptions:(AJNSessionOptions *)sessionOptions context:(AJNHandle)context
{
    self.testSessionId = sessionId;
    STAssertTrue(self.testSessionId != -1, @"Test client failed to connect asynchronously using delegate to the service on port %u", kBusAttachmentTestsServicePort);
    
    self.clientConnectionCompleted = YES;            
    
}

@end<|MERGE_RESOLUTION|>--- conflicted
+++ resolved
@@ -1155,17 +1155,6 @@
     STAssertTrue(status == ER_OK, @"Bind session on port %u failed.", kBusAttachmentTestsServicePort);
     
     AJNAboutObject *aboutObj = [[AJNAboutObject alloc] initWithBusAttachment:self.bus withAnnounceFlag:ANNOUNCED];
-<<<<<<< HEAD
-    status = [aboutObj announceForSessionPort:kBusAttachmentTestsServicePort withAboutDataListener:self];
-    STAssertTrue(status == ER_ABOUT_INVALID_ABOUTDATA_LISTENER, @"Inconsistent about announce and about data should be reported as error");
-
-    [self.bus disconnectWithArguments:@"null:"];
-    [self.bus stop];
-}
-
-
-#pragma mark - AJNAboutListener delegate methods
-=======
     [aboutObj announceForSessionPort:kBusAttachmentTestsServicePort withAboutDataListener:self];
     
     // Client
@@ -1183,7 +1172,6 @@
     AJNAboutIcon *aboutIcon = [[AJNAboutIcon alloc] init];
     status = [aboutIcon setUrlWithMimeType:@"image/png" url:@"http://www.example.com"];
     STAssertTrue(status == ER_OK, @"Could not set Url for the About Icon");
->>>>>>> 71cdf821
 
     uint8_t aboutIconContent[MAX_ICON_SIZE_IN_BYTES];
     if (aboutIconContent) {
@@ -1337,7 +1325,7 @@
 
     AJNAboutObject *aboutObj = [[AJNAboutObject alloc] initWithBusAttachment:self.bus withAnnounceFlag:ANNOUNCED];
     status = [aboutObj announceForSessionPort:kBusAttachmentTestsServicePort withAboutDataListener:self];
-    STAssertTrue(status == ER_ABOUT_INVALID_ABOUT_DATA_LISTENER, @"Inconsistent about announce and about data should be reported as error");
+    STAssertTrue(status == ER_ABOUT_INVALID_ABOUTDATA_LISTENER, @"Inconsistent about announce and about data should be reported as error");
 
     [self.bus disconnectWithArguments:@"null:"];
     [self.bus stop];

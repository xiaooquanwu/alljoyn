--- conflicted
+++ resolved
@@ -17,11 +17,7 @@
  * \file
  *
  * \name AllJoyn&trade; JavaScript API Reference Manual
-<<<<<<< HEAD
  * \version 00.00.01
-=======
- * \version 14.12.00a
->>>>>>> 57e14972
  *
  * Type coercion between DBus and JavaScript types is done according to the following table.
  * <table>
